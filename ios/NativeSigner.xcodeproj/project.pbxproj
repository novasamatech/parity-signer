--- conflicted
+++ resolved
@@ -157,11 +157,8 @@
 		6D6430F828CB662B00342E37 /* ExportPrivateKeyModal.swift in Sources */ = {isa = PBXBuildFile; fileRef = 6D91F3EB28C114D1007560F5 /* ExportPrivateKeyModal.swift */; };
 		6D6ACA4128F0B391002FB03A /* CameraPermissionHandler.swift in Sources */ = {isa = PBXBuildFile; fileRef = 6D6ACA4028F0B391002FB03A /* CameraPermissionHandler.swift */; };
 		6D6E99DB28D8DCCB003F45CE /* DerivedKeyOverviewRow.swift in Sources */ = {isa = PBXBuildFile; fileRef = 6D6E99DA28D8DCCB003F45CE /* DerivedKeyOverviewRow.swift */; };
-<<<<<<< HEAD
 		6D78E4C72949AA5A001767A3 /* DerivedKeyExportModel.swift in Sources */ = {isa = PBXBuildFile; fileRef = 6D78E4C62949AA5A001767A3 /* DerivedKeyExportModel.swift */; };
-=======
 		6D71290E294C2A380048558C /* VerticalActionsBottomModal.swift in Sources */ = {isa = PBXBuildFile; fileRef = 6D71290D294C2A380048558C /* VerticalActionsBottomModal.swift */; };
->>>>>>> 6b55ed70
 		6D8045D728D06E6B00237F8C /* PreviewData+Components.swift in Sources */ = {isa = PBXBuildFile; fileRef = 6D8045D628D06E6B00237F8C /* PreviewData+Components.swift */; };
 		6D8045D928D0761E00237F8C /* QRCodeAddressFooterView.swift in Sources */ = {isa = PBXBuildFile; fileRef = 6D8045D828D0761E00237F8C /* QRCodeAddressFooterView.swift */; };
 		6D8045DC28D0840F00237F8C /* MKeyDetails+Helpers.swift in Sources */ = {isa = PBXBuildFile; fileRef = 6D8045DB28D0840F00237F8C /* MKeyDetails+Helpers.swift */; };
@@ -451,11 +448,8 @@
 		6D6430F528CB460A00342E37 /* ServiceLocator.swift */ = {isa = PBXFileReference; lastKnownFileType = sourcecode.swift; path = ServiceLocator.swift; sourceTree = "<group>"; };
 		6D6ACA4028F0B391002FB03A /* CameraPermissionHandler.swift */ = {isa = PBXFileReference; lastKnownFileType = sourcecode.swift; path = CameraPermissionHandler.swift; sourceTree = "<group>"; };
 		6D6E99DA28D8DCCB003F45CE /* DerivedKeyOverviewRow.swift */ = {isa = PBXFileReference; lastKnownFileType = sourcecode.swift; path = DerivedKeyOverviewRow.swift; sourceTree = "<group>"; };
-<<<<<<< HEAD
 		6D78E4C62949AA5A001767A3 /* DerivedKeyExportModel.swift */ = {isa = PBXFileReference; lastKnownFileType = sourcecode.swift; path = DerivedKeyExportModel.swift; sourceTree = "<group>"; };
-=======
 		6D71290D294C2A380048558C /* VerticalActionsBottomModal.swift */ = {isa = PBXFileReference; fileEncoding = 4; lastKnownFileType = sourcecode.swift; path = VerticalActionsBottomModal.swift; sourceTree = "<group>"; };
->>>>>>> 6b55ed70
 		6D8045D628D06E6B00237F8C /* PreviewData+Components.swift */ = {isa = PBXFileReference; lastKnownFileType = sourcecode.swift; path = "PreviewData+Components.swift"; sourceTree = "<group>"; };
 		6D8045D828D0761E00237F8C /* QRCodeAddressFooterView.swift */ = {isa = PBXFileReference; lastKnownFileType = sourcecode.swift; path = QRCodeAddressFooterView.swift; sourceTree = "<group>"; };
 		6D8045DB28D0840F00237F8C /* MKeyDetails+Helpers.swift */ = {isa = PBXFileReference; lastKnownFileType = sourcecode.swift; path = "MKeyDetails+Helpers.swift"; sourceTree = "<group>"; };
