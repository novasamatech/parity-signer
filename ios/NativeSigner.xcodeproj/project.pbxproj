// !$*UTF8*$!
{
	archiveVersion = 1;
	classes = {
	};
	objectVersion = 54;
	objects = {

/* Begin PBXBuildFile section */
		04197D27276A41E7003485D2 /* SettingsCardTemplate.swift in Sources */ = {isa = PBXBuildFile; fileRef = 04197D26276A41E7003485D2 /* SettingsCardTemplate.swift */; };
		04197D2B276BA40C003485D2 /* MenuElements.swift in Sources */ = {isa = PBXBuildFile; fileRef = 04197D2A276BA40C003485D2 /* MenuElements.swift */; };
		04197D2D276BB683003485D2 /* StyleModiefiers.swift in Sources */ = {isa = PBXBuildFile; fileRef = 04197D2C276BB683003485D2 /* StyleModiefiers.swift */; };
		0452BC572767B26600C6DD37 /* Buttons.swift in Sources */ = {isa = PBXBuildFile; fileRef = 0452BC562767B26600C6DD37 /* Buttons.swift */; };
		2D48F35127609CDE004B27BE /* HistoryCard.swift in Sources */ = {isa = PBXBuildFile; fileRef = 2D48F35027609CDE004B27BE /* HistoryCard.swift */; };
		2D48F3532760A2D8004B27BE /* Fontstyle.swift in Sources */ = {isa = PBXBuildFile; fileRef = 2D48F3522760A2D8004B27BE /* Fontstyle.swift */; };
		2D48F3572760BBEC004B27BE /* RecoverSeedName.swift in Sources */ = {isa = PBXBuildFile; fileRef = 2D48F3562760BBEC004B27BE /* RecoverSeedName.swift */; };
		2D48F35B2760E5DF004B27BE /* RecoverSeedPhrase.swift in Sources */ = {isa = PBXBuildFile; fileRef = 2D48F35A2760E5DF004B27BE /* RecoverSeedPhrase.swift */; };
		2D48F36127620F49004B27BE /* SeedKeyCard.swift in Sources */ = {isa = PBXBuildFile; fileRef = 2D48F36027620F49004B27BE /* SeedKeyCard.swift */; };
		2D48F36F2767419D004B27BE /* PasswordConfirm.swift in Sources */ = {isa = PBXBuildFile; fileRef = 2D48F36E2767419D004B27BE /* PasswordConfirm.swift */; };
		2D48F3A62770828B004B27BE /* ManageNetworks.swift in Sources */ = {isa = PBXBuildFile; fileRef = 2D48F3A52770828B004B27BE /* ManageNetworks.swift */; };
		2D48F3A827708670004B27BE /* NetworkDetails.swift in Sources */ = {isa = PBXBuildFile; fileRef = 2D48F3A727708670004B27BE /* NetworkDetails.swift */; };
		2D48F3AC277092FD004B27BE /* MetadataCard.swift in Sources */ = {isa = PBXBuildFile; fileRef = 2D48F3AB277092FD004B27BE /* MetadataCard.swift */; };
		2D48F3AE2770AD6B004B27BE /* NetworkDetailsMenu.swift in Sources */ = {isa = PBXBuildFile; fileRef = 2D48F3AD2770AD6B004B27BE /* NetworkDetailsMenu.swift */; };
		2D48F3B02770AD83004B27BE /* ManageMetadata.swift in Sources */ = {isa = PBXBuildFile; fileRef = 2D48F3AF2770AD83004B27BE /* ManageMetadata.swift */; };
		2D48F3B42770C164004B27BE /* VerifierScreen.swift in Sources */ = {isa = PBXBuildFile; fileRef = 2D48F3B32770C164004B27BE /* VerifierScreen.swift */; };
		2D48F3B82771D250004B27BE /* SignSufficientCrypto.swift in Sources */ = {isa = PBXBuildFile; fileRef = 2D48F3B72771D250004B27BE /* SignSufficientCrypto.swift */; };
		2D48F3BC2771DE24004B27BE /* SufficientCryptoReady.swift in Sources */ = {isa = PBXBuildFile; fileRef = 2D48F3BB2771DE24004B27BE /* SufficientCryptoReady.swift */; };
		2D48F3C4277492D3004B27BE /* TypesMenu.swift in Sources */ = {isa = PBXBuildFile; fileRef = 2D48F3C3277492D3004B27BE /* TypesMenu.swift */; };
		2D48F3C62774AEE7004B27BE /* SelectSeedForBackup.swift in Sources */ = {isa = PBXBuildFile; fileRef = 2D48F3C52774AEE7004B27BE /* SelectSeedForBackup.swift */; };
		2D48F3C82774CC64004B27BE /* SearchKeys.swift in Sources */ = {isa = PBXBuildFile; fileRef = 2D48F3C72774CC64004B27BE /* SearchKeys.swift */; };
		2D48F3D02777A823004B27BE /* NewSeedBackupModal.swift in Sources */ = {isa = PBXBuildFile; fileRef = 2D48F3CF2777A823004B27BE /* NewSeedBackupModal.swift */; };
		2D48F3D2277A0AB2004B27BE /* HistoryCardExtended.swift in Sources */ = {isa = PBXBuildFile; fileRef = 2D48F3D1277A0AB2004B27BE /* HistoryCardExtended.swift */; };
		2D48F3DC277E3CAA004B27BE /* MultiselectBottomControl.swift in Sources */ = {isa = PBXBuildFile; fileRef = 2D48F3DB277E3CAA004B27BE /* MultiselectBottomControl.swift */; };
		2D48F3DE277E4BEC004B27BE /* SmallButton.swift in Sources */ = {isa = PBXBuildFile; fileRef = 2D48F3DD277E4BEC004B27BE /* SmallButton.swift */; };
		2D48F3E0278305AE004B27BE /* LogComment.swift in Sources */ = {isa = PBXBuildFile; fileRef = 2D48F3DF278305AE004B27BE /* LogComment.swift */; };
		2D59B9FD278F1D930088057A /* InstructionsSquare.swift in Sources */ = {isa = PBXBuildFile; fileRef = 2D59B9FC278F1D930088057A /* InstructionsSquare.swift */; };
		2D6A9F84278C8275000DAE64 /* TCNetworkInfo.swift in Sources */ = {isa = PBXBuildFile; fileRef = 2D6A9F83278C8275000DAE64 /* TCNetworkInfo.swift */; };
		2D72B4FA26EF7D1C0081E879 /* Seeds.swift in Sources */ = {isa = PBXBuildFile; fileRef = 2D72B4F926EF7D1C0081E879 /* Seeds.swift */; };
		2D72D52A2732B8A7004BA7C9 /* Database in Resources */ = {isa = PBXBuildFile; fileRef = 2D72D5292732B8A7004BA7C9 /* Database */; };
		2D7A7BCE26BBC5690053C1E0 /* LaunchScreen.xib in Resources */ = {isa = PBXBuildFile; fileRef = 2D7A7BCD26BBC5690053C1E0 /* LaunchScreen.xib */; };
		2D7A7BD626C1126C0053C1E0 /* Utils.swift in Sources */ = {isa = PBXBuildFile; fileRef = 2D7A7BD526C1126C0053C1E0 /* Utils.swift */; };
		2D7A7BE326C3FC250053C1E0 /* terms-and-conditions.txt in Resources */ = {isa = PBXBuildFile; fileRef = 2D7A7BE226C3FC250053C1E0 /* terms-and-conditions.txt */; };
		2D7A7BE726C410FF0053C1E0 /* privacy-policy.txt in Resources */ = {isa = PBXBuildFile; fileRef = 2D7A7BE626C410FF0053C1E0 /* privacy-policy.txt */; };
		2DA5F8232756621F00D8DD29 /* Header.swift in Sources */ = {isa = PBXBuildFile; fileRef = 2DA5F8222756621F00D8DD29 /* Header.swift */; };
		2DA5F8252756624000D8DD29 /* NavbarShield.swift in Sources */ = {isa = PBXBuildFile; fileRef = 2DA5F8242756624000D8DD29 /* NavbarShield.swift */; };
		2DA5F8272756629600D8DD29 /* ScreenSelector.swift in Sources */ = {isa = PBXBuildFile; fileRef = 2DA5F8262756629600D8DD29 /* ScreenSelector.swift */; };
		2DA5F82B2756631D00D8DD29 /* KeyManager.swift in Sources */ = {isa = PBXBuildFile; fileRef = 2DA5F82A2756631D00D8DD29 /* KeyManager.swift */; };
		2DA5F82D2756634900D8DD29 /* SettingsScreen.swift in Sources */ = {isa = PBXBuildFile; fileRef = 2DA5F82C2756634900D8DD29 /* SettingsScreen.swift */; };
		2DA5F8312756652600D8DD29 /* CameraView.swift in Sources */ = {isa = PBXBuildFile; fileRef = 2DA5F8302756652600D8DD29 /* CameraView.swift */; };
		2DA5F8332756653B00D8DD29 /* CameraPreview.swift in Sources */ = {isa = PBXBuildFile; fileRef = 2DA5F8322756653B00D8DD29 /* CameraPreview.swift */; };
		2DA5F8392756666C00D8DD29 /* EventDetails.swift in Sources */ = {isa = PBXBuildFile; fileRef = 2DA5F8382756666C00D8DD29 /* EventDetails.swift */; };
		2DA5F8412756687200D8DD29 /* TransactionCardView.swift in Sources */ = {isa = PBXBuildFile; fileRef = 2DA5F8402756687200D8DD29 /* TransactionCardView.swift */; };
		2DA5F84327566BE300D8DD29 /* TransactionCardSelector.swift in Sources */ = {isa = PBXBuildFile; fileRef = 2DA5F84227566BE300D8DD29 /* TransactionCardSelector.swift */; };
		2DA5F85E27566C3600D8DD29 /* TCFieldName.swift in Sources */ = {isa = PBXBuildFile; fileRef = 2DA5F84727566C3600D8DD29 /* TCFieldName.swift */; };
		2DA5F85F27566C3600D8DD29 /* TCTypesInfo.swift in Sources */ = {isa = PBXBuildFile; fileRef = 2DA5F84827566C3600D8DD29 /* TCTypesInfo.swift */; };
		2DA5F86027566C3600D8DD29 /* TCAuthorPublicKey.swift in Sources */ = {isa = PBXBuildFile; fileRef = 2DA5F84927566C3600D8DD29 /* TCAuthorPublicKey.swift */; };
		2DA5F86227566C3600D8DD29 /* TCEnumVariantName.swift in Sources */ = {isa = PBXBuildFile; fileRef = 2DA5F84B27566C3600D8DD29 /* TCEnumVariantName.swift */; };
		2DA5F86327566C3600D8DD29 /* TCCall.swift in Sources */ = {isa = PBXBuildFile; fileRef = 2DA5F84C27566C3600D8DD29 /* TCCall.swift */; };
		2DA5F86427566C3600D8DD29 /* TCError.swift in Sources */ = {isa = PBXBuildFile; fileRef = 2DA5F84D27566C3600D8DD29 /* TCError.swift */; };
		2DA5F86527566C3600D8DD29 /* TCID.swift in Sources */ = {isa = PBXBuildFile; fileRef = 2DA5F84E27566C3600D8DD29 /* TCID.swift */; };
		2DA5F86627566C3600D8DD29 /* TCText.swift in Sources */ = {isa = PBXBuildFile; fileRef = 2DA5F84F27566C3600D8DD29 /* TCText.swift */; };
		2DA5F86727566C3600D8DD29 /* TCVerifier.swift in Sources */ = {isa = PBXBuildFile; fileRef = 2DA5F85027566C3600D8DD29 /* TCVerifier.swift */; };
		2DA5F86A27566C3600D8DD29 /* TCNewSpecs.swift in Sources */ = {isa = PBXBuildFile; fileRef = 2DA5F85327566C3600D8DD29 /* TCNewSpecs.swift */; };
		2DA5F86D27566C3600D8DD29 /* TCAuthorPlain.swift in Sources */ = {isa = PBXBuildFile; fileRef = 2DA5F85627566C3600D8DD29 /* TCAuthorPlain.swift */; };
		2DA5F86E27566C3600D8DD29 /* TCWarning.swift in Sources */ = {isa = PBXBuildFile; fileRef = 2DA5F85727566C3600D8DD29 /* TCWarning.swift */; };
		2DA5F87227566C3600D8DD29 /* TCFieldNumber.swift in Sources */ = {isa = PBXBuildFile; fileRef = 2DA5F85B27566C3600D8DD29 /* TCFieldNumber.swift */; };
		2DA5F87627566D7C00D8DD29 /* TransactionPreview.swift in Sources */ = {isa = PBXBuildFile; fileRef = 2DA5F87527566D7C00D8DD29 /* TransactionPreview.swift */; };
		2DA5F87A275676B600D8DD29 /* SeedCardForManager.swift in Sources */ = {isa = PBXBuildFile; fileRef = 2DA5F879275676B600D8DD29 /* SeedCardForManager.swift */; };
		2DA5F87E2756A28B00D8DD29 /* NetworkCard.swift in Sources */ = {isa = PBXBuildFile; fileRef = 2DA5F87D2756A28A00D8DD29 /* NetworkCard.swift */; };
		2DA5F8822756A2DE00D8DD29 /* AddressCard.swift in Sources */ = {isa = PBXBuildFile; fileRef = 2DA5F8812756A2DE00D8DD29 /* AddressCard.swift */; };
		2DA5F8862756A44600D8DD29 /* AddressCardControls.swift in Sources */ = {isa = PBXBuildFile; fileRef = 2DA5F8852756A44600D8DD29 /* AddressCardControls.swift */; };
		2DA5F88A2757692F00D8DD29 /* NewSeedScreen.swift in Sources */ = {isa = PBXBuildFile; fileRef = 2DA5F8892757692F00D8DD29 /* NewSeedScreen.swift */; };
		2DA5F88C2757693600D8DD29 /* NewAddressScreen.swift in Sources */ = {isa = PBXBuildFile; fileRef = 2DA5F88B2757693600D8DD29 /* NewAddressScreen.swift */; };
		2DA5F88E2757694A00D8DD29 /* LandingView.swift in Sources */ = {isa = PBXBuildFile; fileRef = 2DA5F88D2757694A00D8DD29 /* LandingView.swift */; };
		2DA5F89027590B3A00D8DD29 /* DocumentModal.swift in Sources */ = {isa = PBXBuildFile; fileRef = 2DA5F88F27590B3A00D8DD29 /* DocumentModal.swift */; };
		2DA5F89227590B4F00D8DD29 /* Documents.swift in Sources */ = {isa = PBXBuildFile; fileRef = 2DA5F89127590B4F00D8DD29 /* Documents.swift */; };
		2DA5F898275F865400D8DD29 /* ModalSelector.swift in Sources */ = {isa = PBXBuildFile; fileRef = 2DA5F897275F865400D8DD29 /* ModalSelector.swift */; };
		2DA5F89D275F874D00D8DD29 /* NetworkManager.swift in Sources */ = {isa = PBXBuildFile; fileRef = 2DA5F89C275F874D00D8DD29 /* NetworkManager.swift */; };
		2DA5F8A1275F889400D8DD29 /* Headers.swift in Sources */ = {isa = PBXBuildFile; fileRef = 2DA5F8A0275F889400D8DD29 /* Headers.swift */; };
		2DAA82912786FA4B002917C0 /* KeyDetailsMulti.swift in Sources */ = {isa = PBXBuildFile; fileRef = 2DAA82902786FA4B002917C0 /* KeyDetailsMulti.swift */; };
		2DAA829327873027002917C0 /* TCDerivations.swift in Sources */ = {isa = PBXBuildFile; fileRef = 2DAA829227873027002917C0 /* TCDerivations.swift */; };
		2DAA8299278738C0002917C0 /* SelectSeed.swift in Sources */ = {isa = PBXBuildFile; fileRef = 2DAA8298278738C0002917C0 /* SelectSeed.swift */; };
		2DAA829D27885A67002917C0 /* TCMeta.swift in Sources */ = {isa = PBXBuildFile; fileRef = 2DAA829C27885A67002917C0 /* TCMeta.swift */; };
		2DAA82A727885E73002917C0 /* TCNameValueTemplate.swift in Sources */ = {isa = PBXBuildFile; fileRef = 2DAA82A627885E73002917C0 /* TCNameValueTemplate.swift */; };
		2DAA82A927885FCF002917C0 /* TCTXSpecPlain.swift in Sources */ = {isa = PBXBuildFile; fileRef = 2DAA82A827885FCF002917C0 /* TCTXSpecPlain.swift */; };
		2DAA82AF278874F3002917C0 /* NetworkLogo.swift in Sources */ = {isa = PBXBuildFile; fileRef = 2DAA82AE278874F3002917C0 /* NetworkLogo.swift */; };
		2DE72BC226A588C7002BB752 /* NativeSignerApp.swift in Sources */ = {isa = PBXBuildFile; fileRef = 2DE72BC126A588C7002BB752 /* NativeSignerApp.swift */; };
		2DE72BC426A588C7002BB752 /* MainScreenContainer.swift in Sources */ = {isa = PBXBuildFile; fileRef = 2DE72BC326A588C7002BB752 /* MainScreenContainer.swift */; };
		2DE72BC926A588C9002BB752 /* Preview Assets.xcassets in Resources */ = {isa = PBXBuildFile; fileRef = 2DE72BC826A588C9002BB752 /* Preview Assets.xcassets */; };
		2DE72C0026A6ADC5002BB752 /* CameraService.swift in Sources */ = {isa = PBXBuildFile; fileRef = 2DE72BFF26A6ADC5002BB752 /* CameraService.swift */; };
		2DE72C0F26A99885002BB752 /* RustNative.swift in Sources */ = {isa = PBXBuildFile; fileRef = 2DE72C0E26A99885002BB752 /* RustNative.swift */; };
		6D019968289C937600F4C317 /* AuthenticatedScreenContainer.swift in Sources */ = {isa = PBXBuildFile; fileRef = 6D019967289C937600F4C317 /* AuthenticatedScreenContainer.swift */; };
		6D01996A289C939400F4C317 /* UnauthenticatedScreenContainer.swift in Sources */ = {isa = PBXBuildFile; fileRef = 6D019969289C939400F4C317 /* UnauthenticatedScreenContainer.swift */; };
		6D01996C289C974C00F4C317 /* HeaderViewContainer.swift in Sources */ = {isa = PBXBuildFile; fileRef = 6D01996B289C974C00F4C317 /* HeaderViewContainer.swift */; };
		6D019972289D183200F4C317 /* Navigation.swift in Sources */ = {isa = PBXBuildFile; fileRef = 6D019970289CA13000F4C317 /* Navigation.swift */; };
		6D019973289D183600F4C317 /* NavigationCoordinator.swift in Sources */ = {isa = PBXBuildFile; fileRef = 6D01996E289CA12100F4C317 /* NavigationCoordinator.swift */; };
		6D019974289D183B00F4C317 /* UInt8+Formatting.swift in Sources */ = {isa = PBXBuildFile; fileRef = 6D019964289BF7D000F4C317 /* UInt8+Formatting.swift */; };
		6D01997E289D238700F4C317 /* Localizable.swift in Sources */ = {isa = PBXBuildFile; fileRef = 6D01997D289D238700F4C317 /* Localizable.swift */; };
		6D03118F2937269100C38F61 /* TransactionErrorsView.swift in Sources */ = {isa = PBXBuildFile; fileRef = 6D03118E2937269100C38F61 /* TransactionErrorsView.swift */; };
		6D042AF22901B3FB00B3F4F7 /* QRCodeImageGenerator.swift in Sources */ = {isa = PBXBuildFile; fileRef = 6D042AF12901B3FB00B3F4F7 /* QRCodeImageGenerator.swift */; };
		6D042AF42901B40400B3F4F7 /* ExportMultipleKeysModal.swift in Sources */ = {isa = PBXBuildFile; fileRef = 6D042AF32901B40400B3F4F7 /* ExportMultipleKeysModal.swift */; };
		6D07D370292B40D2001A0B79 /* TransactionSummaryView.swift in Sources */ = {isa = PBXBuildFile; fileRef = 6D07D36F292B40D2001A0B79 /* TransactionSummaryView.swift */; };
		6D0E188B291B82D000B59875 /* ProgressSnackbar.swift in Sources */ = {isa = PBXBuildFile; fileRef = 6D0E188A291B82D000B59875 /* ProgressSnackbar.swift */; };
		6D0FA73B2907010E00E45BA6 /* ExportMultipleKeysModal+ViewModel.swift in Sources */ = {isa = PBXBuildFile; fileRef = 6D0FA73A2907010E00E45BA6 /* ExportMultipleKeysModal+ViewModel.swift */; };
		6D14F978293480A900F8EF44 /* InfoBoxView.swift in Sources */ = {isa = PBXBuildFile; fileRef = 6D14F977293480A900F8EF44 /* InfoBoxView.swift */; };
		6D16685728F530F4008C664A /* CaptureDeviceConfigurator.swift in Sources */ = {isa = PBXBuildFile; fileRef = 6D16685628F530F4008C664A /* CaptureDeviceConfigurator.swift */; };
		6D16685D28F5C15C008C664A /* CameraVideoOutputDelegate.swift in Sources */ = {isa = PBXBuildFile; fileRef = 6D16685C28F5C15C008C664A /* CameraVideoOutputDelegate.swift */; };
		6D16687D28F84953008C664A /* EnvironmentValues+SafeAreaInsets.swift in Sources */ = {isa = PBXBuildFile; fileRef = 6D16687C28F84953008C664A /* EnvironmentValues+SafeAreaInsets.swift */; };
		6D16687F28F86DE0008C664A /* CameraButton.swift in Sources */ = {isa = PBXBuildFile; fileRef = 6D16687E28F86DE0008C664A /* CameraButton.swift */; };
		6D17EF8328EDC951008626E9 /* Encryption+RawRepresentable.swift in Sources */ = {isa = PBXBuildFile; fileRef = 6D17EF8228EDC951008626E9 /* Encryption+RawRepresentable.swift */; };
		6D17EF8628EEEDDA008626E9 /* CameraPreviewUIView.swift in Sources */ = {isa = PBXBuildFile; fileRef = 6D17EF8528EEEDDA008626E9 /* CameraPreviewUIView.swift */; };
		6D199C9F292A8D1100E79113 /* TransactionDetailsView.swift in Sources */ = {isa = PBXBuildFile; fileRef = 6D199C9E292A8D1100E79113 /* TransactionDetailsView.swift */; };
		6D199CA2292A8EB300E79113 /* TransactionSummaryModels.swift in Sources */ = {isa = PBXBuildFile; fileRef = 6D199CA1292A8EB300E79113 /* TransactionSummaryModels.swift */; };
		6D2779C828B3D33100570055 /* NavigationBarView.swift in Sources */ = {isa = PBXBuildFile; fileRef = 6D2779C728B3D33100570055 /* NavigationBarView.swift */; };
		6D2779CA28B3E58600570055 /* KeySetListViewModelBuilder.swift in Sources */ = {isa = PBXBuildFile; fileRef = 6D2779C928B3E58600570055 /* KeySetListViewModelBuilder.swift */; };
		6D2779CE28B3EBD100570055 /* KeySetListViewModelBuilderTests.swift in Sources */ = {isa = PBXBuildFile; fileRef = 6D2779CD28B3EBD100570055 /* KeySetListViewModelBuilderTests.swift */; };
		6D2D244B28CCAD4100862726 /* ExportPrivateKeyService.swift in Sources */ = {isa = PBXBuildFile; fileRef = 6D2D244A28CCAD4100862726 /* ExportPrivateKeyService.swift */; };
		6D2D244D28CE55A000862726 /* String+Utilities.swift in Sources */ = {isa = PBXBuildFile; fileRef = 6D2D244C28CE55A000862726 /* String+Utilities.swift */; };
		6D2D244F28CE5C1B00862726 /* NavbarActionButton.swift in Sources */ = {isa = PBXBuildFile; fileRef = 6D2D244E28CE5C1B00862726 /* NavbarActionButton.swift */; };
		6D2D245228CE5F2D00862726 /* KeyDetailsPublicKeyView.swift in Sources */ = {isa = PBXBuildFile; fileRef = 6D2D245128CE5F2D00862726 /* KeyDetailsPublicKeyView.swift */; };
		6D2D245728CF5C5200862726 /* PublicKeyActionsModal.swift in Sources */ = {isa = PBXBuildFile; fileRef = 6D2D245628CF5C5200862726 /* PublicKeyActionsModal.swift */; };
		6D42793728DB147800C141DC /* PrivateKeyQRCodeService.swift in Sources */ = {isa = PBXBuildFile; fileRef = 6D42793628DB147800C141DC /* PrivateKeyQRCodeService.swift */; };
		6D4C0753289AC36100B2EE48 /* Fonts.swift in Sources */ = {isa = PBXBuildFile; fileRef = 6D4C0751289AC36100B2EE48 /* Fonts.swift */; };
		6D4C0756289B369200B2EE48 /* Assets.swift in Sources */ = {isa = PBXBuildFile; fileRef = 6D4C0755289B369200B2EE48 /* Assets.swift */; };
		6D4C0758289BD95500B2EE48 /* SFSymbols.swift in Sources */ = {isa = PBXBuildFile; fileRef = 6D4C0757289BD95500B2EE48 /* SFSymbols.swift */; };
		6D55F286292CF2F800871896 /* StrokeContainerBackground.swift in Sources */ = {isa = PBXBuildFile; fileRef = 6D55F285292CF2F800871896 /* StrokeContainerBackground.swift */; };
		6D57DC4B289D614F00005C63 /* BackendNavigationAdapter.swift in Sources */ = {isa = PBXBuildFile; fileRef = 6D57DC4A289D614F00005C63 /* BackendNavigationAdapter.swift */; };
		6D57DC4D289D652400005C63 /* Dispatching.swift in Sources */ = {isa = PBXBuildFile; fileRef = 6D57DC4C289D652400005C63 /* Dispatching.swift */; };
		6D57DC50289D667800005C63 /* NavigationCoordinatorTests.swift in Sources */ = {isa = PBXBuildFile; fileRef = 6D57DC4F289D667800005C63 /* NavigationCoordinatorTests.swift */; };
		6D57DC52289D68B800005C63 /* ActionResult+Generate.swift in Sources */ = {isa = PBXBuildFile; fileRef = 6D57DC51289D68B800005C63 /* ActionResult+Generate.swift */; };
		6D57DC54289D6CE900005C63 /* NavigationTests.swift in Sources */ = {isa = PBXBuildFile; fileRef = 6D57DC53289D6CE900005C63 /* NavigationTests.swift */; };
		6D57DC66289E524800005C63 /* Localizable.strings in Resources */ = {isa = PBXBuildFile; fileRef = 6D57DC57289E524800005C63 /* Localizable.strings */; };
		6D57DC67289E524800005C63 /* Assets.xcassets in Resources */ = {isa = PBXBuildFile; fileRef = 6D57DC59289E524800005C63 /* Assets.xcassets */; };
		6D57DC69289E524800005C63 /* swiftui-strings-template.stencil in Resources */ = {isa = PBXBuildFile; fileRef = 6D57DC5D289E524800005C63 /* swiftui-strings-template.stencil */; };
		6D57DC6A289E524800005C63 /* Inter-Bold.otf in Resources */ = {isa = PBXBuildFile; fileRef = 6D57DC5F289E524800005C63 /* Inter-Bold.otf */; };
		6D57DC6B289E524800005C63 /* Inter-Regular.otf in Resources */ = {isa = PBXBuildFile; fileRef = 6D57DC60289E524800005C63 /* Inter-Regular.otf */; };
		6D57DC6C289E524800005C63 /* Inter-Medium.otf in Resources */ = {isa = PBXBuildFile; fileRef = 6D57DC61289E524800005C63 /* Inter-Medium.otf */; };
		6D57DC6D289E524800005C63 /* RobotoMono-Medium.otf in Resources */ = {isa = PBXBuildFile; fileRef = 6D57DC62289E524800005C63 /* RobotoMono-Medium.otf */; };
		6D57DC6E289E524800005C63 /* Inter-SemiBold.otf in Resources */ = {isa = PBXBuildFile; fileRef = 6D57DC63289E524800005C63 /* Inter-SemiBold.otf */; };
		6D57DC6F289E524800005C63 /* RobotoMono-Light.otf in Resources */ = {isa = PBXBuildFile; fileRef = 6D57DC64289E524800005C63 /* RobotoMono-Light.otf */; };
		6D57DC70289E524800005C63 /* Web3-Regular.otf in Resources */ = {isa = PBXBuildFile; fileRef = 6D57DC65289E524800005C63 /* Web3-Regular.otf */; };
		6D57DC74289E525F00005C63 /* ScreenSelectorView.swift in Sources */ = {isa = PBXBuildFile; fileRef = 6D57DC71289E525F00005C63 /* ScreenSelectorView.swift */; };
		6D57DC75289E525F00005C63 /* ModalSelectorView.swift in Sources */ = {isa = PBXBuildFile; fileRef = 6D57DC72289E525F00005C63 /* ModalSelectorView.swift */; };
		6D5801D12899130E006C41D8 /* PathMonitorProtocol.swift in Sources */ = {isa = PBXBuildFile; fileRef = 6D5801D02899130E006C41D8 /* PathMonitorProtocol.swift */; };
		6D5801D42899133A006C41D8 /* ConnectivityMonitoringAdapter.swift in Sources */ = {isa = PBXBuildFile; fileRef = 6D5801D32899133A006C41D8 /* ConnectivityMonitoringAdapter.swift */; };
		6D5801D728991F11006C41D8 /* RuntimePropertiesProvider.swift in Sources */ = {isa = PBXBuildFile; fileRef = 6D5801D628991F11006C41D8 /* RuntimePropertiesProvider.swift */; };
		6D5801D928991F48006C41D8 /* ProcessInfoProtocol.swift in Sources */ = {isa = PBXBuildFile; fileRef = 6D5801D828991F48006C41D8 /* ProcessInfoProtocol.swift */; };
		6D5801DE28992375006C41D8 /* RuntimePropertiesProviderTests.swift in Sources */ = {isa = PBXBuildFile; fileRef = 6D5801DD28992375006C41D8 /* RuntimePropertiesProviderTests.swift */; };
		6D5801E1289924AD006C41D8 /* ConnectivityMonitoringAdapterTests.swift in Sources */ = {isa = PBXBuildFile; fileRef = 6D5801E0289924AD006C41D8 /* ConnectivityMonitoringAdapterTests.swift */; };
		6D5801E5289937BA006C41D8 /* ConnectivityMonitoringAssemblerTests.swift in Sources */ = {isa = PBXBuildFile; fileRef = 6D5801E4289937BA006C41D8 /* ConnectivityMonitoringAssemblerTests.swift */; };
		6D5801E7289937C0006C41D8 /* ConnectivityMonitoringAssembler.swift in Sources */ = {isa = PBXBuildFile; fileRef = 6D5801E6289937C0006C41D8 /* ConnectivityMonitoringAssembler.swift */; };
		6D6430EC28CB2FDF00342E37 /* TapAndDelayDismissAnimator.swift in Sources */ = {isa = PBXBuildFile; fileRef = 6D6430EB28CB2FDF00342E37 /* TapAndDelayDismissAnimator.swift */; };
		6D6430EF28CB30A000342E37 /* BottoEdgeOverlay.swift in Sources */ = {isa = PBXBuildFile; fileRef = 6D6430EE28CB30A000342E37 /* BottoEdgeOverlay.swift */; };
		6D6430F128CB32CC00342E37 /* Snackbar.swift in Sources */ = {isa = PBXBuildFile; fileRef = 6D6430F028CB32CC00342E37 /* Snackbar.swift */; };
		6D6430F428CB447900342E37 /* ForgetKeySetAction.swift in Sources */ = {isa = PBXBuildFile; fileRef = 6D6430F328CB447900342E37 /* ForgetKeySetAction.swift */; };
		6D6430F628CB460A00342E37 /* ServiceLocator.swift in Sources */ = {isa = PBXBuildFile; fileRef = 6D6430F528CB460A00342E37 /* ServiceLocator.swift */; };
		6D6430F728CB662500342E37 /* ExportPrivateKeyWarningModal.swift in Sources */ = {isa = PBXBuildFile; fileRef = 6DE8467028C0FA1E0051346A /* ExportPrivateKeyWarningModal.swift */; };
		6D6430F828CB662B00342E37 /* ExportPrivateKeyModal.swift in Sources */ = {isa = PBXBuildFile; fileRef = 6D91F3EB28C114D1007560F5 /* ExportPrivateKeyModal.swift */; };
		6D6ACA4128F0B391002FB03A /* CameraPermissionHandler.swift in Sources */ = {isa = PBXBuildFile; fileRef = 6D6ACA4028F0B391002FB03A /* CameraPermissionHandler.swift */; };
		6D6E99DB28D8DCCB003F45CE /* DerivedKeyOverviewRow.swift in Sources */ = {isa = PBXBuildFile; fileRef = 6D6E99DA28D8DCCB003F45CE /* DerivedKeyOverviewRow.swift */; };
		6D8045D528D06DC700237F8C /* QRCodeContainerView.swift in Sources */ = {isa = PBXBuildFile; fileRef = 6D8045D428D06DC700237F8C /* QRCodeContainerView.swift */; };
		6D8045D728D06E6B00237F8C /* PreviewData+Components.swift in Sources */ = {isa = PBXBuildFile; fileRef = 6D8045D628D06E6B00237F8C /* PreviewData+Components.swift */; };
		6D8045D928D0761E00237F8C /* QRCodeAddressFooterView.swift in Sources */ = {isa = PBXBuildFile; fileRef = 6D8045D828D0761E00237F8C /* QRCodeAddressFooterView.swift */; };
		6D8045DC28D0840F00237F8C /* MKeyDetails+Helpers.swift in Sources */ = {isa = PBXBuildFile; fileRef = 6D8045DB28D0840F00237F8C /* MKeyDetails+Helpers.swift */; };
		6D8045DE28D087D400237F8C /* QRCodeRootFooterView.swift in Sources */ = {isa = PBXBuildFile; fileRef = 6D8045DD28D087D400237F8C /* QRCodeRootFooterView.swift */; };
		6D84441F28D317FE0072FBAC /* KeyDetailsPublicKeyViewModel.swift in Sources */ = {isa = PBXBuildFile; fileRef = 6D84441E28D317FE0072FBAC /* KeyDetailsPublicKeyViewModel.swift */; };
		6D84442128D3267A0072FBAC /* ForgetSingleKeyAction.swift in Sources */ = {isa = PBXBuildFile; fileRef = 6D84442028D3267A0072FBAC /* ForgetSingleKeyAction.swift */; };
		6D84442428D3424F0072FBAC /* HiddenScrollContainerModifier.swift in Sources */ = {isa = PBXBuildFile; fileRef = 6D84442328D3424F0072FBAC /* HiddenScrollContainerModifier.swift */; };
		6D850BDE292F7B4D00BA9017 /* EnterPasswordModal.swift in Sources */ = {isa = PBXBuildFile; fileRef = 6D850BDD292F7B4D00BA9017 /* EnterPasswordModal.swift */; };
		6D850BE2292F85F200BA9017 /* SecuredTextField.swift in Sources */ = {isa = PBXBuildFile; fileRef = 6D850BE1292F85F200BA9017 /* SecuredTextField.swift */; };
		6D850BE4292FAA6700BA9017 /* RoundedContainerBackground.swift in Sources */ = {isa = PBXBuildFile; fileRef = 6D850BE3292FAA6700BA9017 /* RoundedContainerBackground.swift */; };
		6D850BE629308B2A00BA9017 /* KeyboardAvoidance.swift in Sources */ = {isa = PBXBuildFile; fileRef = 6D850BE529308B2A00BA9017 /* KeyboardAvoidance.swift */; };
		6D88CFF028C60815001FB0A1 /* CircleButton.swift in Sources */ = {isa = PBXBuildFile; fileRef = 6D88CFEF28C60815001FB0A1 /* CircleButton.swift */; };
		6D88CFF228C60AED001FB0A1 /* FullScreenRoundedModal.swift in Sources */ = {isa = PBXBuildFile; fileRef = 6D88CFF128C60AED001FB0A1 /* FullScreenRoundedModal.swift */; };
		6D88CFF828C634CA001FB0A1 /* KeyDetailsActionsModal.swift in Sources */ = {isa = PBXBuildFile; fileRef = 6D88CFF728C634CA001FB0A1 /* KeyDetailsActionsModal.swift */; };
		6D88CFFA28C6365A001FB0A1 /* ActionSheetButton.swift in Sources */ = {isa = PBXBuildFile; fileRef = 6D88CFF928C6365A001FB0A1 /* ActionSheetButton.swift */; };
		6D8AF88228BCC4D100CF0AB2 /* AccessControlProvidingAssemblerTests.swift in Sources */ = {isa = PBXBuildFile; fileRef = 6D8AF88128BCC4D100CF0AB2 /* AccessControlProvidingAssemblerTests.swift */; };
		6D8AF88628BCC53B00CF0AB2 /* RuntimePropertiesProvidingMock.swift in Sources */ = {isa = PBXBuildFile; fileRef = 6D8AF88528BCC53B00CF0AB2 /* RuntimePropertiesProvidingMock.swift */; };
		6D8AF88A28BCC60600CF0AB2 /* KeychainQueryProviderTests.swift in Sources */ = {isa = PBXBuildFile; fileRef = 6D8AF88928BCC60600CF0AB2 /* KeychainQueryProviderTests.swift */; };
		6D91F3EE28C16163007560F5 /* CircularProgressView.swift in Sources */ = {isa = PBXBuildFile; fileRef = 6D91F3ED28C16163007560F5 /* CircularProgressView.swift */; };
		6D932CDF292E05CB008AD883 /* InlineButton.swift in Sources */ = {isa = PBXBuildFile; fileRef = 6D932CDE292E05CB008AD883 /* InlineButton.swift */; };
		6D932CE2292E0AF8008AD883 /* View+Placeholder.swift in Sources */ = {isa = PBXBuildFile; fileRef = 6D932CE1292E0AF8008AD883 /* View+Placeholder.swift */; };
		6D932CE6292E0CE6008AD883 /* PrimaryTextField.swift in Sources */ = {isa = PBXBuildFile; fileRef = 6D932CE5292E0CE6008AD883 /* PrimaryTextField.swift */; };
		6D95E97328B4F42300E28A11 /* ActionButton.swift in Sources */ = {isa = PBXBuildFile; fileRef = 6D95E97228B4F42300E28A11 /* ActionButton.swift */; };
		6D95E97528B500EE00E28A11 /* Heights.swift in Sources */ = {isa = PBXBuildFile; fileRef = 6D95E97428B500EE00E28A11 /* Heights.swift */; };
		6D95E97828B6250B00E28A11 /* ClearBackgroundView.swift in Sources */ = {isa = PBXBuildFile; fileRef = 6D95E97728B6250B00E28A11 /* ClearBackgroundView.swift */; };
<<<<<<< HEAD
=======
		6D95E97A28B6282D00E28A11 /* MenuButton.swift in Sources */ = {isa = PBXBuildFile; fileRef = 6D95E97928B6282D00E28A11 /* MenuButton.swift */; };
		6D971ABC2941B1C600121A36 /* SVGView in Frameworks */ = {isa = PBXBuildFile; productRef = 6D971ABB2941B1C600121A36 /* SVGView */; };
		6D971ABE2941B20F00121A36 /* identicon_example.svg in Resources */ = {isa = PBXBuildFile; fileRef = 6D971ABD2941B20F00121A36 /* identicon_example.svg */; };
		6D971AC02941B45A00121A36 /* SignerImage+Helpers.swift in Sources */ = {isa = PBXBuildFile; fileRef = 6D971ABF2941B45A00121A36 /* SignerImage+Helpers.swift */; };
		6D971AC32941CDF600121A36 /* Identicon.swift in Sources */ = {isa = PBXBuildFile; fileRef = 6D971AC22941CDF600121A36 /* Identicon.swift */; };
>>>>>>> 9b4a88b8
		6DA2ACA22939CB3900AAEADC /* CancelBag.swift in Sources */ = {isa = PBXBuildFile; fileRef = 6DA2ACA12939CB3900AAEADC /* CancelBag.swift */; };
		6DA2ACA52939D24000AAEADC /* LogsListView.swift in Sources */ = {isa = PBXBuildFile; fileRef = 6DA2ACA42939D24000AAEADC /* LogsListView.swift */; };
		6DA2ACA72939DBCE00AAEADC /* DateFormatter+Utils.swift in Sources */ = {isa = PBXBuildFile; fileRef = 6DA2ACA62939DBCE00AAEADC /* DateFormatter+Utils.swift */; };
		6DA2ACAA2939E85700AAEADC /* Event+EventTitle.swift in Sources */ = {isa = PBXBuildFile; fileRef = 6DA2ACA92939E85700AAEADC /* Event+EventTitle.swift */; };
		6DA2ACAC2939E87600AAEADC /* Event+Value.swift in Sources */ = {isa = PBXBuildFile; fileRef = 6DA2ACAB2939E87600AAEADC /* Event+Value.swift */; };
		6DA2ACAE2939EAC300AAEADC /* Event+isImportant.swift in Sources */ = {isa = PBXBuildFile; fileRef = 6DA2ACAD2939EAC300AAEADC /* Event+isImportant.swift */; };
		6DA2ACB0293A17DF00AAEADC /* Address+DisplayablePath.swift in Sources */ = {isa = PBXBuildFile; fileRef = 6DA2ACAF293A17DF00AAEADC /* Address+DisplayablePath.swift */; };
		6DA501CC290A48190096DA4E /* KeyDetails+ViewModel.swift in Sources */ = {isa = PBXBuildFile; fileRef = 6DA501CB290A48190096DA4E /* KeyDetails+ViewModel.swift */; };
		6DA501D4290BC55A0096DA4E /* KeyDetailsService.swift in Sources */ = {isa = PBXBuildFile; fileRef = 6DA501D3290BC55A0096DA4E /* KeyDetailsService.swift */; };
		6DA501D7290BECBE0096DA4E /* AppState.swift in Sources */ = {isa = PBXBuildFile; fileRef = 6DA501D6290BECBE0096DA4E /* AppState.swift */; };
		6DA501D9290C1C3E0096DA4E /* MKeyAndNetworkCard+PathAndNetwork.swift in Sources */ = {isa = PBXBuildFile; fileRef = 6DA501D8290C1C3E0096DA4E /* MKeyAndNetworkCard+PathAndNetwork.swift */; };
		6DA501DB290F16280096DA4E /* KeyDetails+SelectionOverlay.swift in Sources */ = {isa = PBXBuildFile; fileRef = 6DA501DA290F16280096DA4E /* KeyDetails+SelectionOverlay.swift */; };
		6DBD21F2289A74EE005D539B /* FileManagingProtocol.swift in Sources */ = {isa = PBXBuildFile; fileRef = 6DBD21F1289A74EE005D539B /* FileManagingProtocol.swift */; };
		6DBD21F4289A77DE005D539B /* BundleProtocol.swift in Sources */ = {isa = PBXBuildFile; fileRef = 6DBD21F3289A77DE005D539B /* BundleProtocol.swift */; };
		6DBD21FA289A7A26005D539B /* DatabaseMediator.swift in Sources */ = {isa = PBXBuildFile; fileRef = 6DBD21F9289A7A26005D539B /* DatabaseMediator.swift */; };
		6DBD21FD289A83D0005D539B /* DatabaseMediatorTests.swift in Sources */ = {isa = PBXBuildFile; fileRef = 6DBD21FC289A83D0005D539B /* DatabaseMediatorTests.swift */; };
		6DBD2200289A8C74005D539B /* URL+Generate.swift in Sources */ = {isa = PBXBuildFile; fileRef = 6DBD21FF289A8C74005D539B /* URL+Generate.swift */; };
		6DBD2202289A8E1F005D539B /* ErrorMock.swift in Sources */ = {isa = PBXBuildFile; fileRef = 6DBD2201289A8E1F005D539B /* ErrorMock.swift */; };
		6DBE12D828B3A80A005F3CCC /* KeySetList.swift in Sources */ = {isa = PBXBuildFile; fileRef = 6DBE12D728B3A80A005F3CCC /* KeySetList.swift */; };
		6DBF6E2228E1FB6F00CC959F /* PreviewData+Rust.swift in Sources */ = {isa = PBXBuildFile; fileRef = 6DBF6E2128E1FB6F00CC959F /* PreviewData+Rust.swift */; };
		6DBF6E2728E44DD700CC959F /* ErrorBottomModal.swift in Sources */ = {isa = PBXBuildFile; fileRef = 6DBF6E2628E44DD700CC959F /* ErrorBottomModal.swift */; };
		6DBF6E2928E47EE000CC959F /* ErrorBottomModalViewModel.swift in Sources */ = {isa = PBXBuildFile; fileRef = 6DBF6E2828E47EE000CC959F /* ErrorBottomModalViewModel.swift */; };
		6DBF6E2B28E58D7900CC959F /* ResetConnectivtyWarningsAction.swift in Sources */ = {isa = PBXBuildFile; fileRef = 6DBF6E2A28E58D7900CC959F /* ResetConnectivtyWarningsAction.swift */; };
		6DBF6E4328EACB7B00CC959F /* ConnectivityMediator.swift in Sources */ = {isa = PBXBuildFile; fileRef = 6DBF6E4228EACB7B00CC959F /* ConnectivityMediator.swift */; };
		6DBF6E4B28EC51D600CC959F /* GenericError.swift in Sources */ = {isa = PBXBuildFile; fileRef = 6DBF6E4A28EC51D600CC959F /* GenericError.swift */; };
		6DC5642E28B652DE003D540B /* AddKeySetModal.swift in Sources */ = {isa = PBXBuildFile; fileRef = 6DC5642D28B652DE003D540B /* AddKeySetModal.swift */; };
		6DC5643028B65B9C003D540B /* AnimationDuration.swift in Sources */ = {isa = PBXBuildFile; fileRef = 6DC5642F28B65B9C003D540B /* AnimationDuration.swift */; };
		6DC5643328B68FC5003D540B /* AccessControlProvider.swift in Sources */ = {isa = PBXBuildFile; fileRef = 6DC5643228B68FC5003D540B /* AccessControlProvider.swift */; };
		6DC5643528B69355003D540B /* AccessControlProvidingAssembler.swift in Sources */ = {isa = PBXBuildFile; fileRef = 6DC5643428B69355003D540B /* AccessControlProvidingAssembler.swift */; };
		6DC5643728B79EC6003D540B /* SeedsMediator.swift in Sources */ = {isa = PBXBuildFile; fileRef = 6DC5643628B79EC6003D540B /* SeedsMediator.swift */; };
		6DC5643928B7DED8003D540B /* KeychainQueryProvider.swift in Sources */ = {isa = PBXBuildFile; fileRef = 6DC5643828B7DED8003D540B /* KeychainQueryProvider.swift */; };
		6DC5643B28B8D189003D540B /* KeychainAccessAdapter.swift in Sources */ = {isa = PBXBuildFile; fileRef = 6DC5643A28B8D189003D540B /* KeychainAccessAdapter.swift */; };
		6DC5643D28B91EFE003D540B /* NavbarButton.swift in Sources */ = {isa = PBXBuildFile; fileRef = 6DC5643C28B91EFE003D540B /* NavbarButton.swift */; };
		6DC5644028B929EA003D540B /* KeyDetailsView.swift in Sources */ = {isa = PBXBuildFile; fileRef = 6DC5643F28B929EA003D540B /* KeyDetailsView.swift */; };
		6DCC572728D8C0490014278A /* BackupModal.swift in Sources */ = {isa = PBXBuildFile; fileRef = 6DCC572628D8C0490014278A /* BackupModal.swift */; };
		6DD9FF1628C8B85300FB6195 /* HorizontalActionsBottomModal.swift in Sources */ = {isa = PBXBuildFile; fileRef = 6DD9FF1528C8B85300FB6195 /* HorizontalActionsBottomModal.swift */; };
		6DD9FF1928C8C9B000FB6195 /* Animations.swift in Sources */ = {isa = PBXBuildFile; fileRef = 6DD9FF1828C8C9AF00FB6195 /* Animations.swift */; };
		6DDD73732940471900F04CE7 /* Event+AdditionalValue.swift in Sources */ = {isa = PBXBuildFile; fileRef = 6DDD73722940471900F04CE7 /* Event+AdditionalValue.swift */; };
		6DDD73752940496800F04CE7 /* LogEntryRenderable.swift in Sources */ = {isa = PBXBuildFile; fileRef = 6DDD73742940496800F04CE7 /* LogEntryRenderable.swift */; };
		6DDD73782940498000F04CE7 /* LogEntryView.swift in Sources */ = {isa = PBXBuildFile; fileRef = 6DDD73772940498000F04CE7 /* LogEntryView.swift */; };
		6DDD737A29404E5000F04CE7 /* Event+EntryType.swift in Sources */ = {isa = PBXBuildFile; fileRef = 6DDD737929404E5000F04CE7 /* Event+EntryType.swift */; };
		6DDD737C2940629D00F04CE7 /* LogsMoreActionsModal.swift in Sources */ = {isa = PBXBuildFile; fileRef = 6DDD737B2940629D00F04CE7 /* LogsMoreActionsModal.swift */; };
		6DDEF11028AD105F004CA2FD /* TabBarView.swift in Sources */ = {isa = PBXBuildFile; fileRef = 6DDEF10F28AD105F004CA2FD /* TabBarView.swift */; };
		6DDEF11428AD12FA004CA2FD /* Tab.swift in Sources */ = {isa = PBXBuildFile; fileRef = 6DDEF11328AD12FA004CA2FD /* Tab.swift */; };
		6DDEF11828AD4215004CA2FD /* TabTests.swift in Sources */ = {isa = PBXBuildFile; fileRef = 6DDEF11728AD4215004CA2FD /* TabTests.swift */; };
		6DDEF11C28AE2DF3004CA2FD /* TabViewModelBuilder.swift in Sources */ = {isa = PBXBuildFile; fileRef = 6DDEF11B28AE2DF3004CA2FD /* TabViewModelBuilder.swift */; };
		6DDEF12228AE38A1004CA2FD /* TabViewModelBuilderTests.swift in Sources */ = {isa = PBXBuildFile; fileRef = 6DDEF12128AE38A1004CA2FD /* TabViewModelBuilderTests.swift */; };
		6DDEF13228AE6039004CA2FD /* signer.udl in Sources */ = {isa = PBXBuildFile; fileRef = 6DDEF12E28AE5EDA004CA2FD /* signer.udl */; };
		6DDEF13C28AE7A30004CA2FD /* ApplicationInformation.swift in Sources */ = {isa = PBXBuildFile; fileRef = 6DDEF13B28AE7A30004CA2FD /* ApplicationInformation.swift */; };
		6DDEF13F28AE7C57004CA2FD /* PrimaryButton.swift in Sources */ = {isa = PBXBuildFile; fileRef = 6DDEF13E28AE7C57004CA2FD /* PrimaryButton.swift */; };
		6DDEF14328AE8794004CA2FD /* SecondaryButton.swift in Sources */ = {isa = PBXBuildFile; fileRef = 6DDEF14228AE8794004CA2FD /* SecondaryButton.swift */; };
		6DDEF14528AE87A7004CA2FD /* EmptyButton.swift in Sources */ = {isa = PBXBuildFile; fileRef = 6DDEF14428AE87A7004CA2FD /* EmptyButton.swift */; };
		6DE8466C28BF6EB10051346A /* KeyDetailsDataModel.swift in Sources */ = {isa = PBXBuildFile; fileRef = 6DE8466B28BF6EB10051346A /* KeyDetailsDataModel.swift */; };
		6DE8466E28BF73E40051346A /* DerivedKeyRowModel.swift in Sources */ = {isa = PBXBuildFile; fileRef = 6DE8466D28BF73E40051346A /* DerivedKeyRowModel.swift */; };
		6DEA1B1528D4587200D170B7 /* SeedPhraseView.swift in Sources */ = {isa = PBXBuildFile; fileRef = 6DEA1B1428D4587200D170B7 /* SeedPhraseView.swift */; };
		6DEA1B1728D4593100D170B7 /* RobotoMono-Bold.ttf in Resources */ = {isa = PBXBuildFile; fileRef = 6DEA1B1628D4592B00D170B7 /* RobotoMono-Bold.ttf */; };
		6DEEA87E28AFBF5D00371ECA /* libsigner.a in Frameworks */ = {isa = PBXBuildFile; fileRef = 6DEEA87D28AFBF5D00371ECA /* libsigner.a */; };
		6DEFB52828FEA1C200762219 /* KeyListMoreMenuModal.swift in Sources */ = {isa = PBXBuildFile; fileRef = 6DEFB52728FEA1C200762219 /* KeyListMoreMenuModal.swift */; };
		6DEFB52F28FEDA9B00762219 /* AnimatedQRCodeView.swift in Sources */ = {isa = PBXBuildFile; fileRef = 6DEFB52E28FEDA9B00762219 /* AnimatedQRCodeView.swift */; };
		6DEFB53228FEE42D00762219 /* ExportMultipleKeysService.swift in Sources */ = {isa = PBXBuildFile; fileRef = 6DEFB53128FEE42D00762219 /* ExportMultipleKeysService.swift */; };
		6DF5E7A02922DDAD00F2B5B4 /* TransactionCardSet+TransactionCards.swift in Sources */ = {isa = PBXBuildFile; fileRef = 6DF5E79F2922DDAD00F2B5B4 /* TransactionCardSet+TransactionCards.swift */; };
		6DF5E7A22923A08A00F2B5B4 /* AttributedString+Markdown.swift in Sources */ = {isa = PBXBuildFile; fileRef = 6DF5E7A12923A08A00F2B5B4 /* AttributedString+Markdown.swift */; };
		6DF5E7A42923DD4400F2B5B4 /* Text+Markdown.swift in Sources */ = {isa = PBXBuildFile; fileRef = 6DF5E7A32923DD4400F2B5B4 /* Text+Markdown.swift */; };
		6DF7257828BE0E08007CD9B6 /* DerivedKeyRow.swift in Sources */ = {isa = PBXBuildFile; fileRef = 6DF7257728BE0E08007CD9B6 /* DerivedKeyRow.swift */; };
		6DF7751B28B399AC0040012E /* CornerRadius.swift in Sources */ = {isa = PBXBuildFile; fileRef = 6DF7751A28B399AC0040012E /* CornerRadius.swift */; };
		6DF7751E28B39F630040012E /* KeySetRow.swift in Sources */ = {isa = PBXBuildFile; fileRef = 6DF7751D28B39F630040012E /* KeySetRow.swift */; };
		6DF7751F28B3A0500040012E /* (null) in Resources */ = {isa = PBXBuildFile; };
		6DF8316728F9BA4A00CB2BCE /* CapsuleButton.swift in Sources */ = {isa = PBXBuildFile; fileRef = 6DF8316628F9BA4A00CB2BCE /* CapsuleButton.swift */; };
		6DFAF36B28AF7F8A0048763B /* Spacing.swift in Sources */ = {isa = PBXBuildFile; fileRef = 6DFAF36A28AF7F8A0048763B /* Spacing.swift */; };
		6DFAF36E28AF846C0048763B /* PreviewData.swift in Sources */ = {isa = PBXBuildFile; fileRef = 6DFAF36D28AF846C0048763B /* PreviewData.swift */; };
/* End PBXBuildFile section */

/* Begin PBXBuildRule section */
		6DDEF12B28AE5D8F004CA2FD /* PBXBuildRule */ = {
			isa = PBXBuildRule;
			compilerSpec = com.apple.compilers.proxy.script;
			filePatterns = "*.udl";
			fileType = pattern.proxy;
			inputFiles = (
			);
			isEditable = 1;
			outputFiles = (
				"$(PROJECT_DIR)/NativeSigner/Generated/$(INPUT_FILE_BASE).swift",
				"$(PROJECT_DIR)/NativeSigner/Generated/$(INPUT_FILE_BASE)FFI.h",
			);
			runOncePerArchitecture = 0;
			script = "# Skip during indexing phase in XCode 13+ \nif [ $ACTION == \"indexbuild\" ]; then\n  echo \"Not parsing *.udl files during indexing.\"\n  exit 0 \nfi\n\n# Skip for preview builds\nif [ \"${ENABLE_PREVIEWS}\" = \"YES\" ]; then\n  echo \"Not parsing *.udl files during preview builds.\"\n  exit 0\nfi\n\n$HOME/.cargo/bin/uniffi-bindgen generate $INPUT_FILE_PATH --language swift --out-dir $PROJECT_DIR/NativeSigner/Generated\n";
		};
/* End PBXBuildRule section */

/* Begin PBXContainerItemProxy section */
		2DE72BD026A588C9002BB752 /* PBXContainerItemProxy */ = {
			isa = PBXContainerItemProxy;
			containerPortal = 2DE72BB626A588C7002BB752 /* Project object */;
			proxyType = 1;
			remoteGlobalIDString = 2DE72BBD26A588C7002BB752;
			remoteInfo = NativeSigner;
		};
/* End PBXContainerItemProxy section */

/* Begin PBXFileReference section */
		04197D26276A41E7003485D2 /* SettingsCardTemplate.swift */ = {isa = PBXFileReference; fileEncoding = 4; lastKnownFileType = sourcecode.swift; path = SettingsCardTemplate.swift; sourceTree = "<group>"; };
		04197D2A276BA40C003485D2 /* MenuElements.swift */ = {isa = PBXFileReference; fileEncoding = 4; lastKnownFileType = sourcecode.swift; path = MenuElements.swift; sourceTree = "<group>"; };
		04197D2C276BB683003485D2 /* StyleModiefiers.swift */ = {isa = PBXFileReference; fileEncoding = 4; lastKnownFileType = sourcecode.swift; path = StyleModiefiers.swift; sourceTree = "<group>"; };
		0452BC562767B26600C6DD37 /* Buttons.swift */ = {isa = PBXFileReference; fileEncoding = 4; lastKnownFileType = sourcecode.swift; path = Buttons.swift; sourceTree = "<group>"; };
		2D48F35027609CDE004B27BE /* HistoryCard.swift */ = {isa = PBXFileReference; fileEncoding = 4; lastKnownFileType = sourcecode.swift; path = HistoryCard.swift; sourceTree = "<group>"; };
		2D48F3522760A2D8004B27BE /* Fontstyle.swift */ = {isa = PBXFileReference; lastKnownFileType = sourcecode.swift; path = Fontstyle.swift; sourceTree = "<group>"; };
		2D48F3562760BBEC004B27BE /* RecoverSeedName.swift */ = {isa = PBXFileReference; lastKnownFileType = sourcecode.swift; path = RecoverSeedName.swift; sourceTree = "<group>"; };
		2D48F35A2760E5DF004B27BE /* RecoverSeedPhrase.swift */ = {isa = PBXFileReference; fileEncoding = 4; lastKnownFileType = sourcecode.swift; path = RecoverSeedPhrase.swift; sourceTree = "<group>"; };
		2D48F36027620F49004B27BE /* SeedKeyCard.swift */ = {isa = PBXFileReference; fileEncoding = 4; lastKnownFileType = sourcecode.swift; path = SeedKeyCard.swift; sourceTree = "<group>"; };
		2D48F36E2767419D004B27BE /* PasswordConfirm.swift */ = {isa = PBXFileReference; lastKnownFileType = sourcecode.swift; path = PasswordConfirm.swift; sourceTree = "<group>"; };
		2D48F3A52770828B004B27BE /* ManageNetworks.swift */ = {isa = PBXFileReference; lastKnownFileType = sourcecode.swift; path = ManageNetworks.swift; sourceTree = "<group>"; };
		2D48F3A727708670004B27BE /* NetworkDetails.swift */ = {isa = PBXFileReference; fileEncoding = 4; lastKnownFileType = sourcecode.swift; path = NetworkDetails.swift; sourceTree = "<group>"; };
		2D48F3AB277092FD004B27BE /* MetadataCard.swift */ = {isa = PBXFileReference; fileEncoding = 4; lastKnownFileType = sourcecode.swift; path = MetadataCard.swift; sourceTree = "<group>"; };
		2D48F3AD2770AD6B004B27BE /* NetworkDetailsMenu.swift */ = {isa = PBXFileReference; lastKnownFileType = sourcecode.swift; path = NetworkDetailsMenu.swift; sourceTree = "<group>"; };
		2D48F3AF2770AD83004B27BE /* ManageMetadata.swift */ = {isa = PBXFileReference; lastKnownFileType = sourcecode.swift; path = ManageMetadata.swift; sourceTree = "<group>"; };
		2D48F3B32770C164004B27BE /* VerifierScreen.swift */ = {isa = PBXFileReference; lastKnownFileType = sourcecode.swift; path = VerifierScreen.swift; sourceTree = "<group>"; };
		2D48F3B72771D250004B27BE /* SignSufficientCrypto.swift */ = {isa = PBXFileReference; lastKnownFileType = sourcecode.swift; path = SignSufficientCrypto.swift; sourceTree = "<group>"; };
		2D48F3BB2771DE24004B27BE /* SufficientCryptoReady.swift */ = {isa = PBXFileReference; lastKnownFileType = sourcecode.swift; path = SufficientCryptoReady.swift; sourceTree = "<group>"; };
		2D48F3C3277492D3004B27BE /* TypesMenu.swift */ = {isa = PBXFileReference; lastKnownFileType = sourcecode.swift; path = TypesMenu.swift; sourceTree = "<group>"; };
		2D48F3C52774AEE7004B27BE /* SelectSeedForBackup.swift */ = {isa = PBXFileReference; lastKnownFileType = sourcecode.swift; path = SelectSeedForBackup.swift; sourceTree = "<group>"; };
		2D48F3C72774CC64004B27BE /* SearchKeys.swift */ = {isa = PBXFileReference; fileEncoding = 4; lastKnownFileType = sourcecode.swift; path = SearchKeys.swift; sourceTree = "<group>"; };
		2D48F3CF2777A823004B27BE /* NewSeedBackupModal.swift */ = {isa = PBXFileReference; lastKnownFileType = sourcecode.swift; path = NewSeedBackupModal.swift; sourceTree = "<group>"; };
		2D48F3D1277A0AB2004B27BE /* HistoryCardExtended.swift */ = {isa = PBXFileReference; fileEncoding = 4; lastKnownFileType = sourcecode.swift; path = HistoryCardExtended.swift; sourceTree = "<group>"; };
		2D48F3DB277E3CAA004B27BE /* MultiselectBottomControl.swift */ = {isa = PBXFileReference; fileEncoding = 4; lastKnownFileType = sourcecode.swift; path = MultiselectBottomControl.swift; sourceTree = "<group>"; };
		2D48F3DD277E4BEC004B27BE /* SmallButton.swift */ = {isa = PBXFileReference; fileEncoding = 4; lastKnownFileType = sourcecode.swift; path = SmallButton.swift; sourceTree = "<group>"; };
		2D48F3DF278305AE004B27BE /* LogComment.swift */ = {isa = PBXFileReference; lastKnownFileType = sourcecode.swift; path = LogComment.swift; sourceTree = "<group>"; };
		2D59B9FC278F1D930088057A /* InstructionsSquare.swift */ = {isa = PBXFileReference; lastKnownFileType = sourcecode.swift; path = InstructionsSquare.swift; sourceTree = "<group>"; };
		2D6A9F83278C8275000DAE64 /* TCNetworkInfo.swift */ = {isa = PBXFileReference; lastKnownFileType = sourcecode.swift; path = TCNetworkInfo.swift; sourceTree = "<group>"; };
		2D72B4F926EF7D1C0081E879 /* Seeds.swift */ = {isa = PBXFileReference; lastKnownFileType = sourcecode.swift; path = Seeds.swift; sourceTree = "<group>"; };
		2D72D5292732B8A7004BA7C9 /* Database */ = {isa = PBXFileReference; lastKnownFileType = folder; path = Database; sourceTree = "<group>"; };
		2D75EF9C280EC3B000C48FAF /* NativeSigner-Bridging-Header.h */ = {isa = PBXFileReference; fileEncoding = 4; lastKnownFileType = sourcecode.c.h; path = "NativeSigner-Bridging-Header.h"; sourceTree = "<group>"; };
		2D7A7BCD26BBC5690053C1E0 /* LaunchScreen.xib */ = {isa = PBXFileReference; fileEncoding = 4; lastKnownFileType = file.xib; name = LaunchScreen.xib; path = NativeSigner/LaunchScreen.xib; sourceTree = "<group>"; };
		2D7A7BD526C1126C0053C1E0 /* Utils.swift */ = {isa = PBXFileReference; lastKnownFileType = sourcecode.swift; path = Utils.swift; sourceTree = "<group>"; };
		2D7A7BE226C3FC250053C1E0 /* terms-and-conditions.txt */ = {isa = PBXFileReference; fileEncoding = 4; lastKnownFileType = text; path = "terms-and-conditions.txt"; sourceTree = "<group>"; };
		2D7A7BE626C410FF0053C1E0 /* privacy-policy.txt */ = {isa = PBXFileReference; fileEncoding = 4; lastKnownFileType = text; path = "privacy-policy.txt"; sourceTree = "<group>"; };
		2DA5F8222756621F00D8DD29 /* Header.swift */ = {isa = PBXFileReference; fileEncoding = 4; lastKnownFileType = sourcecode.swift; path = Header.swift; sourceTree = "<group>"; };
		2DA5F8242756624000D8DD29 /* NavbarShield.swift */ = {isa = PBXFileReference; fileEncoding = 4; lastKnownFileType = sourcecode.swift; path = NavbarShield.swift; sourceTree = "<group>"; };
		2DA5F8262756629600D8DD29 /* ScreenSelector.swift */ = {isa = PBXFileReference; fileEncoding = 4; lastKnownFileType = sourcecode.swift; path = ScreenSelector.swift; sourceTree = "<group>"; };
		2DA5F82A2756631D00D8DD29 /* KeyManager.swift */ = {isa = PBXFileReference; fileEncoding = 4; lastKnownFileType = sourcecode.swift; path = KeyManager.swift; sourceTree = "<group>"; };
		2DA5F82C2756634900D8DD29 /* SettingsScreen.swift */ = {isa = PBXFileReference; fileEncoding = 4; lastKnownFileType = sourcecode.swift; path = SettingsScreen.swift; sourceTree = "<group>"; };
		2DA5F8302756652600D8DD29 /* CameraView.swift */ = {isa = PBXFileReference; fileEncoding = 4; lastKnownFileType = sourcecode.swift; path = CameraView.swift; sourceTree = "<group>"; };
		2DA5F8322756653B00D8DD29 /* CameraPreview.swift */ = {isa = PBXFileReference; fileEncoding = 4; lastKnownFileType = sourcecode.swift; path = CameraPreview.swift; sourceTree = "<group>"; };
		2DA5F8382756666C00D8DD29 /* EventDetails.swift */ = {isa = PBXFileReference; fileEncoding = 4; lastKnownFileType = sourcecode.swift; path = EventDetails.swift; sourceTree = "<group>"; };
		2DA5F8402756687200D8DD29 /* TransactionCardView.swift */ = {isa = PBXFileReference; fileEncoding = 4; lastKnownFileType = sourcecode.swift; path = TransactionCardView.swift; sourceTree = "<group>"; };
		2DA5F84227566BE300D8DD29 /* TransactionCardSelector.swift */ = {isa = PBXFileReference; fileEncoding = 4; lastKnownFileType = sourcecode.swift; path = TransactionCardSelector.swift; sourceTree = "<group>"; };
		2DA5F84727566C3600D8DD29 /* TCFieldName.swift */ = {isa = PBXFileReference; fileEncoding = 4; lastKnownFileType = sourcecode.swift; path = TCFieldName.swift; sourceTree = "<group>"; };
		2DA5F84827566C3600D8DD29 /* TCTypesInfo.swift */ = {isa = PBXFileReference; fileEncoding = 4; lastKnownFileType = sourcecode.swift; path = TCTypesInfo.swift; sourceTree = "<group>"; };
		2DA5F84927566C3600D8DD29 /* TCAuthorPublicKey.swift */ = {isa = PBXFileReference; fileEncoding = 4; lastKnownFileType = sourcecode.swift; path = TCAuthorPublicKey.swift; sourceTree = "<group>"; };
		2DA5F84B27566C3600D8DD29 /* TCEnumVariantName.swift */ = {isa = PBXFileReference; fileEncoding = 4; lastKnownFileType = sourcecode.swift; path = TCEnumVariantName.swift; sourceTree = "<group>"; };
		2DA5F84C27566C3600D8DD29 /* TCCall.swift */ = {isa = PBXFileReference; fileEncoding = 4; lastKnownFileType = sourcecode.swift; path = TCCall.swift; sourceTree = "<group>"; };
		2DA5F84D27566C3600D8DD29 /* TCError.swift */ = {isa = PBXFileReference; fileEncoding = 4; lastKnownFileType = sourcecode.swift; path = TCError.swift; sourceTree = "<group>"; };
		2DA5F84E27566C3600D8DD29 /* TCID.swift */ = {isa = PBXFileReference; fileEncoding = 4; lastKnownFileType = sourcecode.swift; path = TCID.swift; sourceTree = "<group>"; };
		2DA5F84F27566C3600D8DD29 /* TCText.swift */ = {isa = PBXFileReference; fileEncoding = 4; lastKnownFileType = sourcecode.swift; path = TCText.swift; sourceTree = "<group>"; };
		2DA5F85027566C3600D8DD29 /* TCVerifier.swift */ = {isa = PBXFileReference; fileEncoding = 4; lastKnownFileType = sourcecode.swift; path = TCVerifier.swift; sourceTree = "<group>"; };
		2DA5F85327566C3600D8DD29 /* TCNewSpecs.swift */ = {isa = PBXFileReference; fileEncoding = 4; lastKnownFileType = sourcecode.swift; path = TCNewSpecs.swift; sourceTree = "<group>"; };
		2DA5F85627566C3600D8DD29 /* TCAuthorPlain.swift */ = {isa = PBXFileReference; fileEncoding = 4; lastKnownFileType = sourcecode.swift; path = TCAuthorPlain.swift; sourceTree = "<group>"; };
		2DA5F85727566C3600D8DD29 /* TCWarning.swift */ = {isa = PBXFileReference; fileEncoding = 4; lastKnownFileType = sourcecode.swift; path = TCWarning.swift; sourceTree = "<group>"; };
		2DA5F85B27566C3600D8DD29 /* TCFieldNumber.swift */ = {isa = PBXFileReference; fileEncoding = 4; lastKnownFileType = sourcecode.swift; path = TCFieldNumber.swift; sourceTree = "<group>"; };
		2DA5F87527566D7C00D8DD29 /* TransactionPreview.swift */ = {isa = PBXFileReference; fileEncoding = 4; lastKnownFileType = sourcecode.swift; path = TransactionPreview.swift; sourceTree = "<group>"; };
		2DA5F879275676B600D8DD29 /* SeedCardForManager.swift */ = {isa = PBXFileReference; fileEncoding = 4; lastKnownFileType = sourcecode.swift; path = SeedCardForManager.swift; sourceTree = "<group>"; };
		2DA5F87D2756A28A00D8DD29 /* NetworkCard.swift */ = {isa = PBXFileReference; fileEncoding = 4; lastKnownFileType = sourcecode.swift; path = NetworkCard.swift; sourceTree = "<group>"; };
		2DA5F8812756A2DE00D8DD29 /* AddressCard.swift */ = {isa = PBXFileReference; fileEncoding = 4; lastKnownFileType = sourcecode.swift; path = AddressCard.swift; sourceTree = "<group>"; };
		2DA5F8852756A44600D8DD29 /* AddressCardControls.swift */ = {isa = PBXFileReference; fileEncoding = 4; lastKnownFileType = sourcecode.swift; path = AddressCardControls.swift; sourceTree = "<group>"; };
		2DA5F8892757692F00D8DD29 /* NewSeedScreen.swift */ = {isa = PBXFileReference; fileEncoding = 4; lastKnownFileType = sourcecode.swift; path = NewSeedScreen.swift; sourceTree = "<group>"; };
		2DA5F88B2757693600D8DD29 /* NewAddressScreen.swift */ = {isa = PBXFileReference; fileEncoding = 4; lastKnownFileType = sourcecode.swift; path = NewAddressScreen.swift; sourceTree = "<group>"; };
		2DA5F88D2757694A00D8DD29 /* LandingView.swift */ = {isa = PBXFileReference; fileEncoding = 4; lastKnownFileType = sourcecode.swift; path = LandingView.swift; sourceTree = "<group>"; };
		2DA5F88F27590B3A00D8DD29 /* DocumentModal.swift */ = {isa = PBXFileReference; fileEncoding = 4; lastKnownFileType = sourcecode.swift; path = DocumentModal.swift; sourceTree = "<group>"; };
		2DA5F89127590B4F00D8DD29 /* Documents.swift */ = {isa = PBXFileReference; fileEncoding = 4; lastKnownFileType = sourcecode.swift; path = Documents.swift; sourceTree = "<group>"; };
		2DA5F897275F865400D8DD29 /* ModalSelector.swift */ = {isa = PBXFileReference; lastKnownFileType = sourcecode.swift; path = ModalSelector.swift; sourceTree = "<group>"; };
		2DA5F89C275F874D00D8DD29 /* NetworkManager.swift */ = {isa = PBXFileReference; fileEncoding = 4; lastKnownFileType = sourcecode.swift; path = NetworkManager.swift; sourceTree = "<group>"; };
		2DA5F8A0275F889400D8DD29 /* Headers.swift */ = {isa = PBXFileReference; fileEncoding = 4; lastKnownFileType = sourcecode.swift; path = Headers.swift; sourceTree = "<group>"; };
		2DAA82902786FA4B002917C0 /* KeyDetailsMulti.swift */ = {isa = PBXFileReference; lastKnownFileType = sourcecode.swift; path = KeyDetailsMulti.swift; sourceTree = "<group>"; };
		2DAA829227873027002917C0 /* TCDerivations.swift */ = {isa = PBXFileReference; lastKnownFileType = sourcecode.swift; path = TCDerivations.swift; sourceTree = "<group>"; };
		2DAA8298278738C0002917C0 /* SelectSeed.swift */ = {isa = PBXFileReference; lastKnownFileType = sourcecode.swift; path = SelectSeed.swift; sourceTree = "<group>"; };
		2DAA829C27885A67002917C0 /* TCMeta.swift */ = {isa = PBXFileReference; lastKnownFileType = sourcecode.swift; path = TCMeta.swift; sourceTree = "<group>"; };
		2DAA82A627885E73002917C0 /* TCNameValueTemplate.swift */ = {isa = PBXFileReference; lastKnownFileType = sourcecode.swift; path = TCNameValueTemplate.swift; sourceTree = "<group>"; };
		2DAA82A827885FCF002917C0 /* TCTXSpecPlain.swift */ = {isa = PBXFileReference; lastKnownFileType = sourcecode.swift; path = TCTXSpecPlain.swift; sourceTree = "<group>"; };
		2DAA82AE278874F3002917C0 /* NetworkLogo.swift */ = {isa = PBXFileReference; lastKnownFileType = sourcecode.swift; path = NetworkLogo.swift; sourceTree = "<group>"; };
		2DE72BBE26A588C7002BB752 /* NativeSigner.app */ = {isa = PBXFileReference; explicitFileType = wrapper.application; includeInIndex = 0; path = NativeSigner.app; sourceTree = BUILT_PRODUCTS_DIR; };
		2DE72BC126A588C7002BB752 /* NativeSignerApp.swift */ = {isa = PBXFileReference; lastKnownFileType = sourcecode.swift; path = NativeSignerApp.swift; sourceTree = "<group>"; };
		2DE72BC326A588C7002BB752 /* MainScreenContainer.swift */ = {isa = PBXFileReference; lastKnownFileType = sourcecode.swift; path = MainScreenContainer.swift; sourceTree = "<group>"; };
		2DE72BC826A588C9002BB752 /* Preview Assets.xcassets */ = {isa = PBXFileReference; lastKnownFileType = folder.assetcatalog; path = "Preview Assets.xcassets"; sourceTree = "<group>"; };
		2DE72BCA26A588C9002BB752 /* Info.plist */ = {isa = PBXFileReference; lastKnownFileType = text.plist.xml; path = Info.plist; sourceTree = "<group>"; };
		2DE72BCF26A588C9002BB752 /* NativeSignerTests.xctest */ = {isa = PBXFileReference; explicitFileType = wrapper.cfbundle; includeInIndex = 0; path = NativeSignerTests.xctest; sourceTree = BUILT_PRODUCTS_DIR; };
		2DE72BD526A588C9002BB752 /* Info.plist */ = {isa = PBXFileReference; lastKnownFileType = text.plist.xml; path = Info.plist; sourceTree = "<group>"; };
		2DE72BFF26A6ADC5002BB752 /* CameraService.swift */ = {isa = PBXFileReference; lastKnownFileType = sourcecode.swift; path = CameraService.swift; sourceTree = "<group>"; };
		2DE72C0C26A992D9002BB752 /* libresolv.tbd */ = {isa = PBXFileReference; lastKnownFileType = "sourcecode.text-based-dylib-definition"; name = libresolv.tbd; path = usr/lib/libresolv.tbd; sourceTree = SDKROOT; };
		2DE72C0E26A99885002BB752 /* RustNative.swift */ = {isa = PBXFileReference; lastKnownFileType = sourcecode.swift; path = RustNative.swift; sourceTree = "<group>"; };
		6D019964289BF7D000F4C317 /* UInt8+Formatting.swift */ = {isa = PBXFileReference; lastKnownFileType = sourcecode.swift; path = "UInt8+Formatting.swift"; sourceTree = "<group>"; };
		6D019967289C937600F4C317 /* AuthenticatedScreenContainer.swift */ = {isa = PBXFileReference; lastKnownFileType = sourcecode.swift; path = AuthenticatedScreenContainer.swift; sourceTree = "<group>"; };
		6D019969289C939400F4C317 /* UnauthenticatedScreenContainer.swift */ = {isa = PBXFileReference; lastKnownFileType = sourcecode.swift; path = UnauthenticatedScreenContainer.swift; sourceTree = "<group>"; };
		6D01996B289C974C00F4C317 /* HeaderViewContainer.swift */ = {isa = PBXFileReference; lastKnownFileType = sourcecode.swift; path = HeaderViewContainer.swift; sourceTree = "<group>"; };
		6D01996E289CA12100F4C317 /* NavigationCoordinator.swift */ = {isa = PBXFileReference; lastKnownFileType = sourcecode.swift; path = NavigationCoordinator.swift; sourceTree = "<group>"; };
		6D019970289CA13000F4C317 /* Navigation.swift */ = {isa = PBXFileReference; lastKnownFileType = sourcecode.swift; path = Navigation.swift; sourceTree = "<group>"; };
		6D01997D289D238700F4C317 /* Localizable.swift */ = {isa = PBXFileReference; fileEncoding = 4; lastKnownFileType = sourcecode.swift; path = Localizable.swift; sourceTree = "<group>"; };
		6D03118E2937269100C38F61 /* TransactionErrorsView.swift */ = {isa = PBXFileReference; lastKnownFileType = sourcecode.swift; path = TransactionErrorsView.swift; sourceTree = "<group>"; };
		6D042AF12901B3FB00B3F4F7 /* QRCodeImageGenerator.swift */ = {isa = PBXFileReference; fileEncoding = 4; lastKnownFileType = sourcecode.swift; path = QRCodeImageGenerator.swift; sourceTree = "<group>"; };
		6D042AF32901B40400B3F4F7 /* ExportMultipleKeysModal.swift */ = {isa = PBXFileReference; fileEncoding = 4; lastKnownFileType = sourcecode.swift; path = ExportMultipleKeysModal.swift; sourceTree = "<group>"; };
		6D07D36F292B40D2001A0B79 /* TransactionSummaryView.swift */ = {isa = PBXFileReference; lastKnownFileType = sourcecode.swift; path = TransactionSummaryView.swift; sourceTree = "<group>"; };
		6D0E188A291B82D000B59875 /* ProgressSnackbar.swift */ = {isa = PBXFileReference; lastKnownFileType = sourcecode.swift; path = ProgressSnackbar.swift; sourceTree = "<group>"; };
		6D0FA73A2907010E00E45BA6 /* ExportMultipleKeysModal+ViewModel.swift */ = {isa = PBXFileReference; lastKnownFileType = sourcecode.swift; path = "ExportMultipleKeysModal+ViewModel.swift"; sourceTree = "<group>"; };
		6D14F977293480A900F8EF44 /* InfoBoxView.swift */ = {isa = PBXFileReference; lastKnownFileType = sourcecode.swift; path = InfoBoxView.swift; sourceTree = "<group>"; };
		6D16685628F530F4008C664A /* CaptureDeviceConfigurator.swift */ = {isa = PBXFileReference; lastKnownFileType = sourcecode.swift; path = CaptureDeviceConfigurator.swift; sourceTree = "<group>"; };
		6D16685C28F5C15C008C664A /* CameraVideoOutputDelegate.swift */ = {isa = PBXFileReference; lastKnownFileType = sourcecode.swift; path = CameraVideoOutputDelegate.swift; sourceTree = "<group>"; };
		6D16687C28F84953008C664A /* EnvironmentValues+SafeAreaInsets.swift */ = {isa = PBXFileReference; lastKnownFileType = sourcecode.swift; path = "EnvironmentValues+SafeAreaInsets.swift"; sourceTree = "<group>"; };
		6D16687E28F86DE0008C664A /* CameraButton.swift */ = {isa = PBXFileReference; lastKnownFileType = sourcecode.swift; path = CameraButton.swift; sourceTree = "<group>"; };
		6D17EF8228EDC951008626E9 /* Encryption+RawRepresentable.swift */ = {isa = PBXFileReference; lastKnownFileType = sourcecode.swift; path = "Encryption+RawRepresentable.swift"; sourceTree = "<group>"; };
		6D17EF8528EEEDDA008626E9 /* CameraPreviewUIView.swift */ = {isa = PBXFileReference; lastKnownFileType = sourcecode.swift; path = CameraPreviewUIView.swift; sourceTree = "<group>"; };
		6D199C9E292A8D1100E79113 /* TransactionDetailsView.swift */ = {isa = PBXFileReference; lastKnownFileType = sourcecode.swift; path = TransactionDetailsView.swift; sourceTree = "<group>"; };
		6D199CA1292A8EB300E79113 /* TransactionSummaryModels.swift */ = {isa = PBXFileReference; lastKnownFileType = sourcecode.swift; path = TransactionSummaryModels.swift; sourceTree = "<group>"; };
		6D2779C728B3D33100570055 /* NavigationBarView.swift */ = {isa = PBXFileReference; lastKnownFileType = sourcecode.swift; path = NavigationBarView.swift; sourceTree = "<group>"; };
		6D2779C928B3E58600570055 /* KeySetListViewModelBuilder.swift */ = {isa = PBXFileReference; lastKnownFileType = sourcecode.swift; path = KeySetListViewModelBuilder.swift; sourceTree = "<group>"; };
		6D2779CD28B3EBD100570055 /* KeySetListViewModelBuilderTests.swift */ = {isa = PBXFileReference; lastKnownFileType = sourcecode.swift; path = KeySetListViewModelBuilderTests.swift; sourceTree = "<group>"; };
		6D2D244A28CCAD4100862726 /* ExportPrivateKeyService.swift */ = {isa = PBXFileReference; lastKnownFileType = sourcecode.swift; path = ExportPrivateKeyService.swift; sourceTree = "<group>"; };
		6D2D244C28CE55A000862726 /* String+Utilities.swift */ = {isa = PBXFileReference; lastKnownFileType = sourcecode.swift; path = "String+Utilities.swift"; sourceTree = "<group>"; };
		6D2D244E28CE5C1B00862726 /* NavbarActionButton.swift */ = {isa = PBXFileReference; lastKnownFileType = sourcecode.swift; path = NavbarActionButton.swift; sourceTree = "<group>"; };
		6D2D245128CE5F2D00862726 /* KeyDetailsPublicKeyView.swift */ = {isa = PBXFileReference; lastKnownFileType = sourcecode.swift; path = KeyDetailsPublicKeyView.swift; sourceTree = "<group>"; };
		6D2D245628CF5C5200862726 /* PublicKeyActionsModal.swift */ = {isa = PBXFileReference; lastKnownFileType = sourcecode.swift; path = PublicKeyActionsModal.swift; sourceTree = "<group>"; };
		6D42793628DB147800C141DC /* PrivateKeyQRCodeService.swift */ = {isa = PBXFileReference; lastKnownFileType = sourcecode.swift; path = PrivateKeyQRCodeService.swift; sourceTree = "<group>"; };
		6D4C0751289AC36100B2EE48 /* Fonts.swift */ = {isa = PBXFileReference; fileEncoding = 4; lastKnownFileType = sourcecode.swift; path = Fonts.swift; sourceTree = "<group>"; };
		6D4C0755289B369200B2EE48 /* Assets.swift */ = {isa = PBXFileReference; fileEncoding = 4; lastKnownFileType = sourcecode.swift; path = Assets.swift; sourceTree = "<group>"; };
		6D4C0757289BD95500B2EE48 /* SFSymbols.swift */ = {isa = PBXFileReference; lastKnownFileType = sourcecode.swift; path = SFSymbols.swift; sourceTree = "<group>"; };
		6D55F285292CF2F800871896 /* StrokeContainerBackground.swift */ = {isa = PBXFileReference; lastKnownFileType = sourcecode.swift; path = StrokeContainerBackground.swift; sourceTree = "<group>"; };
		6D57DC4A289D614F00005C63 /* BackendNavigationAdapter.swift */ = {isa = PBXFileReference; lastKnownFileType = sourcecode.swift; path = BackendNavigationAdapter.swift; sourceTree = "<group>"; };
		6D57DC4C289D652400005C63 /* Dispatching.swift */ = {isa = PBXFileReference; lastKnownFileType = sourcecode.swift; path = Dispatching.swift; sourceTree = "<group>"; };
		6D57DC4F289D667800005C63 /* NavigationCoordinatorTests.swift */ = {isa = PBXFileReference; lastKnownFileType = sourcecode.swift; path = NavigationCoordinatorTests.swift; sourceTree = "<group>"; };
		6D57DC51289D68B800005C63 /* ActionResult+Generate.swift */ = {isa = PBXFileReference; lastKnownFileType = sourcecode.swift; path = "ActionResult+Generate.swift"; sourceTree = "<group>"; };
		6D57DC53289D6CE900005C63 /* NavigationTests.swift */ = {isa = PBXFileReference; lastKnownFileType = sourcecode.swift; path = NavigationTests.swift; sourceTree = "<group>"; };
		6D57DC58289E524800005C63 /* en */ = {isa = PBXFileReference; lastKnownFileType = text.plist.strings; name = en; path = en.lproj/Localizable.strings; sourceTree = "<group>"; };
		6D57DC59289E524800005C63 /* Assets.xcassets */ = {isa = PBXFileReference; lastKnownFileType = folder.assetcatalog; path = Assets.xcassets; sourceTree = "<group>"; };
		6D57DC5D289E524800005C63 /* swiftui-strings-template.stencil */ = {isa = PBXFileReference; fileEncoding = 4; lastKnownFileType = text; path = "swiftui-strings-template.stencil"; sourceTree = "<group>"; };
		6D57DC5F289E524800005C63 /* Inter-Bold.otf */ = {isa = PBXFileReference; lastKnownFileType = file; path = "Inter-Bold.otf"; sourceTree = "<group>"; };
		6D57DC60289E524800005C63 /* Inter-Regular.otf */ = {isa = PBXFileReference; lastKnownFileType = file; path = "Inter-Regular.otf"; sourceTree = "<group>"; };
		6D57DC61289E524800005C63 /* Inter-Medium.otf */ = {isa = PBXFileReference; lastKnownFileType = file; path = "Inter-Medium.otf"; sourceTree = "<group>"; };
		6D57DC62289E524800005C63 /* RobotoMono-Medium.otf */ = {isa = PBXFileReference; lastKnownFileType = file; path = "RobotoMono-Medium.otf"; sourceTree = "<group>"; };
		6D57DC63289E524800005C63 /* Inter-SemiBold.otf */ = {isa = PBXFileReference; lastKnownFileType = file; path = "Inter-SemiBold.otf"; sourceTree = "<group>"; };
		6D57DC64289E524800005C63 /* RobotoMono-Light.otf */ = {isa = PBXFileReference; lastKnownFileType = file; path = "RobotoMono-Light.otf"; sourceTree = "<group>"; };
		6D57DC65289E524800005C63 /* Web3-Regular.otf */ = {isa = PBXFileReference; lastKnownFileType = file; path = "Web3-Regular.otf"; sourceTree = "<group>"; };
		6D57DC71289E525F00005C63 /* ScreenSelectorView.swift */ = {isa = PBXFileReference; fileEncoding = 4; lastKnownFileType = sourcecode.swift; path = ScreenSelectorView.swift; sourceTree = "<group>"; };
		6D57DC72289E525F00005C63 /* ModalSelectorView.swift */ = {isa = PBXFileReference; fileEncoding = 4; lastKnownFileType = sourcecode.swift; path = ModalSelectorView.swift; sourceTree = "<group>"; };
		6D5801D02899130E006C41D8 /* PathMonitorProtocol.swift */ = {isa = PBXFileReference; lastKnownFileType = sourcecode.swift; path = PathMonitorProtocol.swift; sourceTree = "<group>"; };
		6D5801D32899133A006C41D8 /* ConnectivityMonitoringAdapter.swift */ = {isa = PBXFileReference; lastKnownFileType = sourcecode.swift; path = ConnectivityMonitoringAdapter.swift; sourceTree = "<group>"; };
		6D5801D628991F11006C41D8 /* RuntimePropertiesProvider.swift */ = {isa = PBXFileReference; lastKnownFileType = sourcecode.swift; path = RuntimePropertiesProvider.swift; sourceTree = "<group>"; };
		6D5801D828991F48006C41D8 /* ProcessInfoProtocol.swift */ = {isa = PBXFileReference; lastKnownFileType = sourcecode.swift; path = ProcessInfoProtocol.swift; sourceTree = "<group>"; };
		6D5801DC28992375006C41D8 /* NativeSignerTests-Bridging-Header.h */ = {isa = PBXFileReference; lastKnownFileType = sourcecode.c.h; path = "NativeSignerTests-Bridging-Header.h"; sourceTree = "<group>"; };
		6D5801DD28992375006C41D8 /* RuntimePropertiesProviderTests.swift */ = {isa = PBXFileReference; lastKnownFileType = sourcecode.swift; path = RuntimePropertiesProviderTests.swift; sourceTree = "<group>"; };
		6D5801E0289924AD006C41D8 /* ConnectivityMonitoringAdapterTests.swift */ = {isa = PBXFileReference; lastKnownFileType = sourcecode.swift; path = ConnectivityMonitoringAdapterTests.swift; sourceTree = "<group>"; };
		6D5801E4289937BA006C41D8 /* ConnectivityMonitoringAssemblerTests.swift */ = {isa = PBXFileReference; lastKnownFileType = sourcecode.swift; path = ConnectivityMonitoringAssemblerTests.swift; sourceTree = "<group>"; };
		6D5801E6289937C0006C41D8 /* ConnectivityMonitoringAssembler.swift */ = {isa = PBXFileReference; lastKnownFileType = sourcecode.swift; path = ConnectivityMonitoringAssembler.swift; sourceTree = "<group>"; };
		6D6430EB28CB2FDF00342E37 /* TapAndDelayDismissAnimator.swift */ = {isa = PBXFileReference; lastKnownFileType = sourcecode.swift; path = TapAndDelayDismissAnimator.swift; sourceTree = "<group>"; };
		6D6430EE28CB30A000342E37 /* BottoEdgeOverlay.swift */ = {isa = PBXFileReference; lastKnownFileType = sourcecode.swift; path = BottoEdgeOverlay.swift; sourceTree = "<group>"; };
		6D6430F028CB32CC00342E37 /* Snackbar.swift */ = {isa = PBXFileReference; lastKnownFileType = sourcecode.swift; path = Snackbar.swift; sourceTree = "<group>"; };
		6D6430F328CB447900342E37 /* ForgetKeySetAction.swift */ = {isa = PBXFileReference; lastKnownFileType = sourcecode.swift; path = ForgetKeySetAction.swift; sourceTree = "<group>"; };
		6D6430F528CB460A00342E37 /* ServiceLocator.swift */ = {isa = PBXFileReference; lastKnownFileType = sourcecode.swift; path = ServiceLocator.swift; sourceTree = "<group>"; };
		6D6ACA4028F0B391002FB03A /* CameraPermissionHandler.swift */ = {isa = PBXFileReference; lastKnownFileType = sourcecode.swift; path = CameraPermissionHandler.swift; sourceTree = "<group>"; };
		6D6E99DA28D8DCCB003F45CE /* DerivedKeyOverviewRow.swift */ = {isa = PBXFileReference; lastKnownFileType = sourcecode.swift; path = DerivedKeyOverviewRow.swift; sourceTree = "<group>"; };
		6D8045D428D06DC700237F8C /* QRCodeContainerView.swift */ = {isa = PBXFileReference; lastKnownFileType = sourcecode.swift; path = QRCodeContainerView.swift; sourceTree = "<group>"; };
		6D8045D628D06E6B00237F8C /* PreviewData+Components.swift */ = {isa = PBXFileReference; lastKnownFileType = sourcecode.swift; path = "PreviewData+Components.swift"; sourceTree = "<group>"; };
		6D8045D828D0761E00237F8C /* QRCodeAddressFooterView.swift */ = {isa = PBXFileReference; lastKnownFileType = sourcecode.swift; path = QRCodeAddressFooterView.swift; sourceTree = "<group>"; };
		6D8045DB28D0840F00237F8C /* MKeyDetails+Helpers.swift */ = {isa = PBXFileReference; lastKnownFileType = sourcecode.swift; path = "MKeyDetails+Helpers.swift"; sourceTree = "<group>"; };
		6D8045DD28D087D400237F8C /* QRCodeRootFooterView.swift */ = {isa = PBXFileReference; fileEncoding = 4; lastKnownFileType = sourcecode.swift; path = QRCodeRootFooterView.swift; sourceTree = "<group>"; };
		6D84441E28D317FE0072FBAC /* KeyDetailsPublicKeyViewModel.swift */ = {isa = PBXFileReference; lastKnownFileType = sourcecode.swift; path = KeyDetailsPublicKeyViewModel.swift; sourceTree = "<group>"; };
		6D84442028D3267A0072FBAC /* ForgetSingleKeyAction.swift */ = {isa = PBXFileReference; fileEncoding = 4; lastKnownFileType = sourcecode.swift; path = ForgetSingleKeyAction.swift; sourceTree = "<group>"; };
		6D84442328D3424F0072FBAC /* HiddenScrollContainerModifier.swift */ = {isa = PBXFileReference; lastKnownFileType = sourcecode.swift; path = HiddenScrollContainerModifier.swift; sourceTree = "<group>"; };
		6D850BDD292F7B4D00BA9017 /* EnterPasswordModal.swift */ = {isa = PBXFileReference; lastKnownFileType = sourcecode.swift; path = EnterPasswordModal.swift; sourceTree = "<group>"; };
		6D850BE1292F85F200BA9017 /* SecuredTextField.swift */ = {isa = PBXFileReference; lastKnownFileType = sourcecode.swift; path = SecuredTextField.swift; sourceTree = "<group>"; };
		6D850BE3292FAA6700BA9017 /* RoundedContainerBackground.swift */ = {isa = PBXFileReference; lastKnownFileType = sourcecode.swift; path = RoundedContainerBackground.swift; sourceTree = "<group>"; };
		6D850BE529308B2A00BA9017 /* KeyboardAvoidance.swift */ = {isa = PBXFileReference; lastKnownFileType = sourcecode.swift; path = KeyboardAvoidance.swift; sourceTree = "<group>"; };
		6D88CFEF28C60815001FB0A1 /* CircleButton.swift */ = {isa = PBXFileReference; lastKnownFileType = sourcecode.swift; path = CircleButton.swift; sourceTree = "<group>"; };
		6D88CFF128C60AED001FB0A1 /* FullScreenRoundedModal.swift */ = {isa = PBXFileReference; lastKnownFileType = sourcecode.swift; path = FullScreenRoundedModal.swift; sourceTree = "<group>"; };
		6D88CFF728C634CA001FB0A1 /* KeyDetailsActionsModal.swift */ = {isa = PBXFileReference; lastKnownFileType = sourcecode.swift; path = KeyDetailsActionsModal.swift; sourceTree = "<group>"; };
		6D88CFF928C6365A001FB0A1 /* ActionSheetButton.swift */ = {isa = PBXFileReference; lastKnownFileType = sourcecode.swift; path = ActionSheetButton.swift; sourceTree = "<group>"; };
		6D8AF88128BCC4D100CF0AB2 /* AccessControlProvidingAssemblerTests.swift */ = {isa = PBXFileReference; lastKnownFileType = sourcecode.swift; path = AccessControlProvidingAssemblerTests.swift; sourceTree = "<group>"; };
		6D8AF88528BCC53B00CF0AB2 /* RuntimePropertiesProvidingMock.swift */ = {isa = PBXFileReference; lastKnownFileType = sourcecode.swift; path = RuntimePropertiesProvidingMock.swift; sourceTree = "<group>"; };
		6D8AF88928BCC60600CF0AB2 /* KeychainQueryProviderTests.swift */ = {isa = PBXFileReference; lastKnownFileType = sourcecode.swift; path = KeychainQueryProviderTests.swift; sourceTree = "<group>"; };
		6D91F3EB28C114D1007560F5 /* ExportPrivateKeyModal.swift */ = {isa = PBXFileReference; lastKnownFileType = sourcecode.swift; path = ExportPrivateKeyModal.swift; sourceTree = "<group>"; };
		6D91F3ED28C16163007560F5 /* CircularProgressView.swift */ = {isa = PBXFileReference; lastKnownFileType = sourcecode.swift; path = CircularProgressView.swift; sourceTree = "<group>"; };
		6D932CDE292E05CB008AD883 /* InlineButton.swift */ = {isa = PBXFileReference; fileEncoding = 4; lastKnownFileType = sourcecode.swift; path = InlineButton.swift; sourceTree = "<group>"; };
		6D932CE1292E0AF8008AD883 /* View+Placeholder.swift */ = {isa = PBXFileReference; lastKnownFileType = sourcecode.swift; path = "View+Placeholder.swift"; sourceTree = "<group>"; };
		6D932CE5292E0CE6008AD883 /* PrimaryTextField.swift */ = {isa = PBXFileReference; lastKnownFileType = sourcecode.swift; path = PrimaryTextField.swift; sourceTree = "<group>"; };
		6D95E97228B4F42300E28A11 /* ActionButton.swift */ = {isa = PBXFileReference; lastKnownFileType = sourcecode.swift; path = ActionButton.swift; sourceTree = "<group>"; };
		6D95E97428B500EE00E28A11 /* Heights.swift */ = {isa = PBXFileReference; lastKnownFileType = sourcecode.swift; path = Heights.swift; sourceTree = "<group>"; };
		6D95E97728B6250B00E28A11 /* ClearBackgroundView.swift */ = {isa = PBXFileReference; lastKnownFileType = sourcecode.swift; path = ClearBackgroundView.swift; sourceTree = "<group>"; };
<<<<<<< HEAD
=======
		6D95E97928B6282D00E28A11 /* MenuButton.swift */ = {isa = PBXFileReference; lastKnownFileType = sourcecode.swift; path = MenuButton.swift; sourceTree = "<group>"; };
		6D971ABD2941B20F00121A36 /* identicon_example.svg */ = {isa = PBXFileReference; fileEncoding = 4; lastKnownFileType = text; path = identicon_example.svg; sourceTree = "<group>"; };
		6D971ABF2941B45A00121A36 /* SignerImage+Helpers.swift */ = {isa = PBXFileReference; lastKnownFileType = sourcecode.swift; path = "SignerImage+Helpers.swift"; sourceTree = "<group>"; };
		6D971AC22941CDF600121A36 /* Identicon.swift */ = {isa = PBXFileReference; lastKnownFileType = sourcecode.swift; path = Identicon.swift; sourceTree = "<group>"; };
>>>>>>> 9b4a88b8
		6DA2ACA12939CB3900AAEADC /* CancelBag.swift */ = {isa = PBXFileReference; lastKnownFileType = sourcecode.swift; path = CancelBag.swift; sourceTree = "<group>"; };
		6DA2ACA42939D24000AAEADC /* LogsListView.swift */ = {isa = PBXFileReference; lastKnownFileType = sourcecode.swift; path = LogsListView.swift; sourceTree = "<group>"; };
		6DA2ACA62939DBCE00AAEADC /* DateFormatter+Utils.swift */ = {isa = PBXFileReference; lastKnownFileType = sourcecode.swift; path = "DateFormatter+Utils.swift"; sourceTree = "<group>"; };
		6DA2ACA92939E85700AAEADC /* Event+EventTitle.swift */ = {isa = PBXFileReference; lastKnownFileType = sourcecode.swift; path = "Event+EventTitle.swift"; sourceTree = "<group>"; };
		6DA2ACAB2939E87600AAEADC /* Event+Value.swift */ = {isa = PBXFileReference; lastKnownFileType = sourcecode.swift; path = "Event+Value.swift"; sourceTree = "<group>"; };
		6DA2ACAD2939EAC300AAEADC /* Event+isImportant.swift */ = {isa = PBXFileReference; lastKnownFileType = sourcecode.swift; path = "Event+isImportant.swift"; sourceTree = "<group>"; };
		6DA2ACAF293A17DF00AAEADC /* Address+DisplayablePath.swift */ = {isa = PBXFileReference; lastKnownFileType = sourcecode.swift; path = "Address+DisplayablePath.swift"; sourceTree = "<group>"; };
		6DA501CB290A48190096DA4E /* KeyDetails+ViewModel.swift */ = {isa = PBXFileReference; lastKnownFileType = sourcecode.swift; path = "KeyDetails+ViewModel.swift"; sourceTree = "<group>"; };
		6DA501D3290BC55A0096DA4E /* KeyDetailsService.swift */ = {isa = PBXFileReference; lastKnownFileType = sourcecode.swift; path = KeyDetailsService.swift; sourceTree = "<group>"; };
		6DA501D6290BECBE0096DA4E /* AppState.swift */ = {isa = PBXFileReference; lastKnownFileType = sourcecode.swift; path = AppState.swift; sourceTree = "<group>"; };
		6DA501D8290C1C3E0096DA4E /* MKeyAndNetworkCard+PathAndNetwork.swift */ = {isa = PBXFileReference; lastKnownFileType = sourcecode.swift; path = "MKeyAndNetworkCard+PathAndNetwork.swift"; sourceTree = "<group>"; };
		6DA501DA290F16280096DA4E /* KeyDetails+SelectionOverlay.swift */ = {isa = PBXFileReference; lastKnownFileType = sourcecode.swift; path = "KeyDetails+SelectionOverlay.swift"; sourceTree = "<group>"; };
		6DBD21F1289A74EE005D539B /* FileManagingProtocol.swift */ = {isa = PBXFileReference; lastKnownFileType = sourcecode.swift; path = FileManagingProtocol.swift; sourceTree = "<group>"; };
		6DBD21F3289A77DE005D539B /* BundleProtocol.swift */ = {isa = PBXFileReference; lastKnownFileType = sourcecode.swift; path = BundleProtocol.swift; sourceTree = "<group>"; };
		6DBD21F9289A7A26005D539B /* DatabaseMediator.swift */ = {isa = PBXFileReference; lastKnownFileType = sourcecode.swift; path = DatabaseMediator.swift; sourceTree = "<group>"; };
		6DBD21FC289A83D0005D539B /* DatabaseMediatorTests.swift */ = {isa = PBXFileReference; lastKnownFileType = sourcecode.swift; path = DatabaseMediatorTests.swift; sourceTree = "<group>"; };
		6DBD21FF289A8C74005D539B /* URL+Generate.swift */ = {isa = PBXFileReference; lastKnownFileType = sourcecode.swift; path = "URL+Generate.swift"; sourceTree = "<group>"; };
		6DBD2201289A8E1F005D539B /* ErrorMock.swift */ = {isa = PBXFileReference; lastKnownFileType = sourcecode.swift; path = ErrorMock.swift; sourceTree = "<group>"; };
		6DBE12D728B3A80A005F3CCC /* KeySetList.swift */ = {isa = PBXFileReference; lastKnownFileType = sourcecode.swift; path = KeySetList.swift; sourceTree = "<group>"; };
		6DBF6E2128E1FB6F00CC959F /* PreviewData+Rust.swift */ = {isa = PBXFileReference; lastKnownFileType = sourcecode.swift; path = "PreviewData+Rust.swift"; sourceTree = "<group>"; };
		6DBF6E2628E44DD700CC959F /* ErrorBottomModal.swift */ = {isa = PBXFileReference; lastKnownFileType = sourcecode.swift; path = ErrorBottomModal.swift; sourceTree = "<group>"; };
		6DBF6E2828E47EE000CC959F /* ErrorBottomModalViewModel.swift */ = {isa = PBXFileReference; lastKnownFileType = sourcecode.swift; path = ErrorBottomModalViewModel.swift; sourceTree = "<group>"; };
		6DBF6E2A28E58D7900CC959F /* ResetConnectivtyWarningsAction.swift */ = {isa = PBXFileReference; lastKnownFileType = sourcecode.swift; path = ResetConnectivtyWarningsAction.swift; sourceTree = "<group>"; };
		6DBF6E4228EACB7B00CC959F /* ConnectivityMediator.swift */ = {isa = PBXFileReference; lastKnownFileType = sourcecode.swift; path = ConnectivityMediator.swift; sourceTree = "<group>"; };
		6DBF6E4A28EC51D600CC959F /* GenericError.swift */ = {isa = PBXFileReference; lastKnownFileType = sourcecode.swift; path = GenericError.swift; sourceTree = "<group>"; };
		6DC5642D28B652DE003D540B /* AddKeySetModal.swift */ = {isa = PBXFileReference; lastKnownFileType = sourcecode.swift; path = AddKeySetModal.swift; sourceTree = "<group>"; };
		6DC5642F28B65B9C003D540B /* AnimationDuration.swift */ = {isa = PBXFileReference; lastKnownFileType = sourcecode.swift; path = AnimationDuration.swift; sourceTree = "<group>"; };
		6DC5643228B68FC5003D540B /* AccessControlProvider.swift */ = {isa = PBXFileReference; lastKnownFileType = sourcecode.swift; path = AccessControlProvider.swift; sourceTree = "<group>"; };
		6DC5643428B69355003D540B /* AccessControlProvidingAssembler.swift */ = {isa = PBXFileReference; lastKnownFileType = sourcecode.swift; path = AccessControlProvidingAssembler.swift; sourceTree = "<group>"; };
		6DC5643628B79EC6003D540B /* SeedsMediator.swift */ = {isa = PBXFileReference; lastKnownFileType = sourcecode.swift; path = SeedsMediator.swift; sourceTree = "<group>"; };
		6DC5643828B7DED8003D540B /* KeychainQueryProvider.swift */ = {isa = PBXFileReference; lastKnownFileType = sourcecode.swift; path = KeychainQueryProvider.swift; sourceTree = "<group>"; };
		6DC5643A28B8D189003D540B /* KeychainAccessAdapter.swift */ = {isa = PBXFileReference; lastKnownFileType = sourcecode.swift; path = KeychainAccessAdapter.swift; sourceTree = "<group>"; };
		6DC5643C28B91EFE003D540B /* NavbarButton.swift */ = {isa = PBXFileReference; lastKnownFileType = sourcecode.swift; path = NavbarButton.swift; sourceTree = "<group>"; };
		6DC5643F28B929EA003D540B /* KeyDetailsView.swift */ = {isa = PBXFileReference; lastKnownFileType = sourcecode.swift; path = KeyDetailsView.swift; sourceTree = "<group>"; };
		6DCC572628D8C0490014278A /* BackupModal.swift */ = {isa = PBXFileReference; lastKnownFileType = sourcecode.swift; path = BackupModal.swift; sourceTree = "<group>"; };
		6DD9FF1528C8B85300FB6195 /* HorizontalActionsBottomModal.swift */ = {isa = PBXFileReference; lastKnownFileType = sourcecode.swift; path = HorizontalActionsBottomModal.swift; sourceTree = "<group>"; };
		6DD9FF1828C8C9AF00FB6195 /* Animations.swift */ = {isa = PBXFileReference; lastKnownFileType = sourcecode.swift; path = Animations.swift; sourceTree = "<group>"; };
		6DDD73722940471900F04CE7 /* Event+AdditionalValue.swift */ = {isa = PBXFileReference; lastKnownFileType = sourcecode.swift; path = "Event+AdditionalValue.swift"; sourceTree = "<group>"; };
		6DDD73742940496800F04CE7 /* LogEntryRenderable.swift */ = {isa = PBXFileReference; lastKnownFileType = sourcecode.swift; path = LogEntryRenderable.swift; sourceTree = "<group>"; };
		6DDD73772940498000F04CE7 /* LogEntryView.swift */ = {isa = PBXFileReference; lastKnownFileType = sourcecode.swift; path = LogEntryView.swift; sourceTree = "<group>"; };
		6DDD737929404E5000F04CE7 /* Event+EntryType.swift */ = {isa = PBXFileReference; lastKnownFileType = sourcecode.swift; path = "Event+EntryType.swift"; sourceTree = "<group>"; };
		6DDD737B2940629D00F04CE7 /* LogsMoreActionsModal.swift */ = {isa = PBXFileReference; lastKnownFileType = sourcecode.swift; path = LogsMoreActionsModal.swift; sourceTree = "<group>"; };
		6DDEF10F28AD105F004CA2FD /* TabBarView.swift */ = {isa = PBXFileReference; lastKnownFileType = sourcecode.swift; path = TabBarView.swift; sourceTree = "<group>"; };
		6DDEF11328AD12FA004CA2FD /* Tab.swift */ = {isa = PBXFileReference; lastKnownFileType = sourcecode.swift; path = Tab.swift; sourceTree = "<group>"; };
		6DDEF11728AD4215004CA2FD /* TabTests.swift */ = {isa = PBXFileReference; lastKnownFileType = sourcecode.swift; path = TabTests.swift; sourceTree = "<group>"; };
		6DDEF11B28AE2DF3004CA2FD /* TabViewModelBuilder.swift */ = {isa = PBXFileReference; lastKnownFileType = sourcecode.swift; path = TabViewModelBuilder.swift; sourceTree = "<group>"; };
		6DDEF12128AE38A1004CA2FD /* TabViewModelBuilderTests.swift */ = {isa = PBXFileReference; lastKnownFileType = sourcecode.swift; path = TabViewModelBuilderTests.swift; sourceTree = "<group>"; };
		6DDEF12E28AE5EDA004CA2FD /* signer.udl */ = {isa = PBXFileReference; fileEncoding = 4; lastKnownFileType = text; name = signer.udl; path = ../../../rust/signer/src/signer.udl; sourceTree = "<group>"; };
		6DDEF13328AE6542004CA2FD /* signerFFI.h */ = {isa = PBXFileReference; lastKnownFileType = sourcecode.c.h; path = signerFFI.h; sourceTree = "<group>"; };
		6DDEF13428AE6542004CA2FD /* signer.swift */ = {isa = PBXFileReference; lastKnownFileType = sourcecode.swift; path = signer.swift; sourceTree = "<group>"; };
		6DDEF13B28AE7A30004CA2FD /* ApplicationInformation.swift */ = {isa = PBXFileReference; fileEncoding = 4; lastKnownFileType = sourcecode.swift; path = ApplicationInformation.swift; sourceTree = "<group>"; };
		6DDEF13E28AE7C57004CA2FD /* PrimaryButton.swift */ = {isa = PBXFileReference; lastKnownFileType = sourcecode.swift; path = PrimaryButton.swift; sourceTree = "<group>"; };
		6DDEF14228AE8794004CA2FD /* SecondaryButton.swift */ = {isa = PBXFileReference; lastKnownFileType = sourcecode.swift; path = SecondaryButton.swift; sourceTree = "<group>"; };
		6DDEF14428AE87A7004CA2FD /* EmptyButton.swift */ = {isa = PBXFileReference; lastKnownFileType = sourcecode.swift; path = EmptyButton.swift; sourceTree = "<group>"; };
		6DE8466B28BF6EB10051346A /* KeyDetailsDataModel.swift */ = {isa = PBXFileReference; lastKnownFileType = sourcecode.swift; path = KeyDetailsDataModel.swift; sourceTree = "<group>"; };
		6DE8466D28BF73E40051346A /* DerivedKeyRowModel.swift */ = {isa = PBXFileReference; lastKnownFileType = sourcecode.swift; path = DerivedKeyRowModel.swift; sourceTree = "<group>"; };
		6DE8467028C0FA1E0051346A /* ExportPrivateKeyWarningModal.swift */ = {isa = PBXFileReference; lastKnownFileType = sourcecode.swift; path = ExportPrivateKeyWarningModal.swift; sourceTree = "<group>"; };
		6DEA1B1428D4587200D170B7 /* SeedPhraseView.swift */ = {isa = PBXFileReference; lastKnownFileType = sourcecode.swift; path = SeedPhraseView.swift; sourceTree = "<group>"; };
		6DEA1B1628D4592B00D170B7 /* RobotoMono-Bold.ttf */ = {isa = PBXFileReference; lastKnownFileType = file; path = "RobotoMono-Bold.ttf"; sourceTree = "<group>"; };
		6DEEA87D28AFBF5D00371ECA /* libsigner.a */ = {isa = PBXFileReference; lastKnownFileType = archive.ar; path = libsigner.a; sourceTree = "<group>"; };
		6DEFB52728FEA1C200762219 /* KeyListMoreMenuModal.swift */ = {isa = PBXFileReference; lastKnownFileType = sourcecode.swift; path = KeyListMoreMenuModal.swift; sourceTree = "<group>"; };
		6DEFB52E28FEDA9B00762219 /* AnimatedQRCodeView.swift */ = {isa = PBXFileReference; lastKnownFileType = sourcecode.swift; path = AnimatedQRCodeView.swift; sourceTree = "<group>"; };
		6DEFB53128FEE42D00762219 /* ExportMultipleKeysService.swift */ = {isa = PBXFileReference; lastKnownFileType = sourcecode.swift; path = ExportMultipleKeysService.swift; sourceTree = "<group>"; };
		6DF5E79F2922DDAD00F2B5B4 /* TransactionCardSet+TransactionCards.swift */ = {isa = PBXFileReference; lastKnownFileType = sourcecode.swift; path = "TransactionCardSet+TransactionCards.swift"; sourceTree = "<group>"; };
		6DF5E7A12923A08A00F2B5B4 /* AttributedString+Markdown.swift */ = {isa = PBXFileReference; lastKnownFileType = sourcecode.swift; path = "AttributedString+Markdown.swift"; sourceTree = "<group>"; };
		6DF5E7A32923DD4400F2B5B4 /* Text+Markdown.swift */ = {isa = PBXFileReference; lastKnownFileType = sourcecode.swift; path = "Text+Markdown.swift"; sourceTree = "<group>"; };
		6DF7257728BE0E08007CD9B6 /* DerivedKeyRow.swift */ = {isa = PBXFileReference; lastKnownFileType = sourcecode.swift; path = DerivedKeyRow.swift; sourceTree = "<group>"; };
		6DF7751A28B399AC0040012E /* CornerRadius.swift */ = {isa = PBXFileReference; lastKnownFileType = sourcecode.swift; path = CornerRadius.swift; sourceTree = "<group>"; };
		6DF7751D28B39F630040012E /* KeySetRow.swift */ = {isa = PBXFileReference; lastKnownFileType = sourcecode.swift; path = KeySetRow.swift; sourceTree = "<group>"; };
		6DF8316628F9BA4A00CB2BCE /* CapsuleButton.swift */ = {isa = PBXFileReference; lastKnownFileType = sourcecode.swift; path = CapsuleButton.swift; sourceTree = "<group>"; };
		6DFAF36A28AF7F8A0048763B /* Spacing.swift */ = {isa = PBXFileReference; lastKnownFileType = sourcecode.swift; path = Spacing.swift; sourceTree = "<group>"; };
		6DFAF36D28AF846C0048763B /* PreviewData.swift */ = {isa = PBXFileReference; lastKnownFileType = sourcecode.swift; path = PreviewData.swift; sourceTree = "<group>"; };
/* End PBXFileReference section */

/* Begin PBXFrameworksBuildPhase section */
		2DE72BBB26A588C7002BB752 /* Frameworks */ = {
			isa = PBXFrameworksBuildPhase;
			buildActionMask = 2147483647;
			files = (
				6D971ABC2941B1C600121A36 /* SVGView in Frameworks */,
				6DEEA87E28AFBF5D00371ECA /* libsigner.a in Frameworks */,
			);
			runOnlyForDeploymentPostprocessing = 0;
		};
		2DE72BCC26A588C9002BB752 /* Frameworks */ = {
			isa = PBXFrameworksBuildPhase;
			buildActionMask = 2147483647;
			files = (
			);
			runOnlyForDeploymentPostprocessing = 0;
		};
/* End PBXFrameworksBuildPhase section */

/* Begin PBXGroup section */
		2D75EF9E280F02B900C48FAF /* Generated */ = {
			isa = PBXGroup;
			children = (
				6DDEF13428AE6542004CA2FD /* signer.swift */,
				6DDEF13328AE6542004CA2FD /* signerFFI.h */,
				6DDEF13B28AE7A30004CA2FD /* ApplicationInformation.swift */,
				6D01997D289D238700F4C317 /* Localizable.swift */,
				6D4C0755289B369200B2EE48 /* Assets.swift */,
				6D4C0751289AC36100B2EE48 /* Fonts.swift */,
			);
			path = Generated;
			sourceTree = "<group>";
		};
		2D7A7BC526BA96D00053C1E0 /* Cards */ = {
			isa = PBXGroup;
			children = (
				2DA5F8402756687200D8DD29 /* TransactionCardView.swift */,
				2DA5F879275676B600D8DD29 /* SeedCardForManager.swift */,
				2D48F36027620F49004B27BE /* SeedKeyCard.swift */,
				2DA5F87D2756A28A00D8DD29 /* NetworkCard.swift */,
				2DA5F84627566C3600D8DD29 /* TransactionCards */,
				2DA5F84227566BE300D8DD29 /* TransactionCardSelector.swift */,
				2DA5F8812756A2DE00D8DD29 /* AddressCard.swift */,
				2D48F3D1277A0AB2004B27BE /* HistoryCardExtended.swift */,
				04197D26276A41E7003485D2 /* SettingsCardTemplate.swift */,
				2D48F3AB277092FD004B27BE /* MetadataCard.swift */,
			);
			path = Cards;
			sourceTree = "<group>";
		};
		2D7A7BC626BA974E0053C1E0 /* Screens */ = {
			isa = PBXGroup;
			children = (
				6DA2ACA32939D20F00AAEADC /* Logs */,
				6D199C9D292A8CF300E79113 /* Scan */,
				6D16686D28F6FC96008C664A /* Scanner */,
				6DCC572428D8C0290014278A /* Backup */,
				6D2D245028CE5F0E00862726 /* PublicKey */,
				6DC5643E28B929E0003D540B /* KeyDetails */,
				6DF7751C28B39F590040012E /* KeySetsList */,
				6D57DC48289D2A8F00005C63 /* SelectorViews */,
				6D019966289C936800F4C317 /* Containers */,
				2DA5F8262756629600D8DD29 /* ScreenSelector.swift */,
				2D48F3B72771D250004B27BE /* SignSufficientCrypto.swift */,
				2D48F3B32770C164004B27BE /* VerifierScreen.swift */,
				2DAA82902786FA4B002917C0 /* KeyDetailsMulti.swift */,
				2DA5F88D2757694A00D8DD29 /* LandingView.swift */,
				2DA5F88B2757693600D8DD29 /* NewAddressScreen.swift */,
				2DA5F8892757692F00D8DD29 /* NewSeedScreen.swift */,
				2D48F3562760BBEC004B27BE /* RecoverSeedName.swift */,
				2D48F35A2760E5DF004B27BE /* RecoverSeedPhrase.swift */,
				2D48F3C52774AEE7004B27BE /* SelectSeedForBackup.swift */,
				2DA5F8382756666C00D8DD29 /* EventDetails.swift */,
				2D48F3A727708670004B27BE /* NetworkDetails.swift */,
				2D48F3A52770828B004B27BE /* ManageNetworks.swift */,
				2DA5F82C2756634900D8DD29 /* SettingsScreen.swift */,
				2DA5F82A2756631D00D8DD29 /* KeyManager.swift */,
				6D850BDD292F7B4D00BA9017 /* EnterPasswordModal.swift */,
			);
			path = Screens;
			sourceTree = "<group>";
		};
		2D7A7BC726BA97A50053C1E0 /* Modals */ = {
			isa = PBXGroup;
			children = (
				6DEFB53028FEE17800762219 /* ExportKeys */,
				6DEFB52628FEA1A500762219 /* Deprecated */,
				6DBF6E2528E44DBA00CC959F /* Errors */,
				6DCC572528D8C0410014278A /* Backup */,
				6DD9FF1428C8B83C00FB6195 /* Alerts */,
				6D88CFF628C634BC001FB0A1 /* KeySet */,
				6DE8466F28C0FA090051346A /* ExportPrivateKey */,
			);
			path = Modals;
			sourceTree = "<group>";
		};
		2D7A7BC826BA97AE0053C1E0 /* Components */ = {
			isa = PBXGroup;
			children = (
				6D971AC12941CDEC00121A36 /* Image */,
				6D14F976293480A000F8EF44 /* Text */,
				6D932CE0292E0AE3008AD883 /* Extensions */,
				6D17EF8428EEEDCA008626E9 /* Camera */,
				6DBF6E4928EC51A700CC959F /* Errors */,
				6D6E99D928D8DCAD003F45CE /* Rows */,
				6DEA1B1328D4586400D170B7 /* SeedPhrase */,
				6D84442228D342430072FBAC /* Modifiers */,
				6D8045D328D06DAD00237F8C /* Deprecated */,
				6D8045DF28D095AE00237F8C /* QRCode */,
				6D6430ED28CB309500342E37 /* Overlays */,
				6D6430EA28CB2FD300342E37 /* Animators */,
				6D95E97628B624FF00E28A11 /* Modals */,
				6DDEF13D28AE7C4B004CA2FD /* Buttons */,
				6DDEF11928AE2DD3004CA2FD /* TabBar */,
				6D2779C728B3D33100570055 /* NavigationBarView.swift */,
				6D91F3ED28C16163007560F5 /* CircularProgressView.swift */,
			);
			path = Components;
			sourceTree = "<group>";
		};
		2D7A7BE126C3FB680053C1E0 /* Docs */ = {
			isa = PBXGroup;
			children = (
				2D7A7BE626C410FF0053C1E0 /* privacy-policy.txt */,
				2D7A7BE226C3FC250053C1E0 /* terms-and-conditions.txt */,
			);
			path = Docs;
			sourceTree = "<group>";
		};
		2DA5F84627566C3600D8DD29 /* TransactionCards */ = {
			isa = PBXGroup;
			children = (
				2DA5F84727566C3600D8DD29 /* TCFieldName.swift */,
				2DA5F84827566C3600D8DD29 /* TCTypesInfo.swift */,
				2DA5F84927566C3600D8DD29 /* TCAuthorPublicKey.swift */,
				2DA5F84B27566C3600D8DD29 /* TCEnumVariantName.swift */,
				2DA5F84C27566C3600D8DD29 /* TCCall.swift */,
				2DAA829227873027002917C0 /* TCDerivations.swift */,
				2DA5F84D27566C3600D8DD29 /* TCError.swift */,
				2DA5F84E27566C3600D8DD29 /* TCID.swift */,
				2DA5F84F27566C3600D8DD29 /* TCText.swift */,
				2DA5F85027566C3600D8DD29 /* TCVerifier.swift */,
				2DA5F85327566C3600D8DD29 /* TCNewSpecs.swift */,
				2DAA829C27885A67002917C0 /* TCMeta.swift */,
				2DAA82A827885FCF002917C0 /* TCTXSpecPlain.swift */,
				2DAA82A627885E73002917C0 /* TCNameValueTemplate.swift */,
				2DA5F85627566C3600D8DD29 /* TCAuthorPlain.swift */,
				2DA5F85727566C3600D8DD29 /* TCWarning.swift */,
				2D6A9F83278C8275000DAE64 /* TCNetworkInfo.swift */,
				2DA5F85B27566C3600D8DD29 /* TCFieldNumber.swift */,
			);
			path = TransactionCards;
			sourceTree = "<group>";
		};
		2DE72BB526A588C7002BB752 = {
			isa = PBXGroup;
			children = (
				2D75EF9C280EC3B000C48FAF /* NativeSigner-Bridging-Header.h */,
				2D7A7BCD26BBC5690053C1E0 /* LaunchScreen.xib */,
				2DE72BC026A588C7002BB752 /* NativeSigner */,
				2DE72BD226A588C9002BB752 /* NativeSignerTests */,
				2DE72BBF26A588C7002BB752 /* Products */,
				2DE72C0B26A992D9002BB752 /* Frameworks */,
			);
			sourceTree = "<group>";
		};
		2DE72BBF26A588C7002BB752 /* Products */ = {
			isa = PBXGroup;
			children = (
				2DE72BBE26A588C7002BB752 /* NativeSigner.app */,
				2DE72BCF26A588C9002BB752 /* NativeSignerTests.xctest */,
			);
			name = Products;
			sourceTree = "<group>";
		};
		2DE72BC026A588C7002BB752 /* NativeSigner */ = {
			isa = PBXGroup;
			children = (
				6DA2ACA02939CB3000AAEADC /* Helpers */,
				6D2D244928CCAD3700862726 /* Backend */,
				6DEEA87D28AFBF5D00371ECA /* libsigner.a */,
				6DFAF36C28AF845F0048763B /* Previews */,
				6D5801CE28991301006C41D8 /* Core */,
				6D019963289BEE5200F4C317 /* Design */,
				6DBD21F5289A7983005D539B /* Extensions */,
				2D7A7BE126C3FB680053C1E0 /* Docs */,
				2D7A7BC826BA97AE0053C1E0 /* Components */,
				2D7A7BC726BA97A50053C1E0 /* Modals */,
				2D7A7BC626BA974E0053C1E0 /* Screens */,
				2D7A7BC526BA96D00053C1E0 /* Cards */,
				2DE72BEF26A5981C002BB752 /* Models */,
				2DE72BC126A588C7002BB752 /* NativeSignerApp.swift */,
				2DE72C1226AACB25002BB752 /* Database */,
				2D75EF9E280F02B900C48FAF /* Generated */,
				2DE72BC726A588C9002BB752 /* Preview Content */,
				2DE72BCA26A588C9002BB752 /* Info.plist */,
				6D57DC56289E524800005C63 /* Resources */,
			);
			path = NativeSigner;
			sourceTree = "<group>";
		};
		2DE72BC726A588C9002BB752 /* Preview Content */ = {
			isa = PBXGroup;
			children = (
				2DE72BC826A588C9002BB752 /* Preview Assets.xcassets */,
			);
			path = "Preview Content";
			sourceTree = "<group>";
		};
		2DE72BD226A588C9002BB752 /* NativeSignerTests */ = {
			isa = PBXGroup;
			children = (
				6D2779CB28B3EBBF00570055 /* Screens */,
				6DDEF12328AE38B1004CA2FD /* Components */,
				6DBD21FE289A8C67005D539B /* Helpers */,
				6D5801DC28992375006C41D8 /* NativeSignerTests-Bridging-Header.h */,
				6D5801DA2899235C006C41D8 /* Core */,
				2DE72BD526A588C9002BB752 /* Info.plist */,
			);
			path = NativeSignerTests;
			sourceTree = "<group>";
		};
		2DE72BEF26A5981C002BB752 /* Models */ = {
			isa = PBXGroup;
			children = (
				2DE72BFF26A6ADC5002BB752 /* CameraService.swift */,
				2DE72C0E26A99885002BB752 /* RustNative.swift */,
				2D7A7BD526C1126C0053C1E0 /* Utils.swift */,
				2D72B4F926EF7D1C0081E879 /* Seeds.swift */,
				2DA5F89127590B4F00D8DD29 /* Documents.swift */,
				6DF5E79F2922DDAD00F2B5B4 /* TransactionCardSet+TransactionCards.swift */,
				6DF5E7A12923A08A00F2B5B4 /* AttributedString+Markdown.swift */,
			);
			path = Models;
			sourceTree = "<group>";
		};
		2DE72C0B26A992D9002BB752 /* Frameworks */ = {
			isa = PBXGroup;
			children = (
				2DE72C0C26A992D9002BB752 /* libresolv.tbd */,
			);
			name = Frameworks;
			sourceTree = "<group>";
		};
		2DE72C1226AACB25002BB752 /* Database */ = {
			isa = PBXGroup;
			children = (
				2D72D5292732B8A7004BA7C9 /* Database */,
			);
			path = Database;
			sourceTree = "<group>";
		};
		6D019963289BEE5200F4C317 /* Design */ = {
			isa = PBXGroup;
			children = (
				2D48F3522760A2D8004B27BE /* Fontstyle.swift */,
				6D4C0757289BD95500B2EE48 /* SFSymbols.swift */,
				6DFAF36A28AF7F8A0048763B /* Spacing.swift */,
				6DF7751A28B399AC0040012E /* CornerRadius.swift */,
				6D95E97428B500EE00E28A11 /* Heights.swift */,
				6DC5642F28B65B9C003D540B /* AnimationDuration.swift */,
				6DD9FF1828C8C9AF00FB6195 /* Animations.swift */,
			);
			path = Design;
			sourceTree = "<group>";
		};
		6D019966289C936800F4C317 /* Containers */ = {
			isa = PBXGroup;
			children = (
				2DE72BC326A588C7002BB752 /* MainScreenContainer.swift */,
				6D019967289C937600F4C317 /* AuthenticatedScreenContainer.swift */,
				6D019969289C939400F4C317 /* UnauthenticatedScreenContainer.swift */,
				6D01996B289C974C00F4C317 /* HeaderViewContainer.swift */,
			);
			path = Containers;
			sourceTree = "<group>";
		};
		6D01996D289CA11500F4C317 /* Navigation */ = {
			isa = PBXGroup;
			children = (
				6D01996E289CA12100F4C317 /* NavigationCoordinator.swift */,
				6D019970289CA13000F4C317 /* Navigation.swift */,
			);
			path = Navigation;
			sourceTree = "<group>";
		};
		6D14F976293480A000F8EF44 /* Text */ = {
			isa = PBXGroup;
			children = (
				6D14F977293480A900F8EF44 /* InfoBoxView.swift */,
			);
			path = Text;
			sourceTree = "<group>";
		};
		6D16686D28F6FC96008C664A /* Scanner */ = {
			isa = PBXGroup;
			children = (
			);
			path = Scanner;
			sourceTree = "<group>";
		};
		6D17EF8428EEEDCA008626E9 /* Camera */ = {
			isa = PBXGroup;
			children = (
				2DA5F8322756653B00D8DD29 /* CameraPreview.swift */,
				6D17EF8528EEEDDA008626E9 /* CameraPreviewUIView.swift */,
			);
			path = Camera;
			sourceTree = "<group>";
		};
		6D199C9D292A8CF300E79113 /* Scan */ = {
			isa = PBXGroup;
			children = (
				6D199CA0292A8EA200E79113 /* Models */,
				2DA5F8302756652600D8DD29 /* CameraView.swift */,
				2DA5F87527566D7C00D8DD29 /* TransactionPreview.swift */,
				6D199C9E292A8D1100E79113 /* TransactionDetailsView.swift */,
				6D07D36F292B40D2001A0B79 /* TransactionSummaryView.swift */,
				6D03118E2937269100C38F61 /* TransactionErrorsView.swift */,
			);
			path = Scan;
			sourceTree = "<group>";
		};
		6D199CA0292A8EA200E79113 /* Models */ = {
			isa = PBXGroup;
			children = (
				6D199CA1292A8EB300E79113 /* TransactionSummaryModels.swift */,
			);
			path = Models;
			sourceTree = "<group>";
		};
		6D2779CB28B3EBBF00570055 /* Screens */ = {
			isa = PBXGroup;
			children = (
				6D2779CC28B3EBC300570055 /* KeySetList */,
			);
			path = Screens;
			sourceTree = "<group>";
		};
		6D2779CC28B3EBC300570055 /* KeySetList */ = {
			isa = PBXGroup;
			children = (
				6D2779CD28B3EBD100570055 /* KeySetListViewModelBuilderTests.swift */,
			);
			path = KeySetList;
			sourceTree = "<group>";
		};
		6D2D244928CCAD3700862726 /* Backend */ = {
			isa = PBXGroup;
			children = (
				6D2D244A28CCAD4100862726 /* ExportPrivateKeyService.swift */,
				6D42793628DB147800C141DC /* PrivateKeyQRCodeService.swift */,
				6DEFB53128FEE42D00762219 /* ExportMultipleKeysService.swift */,
				6DA501D3290BC55A0096DA4E /* KeyDetailsService.swift */,
			);
			path = Backend;
			sourceTree = "<group>";
		};
		6D2D245028CE5F0E00862726 /* PublicKey */ = {
			isa = PBXGroup;
			children = (
				6D2D245128CE5F2D00862726 /* KeyDetailsPublicKeyView.swift */,
				6D84441E28D317FE0072FBAC /* KeyDetailsPublicKeyViewModel.swift */,
			);
			path = PublicKey;
			sourceTree = "<group>";
		};
		6D57DC48289D2A8F00005C63 /* SelectorViews */ = {
			isa = PBXGroup;
			children = (
				6D57DC72289E525F00005C63 /* ModalSelectorView.swift */,
				6D57DC71289E525F00005C63 /* ScreenSelectorView.swift */,
			);
			path = SelectorViews;
			sourceTree = "<group>";
		};
		6D57DC49289D614100005C63 /* Adapters */ = {
			isa = PBXGroup;
			children = (
				6D57DC4A289D614F00005C63 /* BackendNavigationAdapter.swift */,
			);
			path = Adapters;
			sourceTree = "<group>";
		};
		6D57DC4E289D667000005C63 /* Navigation */ = {
			isa = PBXGroup;
			children = (
				6D57DC4F289D667800005C63 /* NavigationCoordinatorTests.swift */,
				6D57DC53289D6CE900005C63 /* NavigationTests.swift */,
			);
			path = Navigation;
			sourceTree = "<group>";
		};
		6D57DC56289E524800005C63 /* Resources */ = {
			isa = PBXGroup;
			children = (
				6D971ABD2941B20F00121A36 /* identicon_example.svg */,
				6DDEF12E28AE5EDA004CA2FD /* signer.udl */,
				6D57DC57289E524800005C63 /* Localizable.strings */,
				6D57DC59289E524800005C63 /* Assets.xcassets */,
				6D57DC5C289E524800005C63 /* Templates */,
				6D57DC5E289E524800005C63 /* Fonts */,
			);
			path = Resources;
			sourceTree = "<group>";
		};
		6D57DC5C289E524800005C63 /* Templates */ = {
			isa = PBXGroup;
			children = (
				6D57DC5D289E524800005C63 /* swiftui-strings-template.stencil */,
			);
			path = Templates;
			sourceTree = "<group>";
		};
		6D57DC5E289E524800005C63 /* Fonts */ = {
			isa = PBXGroup;
			children = (
				6DEA1B1628D4592B00D170B7 /* RobotoMono-Bold.ttf */,
				6D57DC5F289E524800005C63 /* Inter-Bold.otf */,
				6D57DC60289E524800005C63 /* Inter-Regular.otf */,
				6D57DC61289E524800005C63 /* Inter-Medium.otf */,
				6D57DC62289E524800005C63 /* RobotoMono-Medium.otf */,
				6D57DC63289E524800005C63 /* Inter-SemiBold.otf */,
				6D57DC64289E524800005C63 /* RobotoMono-Light.otf */,
				6D57DC65289E524800005C63 /* Web3-Regular.otf */,
			);
			path = Fonts;
			sourceTree = "<group>";
		};
		6D5801CE28991301006C41D8 /* Core */ = {
			isa = PBXGroup;
			children = (
				6DA501D5290BECB60096DA4E /* Data */,
				6DEFB52B28FEC94000762219 /* QRCode */,
				6D6ACA3F28F0B383002FB03A /* Camera */,
				6DC5643128B68FB2003D540B /* Keychain */,
				6D57DC49289D614100005C63 /* Adapters */,
				6D01996D289CA11500F4C317 /* Navigation */,
				6DBD21F8289A7A14005D539B /* Database */,
				6D5801D528991DA4006C41D8 /* Runtime */,
				6D5801D22899132C006C41D8 /* Connectivity */,
				6D5801CF28991306006C41D8 /* Protocols */,
				6D6430F528CB460A00342E37 /* ServiceLocator.swift */,
			);
			path = Core;
			sourceTree = "<group>";
		};
		6D5801CF28991306006C41D8 /* Protocols */ = {
			isa = PBXGroup;
			children = (
				6D5801D02899130E006C41D8 /* PathMonitorProtocol.swift */,
				6D5801D828991F48006C41D8 /* ProcessInfoProtocol.swift */,
				6DBD21F1289A74EE005D539B /* FileManagingProtocol.swift */,
				6DBD21F3289A77DE005D539B /* BundleProtocol.swift */,
				6D57DC4C289D652400005C63 /* Dispatching.swift */,
			);
			path = Protocols;
			sourceTree = "<group>";
		};
		6D5801D22899132C006C41D8 /* Connectivity */ = {
			isa = PBXGroup;
			children = (
				6D5801D32899133A006C41D8 /* ConnectivityMonitoringAdapter.swift */,
				6D5801E6289937C0006C41D8 /* ConnectivityMonitoringAssembler.swift */,
				6DBF6E4228EACB7B00CC959F /* ConnectivityMediator.swift */,
			);
			path = Connectivity;
			sourceTree = "<group>";
		};
		6D5801D528991DA4006C41D8 /* Runtime */ = {
			isa = PBXGroup;
			children = (
				6D5801D628991F11006C41D8 /* RuntimePropertiesProvider.swift */,
			);
			path = Runtime;
			sourceTree = "<group>";
		};
		6D5801DA2899235C006C41D8 /* Core */ = {
			isa = PBXGroup;
			children = (
				6D8AF88028BCC4BF00CF0AB2 /* Keychain */,
				6D57DC4E289D667000005C63 /* Navigation */,
				6DBD21FB289A83C9005D539B /* Database */,
				6D5801DF289924A3006C41D8 /* Connectivity */,
				6D5801DB28992361006C41D8 /* Runtime */,
			);
			path = Core;
			sourceTree = "<group>";
		};
		6D5801DB28992361006C41D8 /* Runtime */ = {
			isa = PBXGroup;
			children = (
				6D5801DD28992375006C41D8 /* RuntimePropertiesProviderTests.swift */,
			);
			path = Runtime;
			sourceTree = "<group>";
		};
		6D5801DF289924A3006C41D8 /* Connectivity */ = {
			isa = PBXGroup;
			children = (
				6D5801E0289924AD006C41D8 /* ConnectivityMonitoringAdapterTests.swift */,
				6D5801E4289937BA006C41D8 /* ConnectivityMonitoringAssemblerTests.swift */,
			);
			path = Connectivity;
			sourceTree = "<group>";
		};
		6D6430EA28CB2FD300342E37 /* Animators */ = {
			isa = PBXGroup;
			children = (
				6D6430EB28CB2FDF00342E37 /* TapAndDelayDismissAnimator.swift */,
			);
			path = Animators;
			sourceTree = "<group>";
		};
		6D6430ED28CB309500342E37 /* Overlays */ = {
			isa = PBXGroup;
			children = (
				6D6430EE28CB30A000342E37 /* BottoEdgeOverlay.swift */,
			);
			path = Overlays;
			sourceTree = "<group>";
		};
		6D6430F228CB447100342E37 /* Actions */ = {
			isa = PBXGroup;
			children = (
				6D6430F328CB447900342E37 /* ForgetKeySetAction.swift */,
				6D84442028D3267A0072FBAC /* ForgetSingleKeyAction.swift */,
				6DBF6E2A28E58D7900CC959F /* ResetConnectivtyWarningsAction.swift */,
			);
			path = Actions;
			sourceTree = "<group>";
		};
		6D6ACA3F28F0B383002FB03A /* Camera */ = {
			isa = PBXGroup;
			children = (
				6D6ACA4028F0B391002FB03A /* CameraPermissionHandler.swift */,
				6D16685628F530F4008C664A /* CaptureDeviceConfigurator.swift */,
				6D16685C28F5C15C008C664A /* CameraVideoOutputDelegate.swift */,
			);
			path = Camera;
			sourceTree = "<group>";
		};
		6D6E99D928D8DCAD003F45CE /* Rows */ = {
			isa = PBXGroup;
			children = (
				6D6E99DA28D8DCCB003F45CE /* DerivedKeyOverviewRow.swift */,
			);
			path = Rows;
			sourceTree = "<group>";
		};
		6D8045D328D06DAD00237F8C /* Deprecated */ = {
			isa = PBXGroup;
			children = (
				2DA5F8A0275F889400D8DD29 /* Headers.swift */,
				04197D2A276BA40C003485D2 /* MenuElements.swift */,
				04197D2C276BB683003485D2 /* StyleModiefiers.swift */,
				2D48F3DB277E3CAA004B27BE /* MultiselectBottomControl.swift */,
				0452BC562767B26600C6DD37 /* Buttons.swift */,
				2D48F3DD277E4BEC004B27BE /* SmallButton.swift */,
				2D48F35027609CDE004B27BE /* HistoryCard.swift */,
				2DA5F8852756A44600D8DD29 /* AddressCardControls.swift */,
				2DAA82AE278874F3002917C0 /* NetworkLogo.swift */,
				2D48F3C72774CC64004B27BE /* SearchKeys.swift */,
				2DA5F88F27590B3A00D8DD29 /* DocumentModal.swift */,
				2DA5F8222756621F00D8DD29 /* Header.swift */,
				2D59B9FC278F1D930088057A /* InstructionsSquare.swift */,
				2DA5F8242756624000D8DD29 /* NavbarShield.swift */,
			);
			path = Deprecated;
			sourceTree = "<group>";
		};
		6D8045DA28D0840500237F8C /* Models */ = {
			isa = PBXGroup;
			children = (
				6D8045DB28D0840F00237F8C /* MKeyDetails+Helpers.swift */,
				6D17EF8228EDC951008626E9 /* Encryption+RawRepresentable.swift */,
				6DA2ACAF293A17DF00AAEADC /* Address+DisplayablePath.swift */,
				6D971ABF2941B45A00121A36 /* SignerImage+Helpers.swift */,
			);
			path = Models;
			sourceTree = "<group>";
		};
		6D8045DF28D095AE00237F8C /* QRCode */ = {
			isa = PBXGroup;
			children = (
				6D8045D428D06DC700237F8C /* QRCodeContainerView.swift */,
				6D8045D828D0761E00237F8C /* QRCodeAddressFooterView.swift */,
				6D8045DD28D087D400237F8C /* QRCodeRootFooterView.swift */,
				6DEFB52E28FEDA9B00762219 /* AnimatedQRCodeView.swift */,
			);
			path = QRCode;
			sourceTree = "<group>";
		};
		6D84442228D342430072FBAC /* Modifiers */ = {
			isa = PBXGroup;
			children = (
				6D84442328D3424F0072FBAC /* HiddenScrollContainerModifier.swift */,
				6D55F285292CF2F800871896 /* StrokeContainerBackground.swift */,
				6D932CE5292E0CE6008AD883 /* PrimaryTextField.swift */,
				6D850BE1292F85F200BA9017 /* SecuredTextField.swift */,
				6D850BE3292FAA6700BA9017 /* RoundedContainerBackground.swift */,
				6D850BE529308B2A00BA9017 /* KeyboardAvoidance.swift */,
			);
			path = Modifiers;
			sourceTree = "<group>";
		};
		6D88CFF628C634BC001FB0A1 /* KeySet */ = {
			isa = PBXGroup;
			children = (
				6D88CFF728C634CA001FB0A1 /* KeyDetailsActionsModal.swift */,
				6D2D245628CF5C5200862726 /* PublicKeyActionsModal.swift */,
			);
			path = KeySet;
			sourceTree = "<group>";
		};
		6D8AF88028BCC4BF00CF0AB2 /* Keychain */ = {
			isa = PBXGroup;
			children = (
				6D8AF88128BCC4D100CF0AB2 /* AccessControlProvidingAssemblerTests.swift */,
				6D8AF88928BCC60600CF0AB2 /* KeychainQueryProviderTests.swift */,
			);
			path = Keychain;
			sourceTree = "<group>";
		};
		6D8AF88328BCC52000CF0AB2 /* Mocks */ = {
			isa = PBXGroup;
			children = (
				6DBD2201289A8E1F005D539B /* ErrorMock.swift */,
				6D8AF88528BCC53B00CF0AB2 /* RuntimePropertiesProvidingMock.swift */,
			);
			path = Mocks;
			sourceTree = "<group>";
		};
		6D8AF88428BCC52A00CF0AB2 /* Generate */ = {
			isa = PBXGroup;
			children = (
				6DBD21FF289A8C74005D539B /* URL+Generate.swift */,
				6D57DC51289D68B800005C63 /* ActionResult+Generate.swift */,
			);
			path = Generate;
			sourceTree = "<group>";
		};
		6D932CE0292E0AE3008AD883 /* Extensions */ = {
			isa = PBXGroup;
			children = (
				6DF5E7A32923DD4400F2B5B4 /* Text+Markdown.swift */,
				6D932CE1292E0AF8008AD883 /* View+Placeholder.swift */,
			);
			path = Extensions;
			sourceTree = "<group>";
		};
		6D95E97628B624FF00E28A11 /* Modals */ = {
			isa = PBXGroup;
			children = (
				6D95E97728B6250B00E28A11 /* ClearBackgroundView.swift */,
				6D88CFF128C60AED001FB0A1 /* FullScreenRoundedModal.swift */,
				6D6430F028CB32CC00342E37 /* Snackbar.swift */,
				6D0E188A291B82D000B59875 /* ProgressSnackbar.swift */,
			);
			path = Modals;
			sourceTree = "<group>";
		};
		6D971AC12941CDEC00121A36 /* Image */ = {
			isa = PBXGroup;
			children = (
				6D971AC22941CDF600121A36 /* Identicon.swift */,
			);
			path = Image;
			sourceTree = "<group>";
		};
		6DA2ACA02939CB3000AAEADC /* Helpers */ = {
			isa = PBXGroup;
			children = (
				6DA2ACA12939CB3900AAEADC /* CancelBag.swift */,
				6DA2ACA62939DBCE00AAEADC /* DateFormatter+Utils.swift */,
			);
			path = Helpers;
			sourceTree = "<group>";
		};
		6DA2ACA32939D20F00AAEADC /* Logs */ = {
			isa = PBXGroup;
			children = (
				6DDD73762940497500F04CE7 /* Views */,
				6DA2ACA82939E84E00AAEADC /* Models */,
			);
			path = Logs;
			sourceTree = "<group>";
		};
		6DA2ACA82939E84E00AAEADC /* Models */ = {
			isa = PBXGroup;
			children = (
				6DA2ACA92939E85700AAEADC /* Event+EventTitle.swift */,
				6DA2ACAB2939E87600AAEADC /* Event+Value.swift */,
				6DA2ACAD2939EAC300AAEADC /* Event+isImportant.swift */,
				6DDD73722940471900F04CE7 /* Event+AdditionalValue.swift */,
				6DDD73742940496800F04CE7 /* LogEntryRenderable.swift */,
				6DDD737929404E5000F04CE7 /* Event+EntryType.swift */,
			);
			path = Models;
			sourceTree = "<group>";
		};
		6DA501CA290A47930096DA4E /* Views */ = {
			isa = PBXGroup;
			children = (
				6DF7257728BE0E08007CD9B6 /* DerivedKeyRow.swift */,
				6DC5643F28B929EA003D540B /* KeyDetailsView.swift */,
				6DA501CB290A48190096DA4E /* KeyDetails+ViewModel.swift */,
				6DA501DA290F16280096DA4E /* KeyDetails+SelectionOverlay.swift */,
			);
			path = Views;
			sourceTree = "<group>";
		};
		6DA501D5290BECB60096DA4E /* Data */ = {
			isa = PBXGroup;
			children = (
				6DA501D6290BECBE0096DA4E /* AppState.swift */,
			);
			path = Data;
			sourceTree = "<group>";
		};
		6DBD21F5289A7983005D539B /* Extensions */ = {
			isa = PBXGroup;
			children = (
				6D8045DA28D0840500237F8C /* Models */,
				6D019964289BF7D000F4C317 /* UInt8+Formatting.swift */,
				6D2D244C28CE55A000862726 /* String+Utilities.swift */,
				6D16687C28F84953008C664A /* EnvironmentValues+SafeAreaInsets.swift */,
			);
			path = Extensions;
			sourceTree = "<group>";
		};
		6DBD21F8289A7A14005D539B /* Database */ = {
			isa = PBXGroup;
			children = (
				6DBD21F9289A7A26005D539B /* DatabaseMediator.swift */,
			);
			path = Database;
			sourceTree = "<group>";
		};
		6DBD21FB289A83C9005D539B /* Database */ = {
			isa = PBXGroup;
			children = (
				6DBD21FC289A83D0005D539B /* DatabaseMediatorTests.swift */,
			);
			path = Database;
			sourceTree = "<group>";
		};
		6DBD21FE289A8C67005D539B /* Helpers */ = {
			isa = PBXGroup;
			children = (
				6D8AF88428BCC52A00CF0AB2 /* Generate */,
				6D8AF88328BCC52000CF0AB2 /* Mocks */,
			);
			path = Helpers;
			sourceTree = "<group>";
		};
		6DBF6E2528E44DBA00CC959F /* Errors */ = {
			isa = PBXGroup;
			children = (
				6DBF6E2628E44DD700CC959F /* ErrorBottomModal.swift */,
				6DBF6E2828E47EE000CC959F /* ErrorBottomModalViewModel.swift */,
			);
			path = Errors;
			sourceTree = "<group>";
		};
		6DBF6E4928EC51A700CC959F /* Errors */ = {
			isa = PBXGroup;
			children = (
				6DBF6E4A28EC51D600CC959F /* GenericError.swift */,
			);
			path = Errors;
			sourceTree = "<group>";
		};
		6DC5643128B68FB2003D540B /* Keychain */ = {
			isa = PBXGroup;
			children = (
				6DC5643228B68FC5003D540B /* AccessControlProvider.swift */,
				6DC5643428B69355003D540B /* AccessControlProvidingAssembler.swift */,
				6DC5643628B79EC6003D540B /* SeedsMediator.swift */,
				6DC5643828B7DED8003D540B /* KeychainQueryProvider.swift */,
				6DC5643A28B8D189003D540B /* KeychainAccessAdapter.swift */,
			);
			path = Keychain;
			sourceTree = "<group>";
		};
		6DC5643E28B929E0003D540B /* KeyDetails */ = {
			isa = PBXGroup;
			children = (
				6DA501CA290A47930096DA4E /* Views */,
				6D6430F228CB447100342E37 /* Actions */,
				6DE8466828BF6E9B0051346A /* Models */,
			);
			path = KeyDetails;
			sourceTree = "<group>";
		};
		6DCC572428D8C0290014278A /* Backup */ = {
			isa = PBXGroup;
			children = (
			);
			path = Backup;
			sourceTree = "<group>";
		};
		6DCC572528D8C0410014278A /* Backup */ = {
			isa = PBXGroup;
			children = (
				6DCC572628D8C0490014278A /* BackupModal.swift */,
			);
			path = Backup;
			sourceTree = "<group>";
		};
		6DD9FF1428C8B83C00FB6195 /* Alerts */ = {
			isa = PBXGroup;
			children = (
				6DD9FF1528C8B85300FB6195 /* HorizontalActionsBottomModal.swift */,
			);
			path = Alerts;
			sourceTree = "<group>";
		};
		6DDD73762940497500F04CE7 /* Views */ = {
			isa = PBXGroup;
			children = (
				6DA2ACA42939D24000AAEADC /* LogsListView.swift */,
				6DDD73772940498000F04CE7 /* LogEntryView.swift */,
				6DDD737B2940629D00F04CE7 /* LogsMoreActionsModal.swift */,
			);
			path = Views;
			sourceTree = "<group>";
		};
		6DDEF11228AD12F2004CA2FD /* ViewModels */ = {
			isa = PBXGroup;
			children = (
				6DDEF11328AD12FA004CA2FD /* Tab.swift */,
			);
			path = ViewModels;
			sourceTree = "<group>";
		};
		6DDEF11628AD4209004CA2FD /* TabBar */ = {
			isa = PBXGroup;
			children = (
				6DDEF11728AD4215004CA2FD /* TabTests.swift */,
				6DDEF12128AE38A1004CA2FD /* TabViewModelBuilderTests.swift */,
			);
			path = TabBar;
			sourceTree = "<group>";
		};
		6DDEF11928AE2DD3004CA2FD /* TabBar */ = {
			isa = PBXGroup;
			children = (
				6DDEF11A28AE2DE8004CA2FD /* Builders */,
				6DDEF11228AD12F2004CA2FD /* ViewModels */,
				6DDEF10F28AD105F004CA2FD /* TabBarView.swift */,
			);
			path = TabBar;
			sourceTree = "<group>";
		};
		6DDEF11A28AE2DE8004CA2FD /* Builders */ = {
			isa = PBXGroup;
			children = (
				6DDEF11B28AE2DF3004CA2FD /* TabViewModelBuilder.swift */,
			);
			path = Builders;
			sourceTree = "<group>";
		};
		6DDEF12328AE38B1004CA2FD /* Components */ = {
			isa = PBXGroup;
			children = (
				6DDEF11628AD4209004CA2FD /* TabBar */,
			);
			path = Components;
			sourceTree = "<group>";
		};
		6DDEF13D28AE7C4B004CA2FD /* Buttons */ = {
			isa = PBXGroup;
			children = (
				6DDEF13E28AE7C57004CA2FD /* PrimaryButton.swift */,
				6DDEF14228AE8794004CA2FD /* SecondaryButton.swift */,
				6DDEF14428AE87A7004CA2FD /* EmptyButton.swift */,
				6D95E97228B4F42300E28A11 /* ActionButton.swift */,
				6D932CDE292E05CB008AD883 /* InlineButton.swift */,
				6DC5643C28B91EFE003D540B /* NavbarButton.swift */,
				6D88CFEF28C60815001FB0A1 /* CircleButton.swift */,
				6D88CFF928C6365A001FB0A1 /* ActionSheetButton.swift */,
				6D2D244E28CE5C1B00862726 /* NavbarActionButton.swift */,
				6D16687E28F86DE0008C664A /* CameraButton.swift */,
				6DF8316628F9BA4A00CB2BCE /* CapsuleButton.swift */,
			);
			path = Buttons;
			sourceTree = "<group>";
		};
		6DE8466828BF6E9B0051346A /* Models */ = {
			isa = PBXGroup;
			children = (
				6DE8466B28BF6EB10051346A /* KeyDetailsDataModel.swift */,
				6DE8466D28BF73E40051346A /* DerivedKeyRowModel.swift */,
				6DA501D8290C1C3E0096DA4E /* MKeyAndNetworkCard+PathAndNetwork.swift */,
			);
			path = Models;
			sourceTree = "<group>";
		};
		6DE8466F28C0FA090051346A /* ExportPrivateKey */ = {
			isa = PBXGroup;
			children = (
				6DE8467028C0FA1E0051346A /* ExportPrivateKeyWarningModal.swift */,
				6D91F3EB28C114D1007560F5 /* ExportPrivateKeyModal.swift */,
			);
			path = ExportPrivateKey;
			sourceTree = "<group>";
		};
		6DEA1B1328D4586400D170B7 /* SeedPhrase */ = {
			isa = PBXGroup;
			children = (
				6DEA1B1428D4587200D170B7 /* SeedPhraseView.swift */,
			);
			path = SeedPhrase;
			sourceTree = "<group>";
		};
		6DEFB52628FEA1A500762219 /* Deprecated */ = {
			isa = PBXGroup;
			children = (
				2DA5F897275F865400D8DD29 /* ModalSelector.swift */,
				2DA5F89C275F874D00D8DD29 /* NetworkManager.swift */,
				2D48F3C3277492D3004B27BE /* TypesMenu.swift */,
				2D48F3AD2770AD6B004B27BE /* NetworkDetailsMenu.swift */,
				2D48F3AF2770AD83004B27BE /* ManageMetadata.swift */,
				2D48F3CF2777A823004B27BE /* NewSeedBackupModal.swift */,
				2DAA8298278738C0002917C0 /* SelectSeed.swift */,
				2D48F36E2767419D004B27BE /* PasswordConfirm.swift */,
				2D48F3DF278305AE004B27BE /* LogComment.swift */,
				2D48F3BB2771DE24004B27BE /* SufficientCryptoReady.swift */,
			);
			path = Deprecated;
			sourceTree = "<group>";
		};
		6DEFB52B28FEC94000762219 /* QRCode */ = {
			isa = PBXGroup;
			children = (
				6D042AF12901B3FB00B3F4F7 /* QRCodeImageGenerator.swift */,
			);
			path = QRCode;
			sourceTree = "<group>";
		};
		6DEFB53028FEE17800762219 /* ExportKeys */ = {
			isa = PBXGroup;
			children = (
				6D042AF32901B40400B3F4F7 /* ExportMultipleKeysModal.swift */,
				6D0FA73A2907010E00E45BA6 /* ExportMultipleKeysModal+ViewModel.swift */,
			);
			path = ExportKeys;
			sourceTree = "<group>";
		};
		6DF7751C28B39F590040012E /* KeySetsList */ = {
			isa = PBXGroup;
			children = (
				6DEFB52728FEA1C200762219 /* KeyListMoreMenuModal.swift */,
				6DC5642D28B652DE003D540B /* AddKeySetModal.swift */,
				6DF7751D28B39F630040012E /* KeySetRow.swift */,
				6DBE12D728B3A80A005F3CCC /* KeySetList.swift */,
				6D2779C928B3E58600570055 /* KeySetListViewModelBuilder.swift */,
			);
			path = KeySetsList;
			sourceTree = "<group>";
		};
		6DFAF36C28AF845F0048763B /* Previews */ = {
			isa = PBXGroup;
			children = (
				6DFAF36D28AF846C0048763B /* PreviewData.swift */,
				6D8045D628D06E6B00237F8C /* PreviewData+Components.swift */,
				6DBF6E2128E1FB6F00CC959F /* PreviewData+Rust.swift */,
			);
			path = Previews;
			sourceTree = "<group>";
		};
/* End PBXGroup section */

/* Begin PBXNativeTarget section */
		2DE72BBD26A588C7002BB752 /* NativeSigner */ = {
			isa = PBXNativeTarget;
			buildConfigurationList = 2DE72BE326A588C9002BB752 /* Build configuration list for PBXNativeTarget "NativeSigner" */;
			buildPhases = (
				6DDEF13528AE65D7004CA2FD /* Build libsigner.a */,
				6DDEF13A28AE744F004CA2FD /* Generate Database */,
				6D4C0750289AC2F400B2EE48 /* Run SwiftGen */,
				6DBD21F0289983DB005D539B /* Run Code Formatter */,
				2D75EF99280EACC800C48FAF /* Run Linter */,
				2DE72BBA26A588C7002BB752 /* Sources */,
				2DE72BBB26A588C7002BB752 /* Frameworks */,
				2DE72BBC26A588C7002BB752 /* Resources */,
			);
			buildRules = (
				6DDEF12B28AE5D8F004CA2FD /* PBXBuildRule */,
			);
			dependencies = (
			);
			name = NativeSigner;
			packageProductDependencies = (
				6D971ABB2941B1C600121A36 /* SVGView */,
			);
			productName = NativeSigner;
			productReference = 2DE72BBE26A588C7002BB752 /* NativeSigner.app */;
			productType = "com.apple.product-type.application";
		};
		2DE72BCE26A588C9002BB752 /* NativeSignerTests */ = {
			isa = PBXNativeTarget;
			buildConfigurationList = 2DE72BE626A588C9002BB752 /* Build configuration list for PBXNativeTarget "NativeSignerTests" */;
			buildPhases = (
				2DE72BCB26A588C9002BB752 /* Sources */,
				2DE72BCC26A588C9002BB752 /* Frameworks */,
				2DE72BCD26A588C9002BB752 /* Resources */,
			);
			buildRules = (
			);
			dependencies = (
				2DE72BD126A588C9002BB752 /* PBXTargetDependency */,
			);
			name = NativeSignerTests;
			productName = NativeSignerTests;
			productReference = 2DE72BCF26A588C9002BB752 /* NativeSignerTests.xctest */;
			productType = "com.apple.product-type.bundle.unit-test";
		};
/* End PBXNativeTarget section */

/* Begin PBXProject section */
		2DE72BB626A588C7002BB752 /* Project object */ = {
			isa = PBXProject;
			attributes = {
				LastSwiftUpdateCheck = 1250;
				LastUpgradeCheck = 1250;
				TargetAttributes = {
					2DE72BBD26A588C7002BB752 = {
						CreatedOnToolsVersion = 12.5.1;
					};
					2DE72BCE26A588C9002BB752 = {
						CreatedOnToolsVersion = 12.5.1;
						LastSwiftMigration = 1340;
						TestTargetID = 2DE72BBD26A588C7002BB752;
					};
				};
			};
			buildConfigurationList = 2DE72BB926A588C7002BB752 /* Build configuration list for PBXProject "NativeSigner" */;
			compatibilityVersion = "Xcode 9.3";
			developmentRegion = en;
			hasScannedForEncodings = 0;
			knownRegions = (
				en,
				Base,
			);
			mainGroup = 2DE72BB526A588C7002BB752;
			packageReferences = (
				6D971ABA2941B1C600121A36 /* XCRemoteSwiftPackageReference "SVGView" */,
			);
			productRefGroup = 2DE72BBF26A588C7002BB752 /* Products */;
			projectDirPath = "";
			projectRoot = "";
			targets = (
				2DE72BBD26A588C7002BB752 /* NativeSigner */,
				2DE72BCE26A588C9002BB752 /* NativeSignerTests */,
			);
		};
/* End PBXProject section */

/* Begin PBXResourcesBuildPhase section */
		2DE72BBC26A588C7002BB752 /* Resources */ = {
			isa = PBXResourcesBuildPhase;
			buildActionMask = 2147483647;
			files = (
				6DF7751F28B3A0500040012E /* (null) in Resources */,
				2D7A7BCE26BBC5690053C1E0 /* LaunchScreen.xib in Resources */,
				6D57DC6E289E524800005C63 /* Inter-SemiBold.otf in Resources */,
				6D57DC6D289E524800005C63 /* RobotoMono-Medium.otf in Resources */,
				6DEA1B1728D4593100D170B7 /* RobotoMono-Bold.ttf in Resources */,
				6D57DC6A289E524800005C63 /* Inter-Bold.otf in Resources */,
				6D57DC66289E524800005C63 /* Localizable.strings in Resources */,
				6D57DC6F289E524800005C63 /* RobotoMono-Light.otf in Resources */,
				6D57DC70289E524800005C63 /* Web3-Regular.otf in Resources */,
				2D7A7BE726C410FF0053C1E0 /* privacy-policy.txt in Resources */,
				6D57DC69289E524800005C63 /* swiftui-strings-template.stencil in Resources */,
				6D57DC6B289E524800005C63 /* Inter-Regular.otf in Resources */,
				6D57DC6C289E524800005C63 /* Inter-Medium.otf in Resources */,
				6D971ABE2941B20F00121A36 /* identicon_example.svg in Resources */,
				2D72D52A2732B8A7004BA7C9 /* Database in Resources */,
				6D57DC67289E524800005C63 /* Assets.xcassets in Resources */,
				2DE72BC926A588C9002BB752 /* Preview Assets.xcassets in Resources */,
				2D7A7BE326C3FC250053C1E0 /* terms-and-conditions.txt in Resources */,
			);
			runOnlyForDeploymentPostprocessing = 0;
		};
		2DE72BCD26A588C9002BB752 /* Resources */ = {
			isa = PBXResourcesBuildPhase;
			buildActionMask = 2147483647;
			files = (
			);
			runOnlyForDeploymentPostprocessing = 0;
		};
/* End PBXResourcesBuildPhase section */

/* Begin PBXShellScriptBuildPhase section */
		2D75EF99280EACC800C48FAF /* Run Linter */ = {
			isa = PBXShellScriptBuildPhase;
			buildActionMask = 2147483647;
			files = (
			);
			inputFileListPaths = (
			);
			inputPaths = (
			);
			name = "Run Linter";
			outputFileListPaths = (
			);
			outputPaths = (
			);
			runOnlyForDeploymentPostprocessing = 0;
			shellPath = /bin/sh;
			shellScript = "if which swiftlint >/dev/null; then\n    swiftlint lint --strict\nelse\n    echo \"warning: SwiftLint not installed, download from https://github.com/realm/SwiftLint\"\nfi\n";
		};
		6D4C0750289AC2F400B2EE48 /* Run SwiftGen */ = {
			isa = PBXShellScriptBuildPhase;
			alwaysOutOfDate = 1;
			buildActionMask = 2147483647;
			files = (
			);
			inputFileListPaths = (
			);
			inputPaths = (
				$PROJECT_DIR/$TARGET_NAME/swiftgent.yml,
			);
			name = "Run SwiftGen";
			outputFileListPaths = (
			);
			outputPaths = (
				$PROJECT_DIR/$TARGET_NAME/Generated/Assets.swift,
				$PROJECT_DIR/$TARGET_NAME/Generated/Fonts.swift,
				$PROJECT_DIR/$TARGET_NAME/Generated/Localizable.swift,
				$PROJECT_DIR/$TARGET_NAME/Generated/ApplicationInformation.swift,
			);
			runOnlyForDeploymentPostprocessing = 0;
			shellPath = /bin/sh;
			shellScript = "if [ $ACTION != \"indexbuild\" ]; then\n    if which swiftgen >/dev/null; then\n        swiftgen \n    else\n        echo \"warning: swiftgen not installed, download from https://github.com/SwiftGen/SwiftGen\"\n    fi\nfi\n";
		};
		6DBD21F0289983DB005D539B /* Run Code Formatter */ = {
			isa = PBXShellScriptBuildPhase;
			buildActionMask = 2147483647;
			files = (
			);
			inputFileListPaths = (
			);
			inputPaths = (
			);
			name = "Run Code Formatter";
			outputFileListPaths = (
			);
			outputPaths = (
			);
			runOnlyForDeploymentPostprocessing = 0;
			shellPath = /bin/sh;
			shellScript = "\nif [ $ACTION != \"indexbuild\" ]; then\n    if which swiftformat >/dev/null; then\n        swiftformat .\n    else\n        echo \"warning: swiftformat not installed, download from https://github.com/nicklockwood/SwiftFormat\"\n    fi\nfi\n";
		};
		6DDEF13528AE65D7004CA2FD /* Build libsigner.a */ = {
			isa = PBXShellScriptBuildPhase;
			buildActionMask = 12;
			files = (
			);
			inputFileListPaths = (
			);
			inputPaths = (
				"$(PROJECT_DIR)/scripts/build_libsigner.sh",
			);
			name = "Build libsigner.a";
			outputFileListPaths = (
			);
			outputPaths = (
				"$(PROJECT_DIR)/libsigner.a",
			);
			runOnlyForDeploymentPostprocessing = 0;
			shellPath = /bin/sh;
			shellScript = "if [ $ACTION != \"indexbuild\" ]; then\n    bash $PROJECT_DIR/scripts/build_libsigner.sh\nfi\n";
		};
		6DDEF13A28AE744F004CA2FD /* Generate Database */ = {
			isa = PBXShellScriptBuildPhase;
			buildActionMask = 12;
			files = (
			);
			inputFileListPaths = (
			);
			inputPaths = (
				"$(PROJECT_DIR)/scripts/generate_database.sh",
			);
			name = "Generate Database";
			outputFileListPaths = (
			);
			outputPaths = (
				"$(PROJECT_DIR)/Database/Database/",
			);
			runOnlyForDeploymentPostprocessing = 0;
			shellPath = /bin/sh;
			shellScript = "if [ $ACTION != \"indexbuild\" ]; then\n    bash $PROJECT_DIR/scripts/generate_database.sh\nfi\n";
		};
/* End PBXShellScriptBuildPhase section */

/* Begin PBXSourcesBuildPhase section */
		2DE72BBA26A588C7002BB752 /* Sources */ = {
			isa = PBXSourcesBuildPhase;
			buildActionMask = 2147483647;
			files = (
				6DF5E7A42923DD4400F2B5B4 /* Text+Markdown.swift in Sources */,
				6DDEF13228AE6039004CA2FD /* signer.udl in Sources */,
				6DF8316728F9BA4A00CB2BCE /* CapsuleButton.swift in Sources */,
				6DCC572728D8C0490014278A /* BackupModal.swift in Sources */,
				6DDD73732940471900F04CE7 /* Event+AdditionalValue.swift in Sources */,
				2DA5F89D275F874D00D8DD29 /* NetworkManager.swift in Sources */,
				6D850BE2292F85F200BA9017 /* SecuredTextField.swift in Sources */,
				2D48F3DE277E4BEC004B27BE /* SmallButton.swift in Sources */,
				2DA5F87627566D7C00D8DD29 /* TransactionPreview.swift in Sources */,
				6D03118F2937269100C38F61 /* TransactionErrorsView.swift in Sources */,
				6D88CFF228C60AED001FB0A1 /* FullScreenRoundedModal.swift in Sources */,
				2DAA82AF278874F3002917C0 /* NetworkLogo.swift in Sources */,
				6DD9FF1928C8C9B000FB6195 /* Animations.swift in Sources */,
				2DA5F85E27566C3600D8DD29 /* TCFieldName.swift in Sources */,
				6D57DC4D289D652400005C63 /* Dispatching.swift in Sources */,
				6DA501DB290F16280096DA4E /* KeyDetails+SelectionOverlay.swift in Sources */,
				6D01996C289C974C00F4C317 /* HeaderViewContainer.swift in Sources */,
				2D48F35127609CDE004B27BE /* HistoryCard.swift in Sources */,
				6D199CA2292A8EB300E79113 /* TransactionSummaryModels.swift in Sources */,
				2D48F3B42770C164004B27BE /* VerifierScreen.swift in Sources */,
				2DA5F86327566C3600D8DD29 /* TCCall.swift in Sources */,
				6DDEF14328AE8794004CA2FD /* SecondaryButton.swift in Sources */,
				6D0FA73B2907010E00E45BA6 /* ExportMultipleKeysModal+ViewModel.swift in Sources */,
				6DE8466E28BF73E40051346A /* DerivedKeyRowModel.swift in Sources */,
				2D48F3C62774AEE7004B27BE /* SelectSeedForBackup.swift in Sources */,
				2DA5F85F27566C3600D8DD29 /* TCTypesInfo.swift in Sources */,
				2DA5F8A1275F889400D8DD29 /* Headers.swift in Sources */,
				6DC5643328B68FC5003D540B /* AccessControlProvider.swift in Sources */,
				6D8045DC28D0840F00237F8C /* MKeyDetails+Helpers.swift in Sources */,
				6DA2ACAA2939E85700AAEADC /* Event+EventTitle.swift in Sources */,
				04197D2D276BB683003485D2 /* StyleModiefiers.swift in Sources */,
				6D01997E289D238700F4C317 /* Localizable.swift in Sources */,
				6DC5643B28B8D189003D540B /* KeychainAccessAdapter.swift in Sources */,
				2DA5F82D2756634900D8DD29 /* SettingsScreen.swift in Sources */,
				6DEFB53228FEE42D00762219 /* ExportMultipleKeysService.swift in Sources */,
				2DA5F88E2757694A00D8DD29 /* LandingView.swift in Sources */,
				2DA5F8822756A2DE00D8DD29 /* AddressCard.swift in Sources */,
				6D5801D728991F11006C41D8 /* RuntimePropertiesProvider.swift in Sources */,
				6DA501D9290C1C3E0096DA4E /* MKeyAndNetworkCard+PathAndNetwork.swift in Sources */,
				2DA5F8252756624000D8DD29 /* NavbarShield.swift in Sources */,
				6DDEF11428AD12FA004CA2FD /* Tab.swift in Sources */,
				6DA2ACAC2939E87600AAEADC /* Event+Value.swift in Sources */,
				6D6430F628CB460A00342E37 /* ServiceLocator.swift in Sources */,
				6DC5642E28B652DE003D540B /* AddKeySetModal.swift in Sources */,
				2D48F3572760BBEC004B27BE /* RecoverSeedName.swift in Sources */,
				6D2D244B28CCAD4100862726 /* ExportPrivateKeyService.swift in Sources */,
				6DBD21FA289A7A26005D539B /* DatabaseMediator.swift in Sources */,
				6D8045D528D06DC700237F8C /* QRCodeContainerView.swift in Sources */,
				6D971AC32941CDF600121A36 /* Identicon.swift in Sources */,
				6DEA1B1528D4587200D170B7 /* SeedPhraseView.swift in Sources */,
				6D6430EF28CB30A000342E37 /* BottoEdgeOverlay.swift in Sources */,
				6D88CFF828C634CA001FB0A1 /* KeyDetailsActionsModal.swift in Sources */,
				2D48F3532760A2D8004B27BE /* Fontstyle.swift in Sources */,
				6D57DC75289E525F00005C63 /* ModalSelectorView.swift in Sources */,
				2D48F3AC277092FD004B27BE /* MetadataCard.swift in Sources */,
				2DE72C0026A6ADC5002BB752 /* CameraService.swift in Sources */,
				6D01996A289C939400F4C317 /* UnauthenticatedScreenContainer.swift in Sources */,
				2DAA829327873027002917C0 /* TCDerivations.swift in Sources */,
				2DA5F8312756652600D8DD29 /* CameraView.swift in Sources */,
				6D6430F828CB662B00342E37 /* ExportPrivateKeyModal.swift in Sources */,
				6DDEF11028AD105F004CA2FD /* TabBarView.swift in Sources */,
				2DA5F8412756687200D8DD29 /* TransactionCardView.swift in Sources */,
				6D6E99DB28D8DCCB003F45CE /* DerivedKeyOverviewRow.swift in Sources */,
				6DA2ACA22939CB3900AAEADC /* CancelBag.swift in Sources */,
				2DA5F86A27566C3600D8DD29 /* TCNewSpecs.swift in Sources */,
				6D2D244F28CE5C1B00862726 /* NavbarActionButton.swift in Sources */,
				6D84442128D3267A0072FBAC /* ForgetSingleKeyAction.swift in Sources */,
				6DBF6E4B28EC51D600CC959F /* GenericError.swift in Sources */,
				6D932CE2292E0AF8008AD883 /* View+Placeholder.swift in Sources */,
				6D850BDE292F7B4D00BA9017 /* EnterPasswordModal.swift in Sources */,
				2D72B4FA26EF7D1C0081E879 /* Seeds.swift in Sources */,
				2D6A9F84278C8275000DAE64 /* TCNetworkInfo.swift in Sources */,
				6DFAF36E28AF846C0048763B /* PreviewData.swift in Sources */,
				6DDEF13C28AE7A30004CA2FD /* ApplicationInformation.swift in Sources */,
				6D0E188B291B82D000B59875 /* ProgressSnackbar.swift in Sources */,
				6D57DC74289E525F00005C63 /* ScreenSelectorView.swift in Sources */,
				04197D2B276BA40C003485D2 /* MenuElements.swift in Sources */,
				6DDD73752940496800F04CE7 /* LogEntryRenderable.swift in Sources */,
				6DF7751B28B399AC0040012E /* CornerRadius.swift in Sources */,
				6D6430EC28CB2FDF00342E37 /* TapAndDelayDismissAnimator.swift in Sources */,
				2D7A7BD626C1126C0053C1E0 /* Utils.swift in Sources */,
				6DC5643028B65B9C003D540B /* AnimationDuration.swift in Sources */,
				2DA5F88A2757692F00D8DD29 /* NewSeedScreen.swift in Sources */,
				6DF5E7A02922DDAD00F2B5B4 /* TransactionCardSet+TransactionCards.swift in Sources */,
				6DBF6E2228E1FB6F00CC959F /* PreviewData+Rust.swift in Sources */,
				2DA5F86727566C3600D8DD29 /* TCVerifier.swift in Sources */,
				2DA5F8392756666C00D8DD29 /* EventDetails.swift in Sources */,
				6DDD73782940498000F04CE7 /* LogEntryView.swift in Sources */,
				6DBD21F4289A77DE005D539B /* BundleProtocol.swift in Sources */,
				6D2779C828B3D33100570055 /* NavigationBarView.swift in Sources */,
				6D2D245728CF5C5200862726 /* PublicKeyActionsModal.swift in Sources */,
				6D16685D28F5C15C008C664A /* CameraVideoOutputDelegate.swift in Sources */,
				2DA5F89027590B3A00D8DD29 /* DocumentModal.swift in Sources */,
				6D57DC4B289D614F00005C63 /* BackendNavigationAdapter.swift in Sources */,
				6DC5643528B69355003D540B /* AccessControlProvidingAssembler.swift in Sources */,
				2DE72BC426A588C7002BB752 /* MainScreenContainer.swift in Sources */,
				6D019968289C937600F4C317 /* AuthenticatedScreenContainer.swift in Sources */,
				6D16685728F530F4008C664A /* CaptureDeviceConfigurator.swift in Sources */,
				2DA5F8272756629600D8DD29 /* ScreenSelector.swift in Sources */,
				6D8045D928D0761E00237F8C /* QRCodeAddressFooterView.swift in Sources */,
				2DA5F87E2756A28B00D8DD29 /* NetworkCard.swift in Sources */,
				6DDEF14528AE87A7004CA2FD /* EmptyButton.swift in Sources */,
				2DA5F8332756653B00D8DD29 /* CameraPreview.swift in Sources */,
				6DDD737A29404E5000F04CE7 /* Event+EntryType.swift in Sources */,
				6D932CDF292E05CB008AD883 /* InlineButton.swift in Sources */,
				2DA5F8862756A44600D8DD29 /* AddressCardControls.swift in Sources */,
				6DDD737C2940629D00F04CE7 /* LogsMoreActionsModal.swift in Sources */,
				2DAA82A727885E73002917C0 /* TCNameValueTemplate.swift in Sources */,
				6D5801E7289937C0006C41D8 /* ConnectivityMonitoringAssembler.swift in Sources */,
				6D8045D728D06E6B00237F8C /* PreviewData+Components.swift in Sources */,
				6DBD21F2289A74EE005D539B /* FileManagingProtocol.swift in Sources */,
				2DE72BC226A588C7002BB752 /* NativeSignerApp.swift in Sources */,
				6D042AF42901B40400B3F4F7 /* ExportMultipleKeysModal.swift in Sources */,
				2DA5F8232756621F00D8DD29 /* Header.swift in Sources */,
				2D48F3C82774CC64004B27BE /* SearchKeys.swift in Sources */,
				2D48F3DC277E3CAA004B27BE /* MultiselectBottomControl.swift in Sources */,
				6D95E97828B6250B00E28A11 /* ClearBackgroundView.swift in Sources */,
				2DA5F86527566C3600D8DD29 /* TCID.swift in Sources */,
				2D59B9FD278F1D930088057A /* InstructionsSquare.swift in Sources */,
				6DC5644028B929EA003D540B /* KeyDetailsView.swift in Sources */,
				6D850BE629308B2A00BA9017 /* KeyboardAvoidance.swift in Sources */,
				6D850BE4292FAA6700BA9017 /* RoundedContainerBackground.swift in Sources */,
				6DF7257828BE0E08007CD9B6 /* DerivedKeyRow.swift in Sources */,
				6D16687D28F84953008C664A /* EnvironmentValues+SafeAreaInsets.swift in Sources */,
				6D6430F728CB662500342E37 /* ExportPrivateKeyWarningModal.swift in Sources */,
				6D88CFFA28C6365A001FB0A1 /* ActionSheetButton.swift in Sources */,
				6DF7751E28B39F630040012E /* KeySetRow.swift in Sources */,
				2DA5F86227566C3600D8DD29 /* TCEnumVariantName.swift in Sources */,
				6D84442428D3424F0072FBAC /* HiddenScrollContainerModifier.swift in Sources */,
				2D48F3D02777A823004B27BE /* NewSeedBackupModal.swift in Sources */,
				6D5801D12899130E006C41D8 /* PathMonitorProtocol.swift in Sources */,
				6D14F978293480A900F8EF44 /* InfoBoxView.swift in Sources */,
				6D16687F28F86DE0008C664A /* CameraButton.swift in Sources */,
				6D6ACA4128F0B391002FB03A /* CameraPermissionHandler.swift in Sources */,
				2DA5F87A275676B600D8DD29 /* SeedCardForManager.swift in Sources */,
				04197D27276A41E7003485D2 /* SettingsCardTemplate.swift in Sources */,
				2DA5F89227590B4F00D8DD29 /* Documents.swift in Sources */,
				6DBF6E2928E47EE000CC959F /* ErrorBottomModalViewModel.swift in Sources */,
				6D019974289D183B00F4C317 /* UInt8+Formatting.swift in Sources */,
				2D48F3D2277A0AB2004B27BE /* HistoryCardExtended.swift in Sources */,
				6DA2ACA52939D24000AAEADC /* LogsListView.swift in Sources */,
				6DEFB52F28FEDA9B00762219 /* AnimatedQRCodeView.swift in Sources */,
				6D88CFF028C60815001FB0A1 /* CircleButton.swift in Sources */,
				2D48F3B02770AD83004B27BE /* ManageMetadata.swift in Sources */,
				6D971AC02941B45A00121A36 /* SignerImage+Helpers.swift in Sources */,
				6DA501CC290A48190096DA4E /* KeyDetails+ViewModel.swift in Sources */,
				6DA2ACAE2939EAC300AAEADC /* Event+isImportant.swift in Sources */,
				2DA5F84327566BE300D8DD29 /* TransactionCardSelector.swift in Sources */,
				2DAA8299278738C0002917C0 /* SelectSeed.swift in Sources */,
				2D48F3E0278305AE004B27BE /* LogComment.swift in Sources */,
				2D48F3B82771D250004B27BE /* SignSufficientCrypto.swift in Sources */,
				6DA2ACA72939DBCE00AAEADC /* DateFormatter+Utils.swift in Sources */,
				6D84441F28D317FE0072FBAC /* KeyDetailsPublicKeyViewModel.swift in Sources */,
				6D5801D42899133A006C41D8 /* ConnectivityMonitoringAdapter.swift in Sources */,
				2DA5F86E27566C3600D8DD29 /* TCWarning.swift in Sources */,
				2DAA82A927885FCF002917C0 /* TCTXSpecPlain.swift in Sources */,
				6DFAF36B28AF7F8A0048763B /* Spacing.swift in Sources */,
				2D48F3A62770828B004B27BE /* ManageNetworks.swift in Sources */,
				2DA5F87227566C3600D8DD29 /* TCFieldNumber.swift in Sources */,
				2DA5F86D27566C3600D8DD29 /* TCAuthorPlain.swift in Sources */,
				2D48F3C4277492D3004B27BE /* TypesMenu.swift in Sources */,
				6DDEF11C28AE2DF3004CA2FD /* TabViewModelBuilder.swift in Sources */,
				6DBE12D828B3A80A005F3CCC /* KeySetList.swift in Sources */,
				6DA2ACB0293A17DF00AAEADC /* Address+DisplayablePath.swift in Sources */,
				6D2D244D28CE55A000862726 /* String+Utilities.swift in Sources */,
				0452BC572767B26600C6DD37 /* Buttons.swift in Sources */,
				2DA5F86427566C3600D8DD29 /* TCError.swift in Sources */,
				6DC5643D28B91EFE003D540B /* NavbarButton.swift in Sources */,
				2DA5F86627566C3600D8DD29 /* TCText.swift in Sources */,
				6DEFB52828FEA1C200762219 /* KeyListMoreMenuModal.swift in Sources */,
				2DA5F82B2756631D00D8DD29 /* KeyManager.swift in Sources */,
				6DF5E7A22923A08A00F2B5B4 /* AttributedString+Markdown.swift in Sources */,
				6D932CE6292E0CE6008AD883 /* PrimaryTextField.swift in Sources */,
				2DE72C0F26A99885002BB752 /* RustNative.swift in Sources */,
				2D48F3AE2770AD6B004B27BE /* NetworkDetailsMenu.swift in Sources */,
				6DD9FF1628C8B85300FB6195 /* HorizontalActionsBottomModal.swift in Sources */,
				6D55F286292CF2F800871896 /* StrokeContainerBackground.swift in Sources */,
				6DBF6E2728E44DD700CC959F /* ErrorBottomModal.swift in Sources */,
				6D91F3EE28C16163007560F5 /* CircularProgressView.swift in Sources */,
				6D019973289D183600F4C317 /* NavigationCoordinator.swift in Sources */,
				6D2D245228CE5F2D00862726 /* KeyDetailsPublicKeyView.swift in Sources */,
				6DBF6E2B28E58D7900CC959F /* ResetConnectivtyWarningsAction.swift in Sources */,
				6D95E97328B4F42300E28A11 /* ActionButton.swift in Sources */,
				2D48F3A827708670004B27BE /* NetworkDetails.swift in Sources */,
				2DAA829D27885A67002917C0 /* TCMeta.swift in Sources */,
				2DA5F898275F865400D8DD29 /* ModalSelector.swift in Sources */,
				6D2779CA28B3E58600570055 /* KeySetListViewModelBuilder.swift in Sources */,
				2DA5F86027566C3600D8DD29 /* TCAuthorPublicKey.swift in Sources */,
				6D07D370292B40D2001A0B79 /* TransactionSummaryView.swift in Sources */,
				2D48F36F2767419D004B27BE /* PasswordConfirm.swift in Sources */,
				6DDEF13F28AE7C57004CA2FD /* PrimaryButton.swift in Sources */,
				6D4C0753289AC36100B2EE48 /* Fonts.swift in Sources */,
				2D48F35B2760E5DF004B27BE /* RecoverSeedPhrase.swift in Sources */,
				6D199C9F292A8D1100E79113 /* TransactionDetailsView.swift in Sources */,
				6D17EF8628EEEDDA008626E9 /* CameraPreviewUIView.swift in Sources */,
				6DA501D4290BC55A0096DA4E /* KeyDetailsService.swift in Sources */,
				6D4C0756289B369200B2EE48 /* Assets.swift in Sources */,
				2D48F36127620F49004B27BE /* SeedKeyCard.swift in Sources */,
				2DAA82912786FA4B002917C0 /* KeyDetailsMulti.swift in Sources */,
				6D6430F128CB32CC00342E37 /* Snackbar.swift in Sources */,
				6D17EF8328EDC951008626E9 /* Encryption+RawRepresentable.swift in Sources */,
				6DBF6E4328EACB7B00CC959F /* ConnectivityMediator.swift in Sources */,
				6D6430F428CB447900342E37 /* ForgetKeySetAction.swift in Sources */,
				6DC5643928B7DED8003D540B /* KeychainQueryProvider.swift in Sources */,
				6D4C0758289BD95500B2EE48 /* SFSymbols.swift in Sources */,
				6DC5643728B79EC6003D540B /* SeedsMediator.swift in Sources */,
				6D042AF22901B3FB00B3F4F7 /* QRCodeImageGenerator.swift in Sources */,
				2DA5F88C2757693600D8DD29 /* NewAddressScreen.swift in Sources */,
				6D95E97528B500EE00E28A11 /* Heights.swift in Sources */,
				6D8045DE28D087D400237F8C /* QRCodeRootFooterView.swift in Sources */,
				6D42793728DB147800C141DC /* PrivateKeyQRCodeService.swift in Sources */,
				6D5801D928991F48006C41D8 /* ProcessInfoProtocol.swift in Sources */,
				6DA501D7290BECBE0096DA4E /* AppState.swift in Sources */,
				6D019972289D183200F4C317 /* Navigation.swift in Sources */,
				2D48F3BC2771DE24004B27BE /* SufficientCryptoReady.swift in Sources */,
				6DE8466C28BF6EB10051346A /* KeyDetailsDataModel.swift in Sources */,
			);
			runOnlyForDeploymentPostprocessing = 0;
		};
		2DE72BCB26A588C9002BB752 /* Sources */ = {
			isa = PBXSourcesBuildPhase;
			buildActionMask = 2147483647;
			files = (
				6D8AF88628BCC53B00CF0AB2 /* RuntimePropertiesProvidingMock.swift in Sources */,
				6DDEF12228AE38A1004CA2FD /* TabViewModelBuilderTests.swift in Sources */,
				6D5801E1289924AD006C41D8 /* ConnectivityMonitoringAdapterTests.swift in Sources */,
				6D8AF88228BCC4D100CF0AB2 /* AccessControlProvidingAssemblerTests.swift in Sources */,
				6D57DC54289D6CE900005C63 /* NavigationTests.swift in Sources */,
				6D2779CE28B3EBD100570055 /* KeySetListViewModelBuilderTests.swift in Sources */,
				6D8AF88A28BCC60600CF0AB2 /* KeychainQueryProviderTests.swift in Sources */,
				6D57DC52289D68B800005C63 /* ActionResult+Generate.swift in Sources */,
				6DBD2202289A8E1F005D539B /* ErrorMock.swift in Sources */,
				6DBD2200289A8C74005D539B /* URL+Generate.swift in Sources */,
				6D5801E5289937BA006C41D8 /* ConnectivityMonitoringAssemblerTests.swift in Sources */,
				6D57DC50289D667800005C63 /* NavigationCoordinatorTests.swift in Sources */,
				6D5801DE28992375006C41D8 /* RuntimePropertiesProviderTests.swift in Sources */,
				6DBD21FD289A83D0005D539B /* DatabaseMediatorTests.swift in Sources */,
				6DDEF11828AD4215004CA2FD /* TabTests.swift in Sources */,
			);
			runOnlyForDeploymentPostprocessing = 0;
		};
/* End PBXSourcesBuildPhase section */

/* Begin PBXTargetDependency section */
		2DE72BD126A588C9002BB752 /* PBXTargetDependency */ = {
			isa = PBXTargetDependency;
			target = 2DE72BBD26A588C7002BB752 /* NativeSigner */;
			targetProxy = 2DE72BD026A588C9002BB752 /* PBXContainerItemProxy */;
		};
/* End PBXTargetDependency section */

/* Begin PBXVariantGroup section */
		6D57DC57289E524800005C63 /* Localizable.strings */ = {
			isa = PBXVariantGroup;
			children = (
				6D57DC58289E524800005C63 /* en */,
			);
			name = Localizable.strings;
			sourceTree = "<group>";
		};
/* End PBXVariantGroup section */

/* Begin XCBuildConfiguration section */
		2DE72BE126A588C9002BB752 /* Debug */ = {
			isa = XCBuildConfiguration;
			buildSettings = {
				ALWAYS_SEARCH_USER_PATHS = NO;
				CLANG_ANALYZER_NONNULL = YES;
				CLANG_ANALYZER_NUMBER_OBJECT_CONVERSION = YES_AGGRESSIVE;
				CLANG_CXX_LANGUAGE_STANDARD = "gnu++14";
				CLANG_CXX_LIBRARY = "libc++";
				CLANG_ENABLE_MODULES = YES;
				CLANG_ENABLE_OBJC_ARC = YES;
				CLANG_ENABLE_OBJC_WEAK = YES;
				CLANG_WARN_BLOCK_CAPTURE_AUTORELEASING = YES;
				CLANG_WARN_BOOL_CONVERSION = YES;
				CLANG_WARN_COMMA = YES;
				CLANG_WARN_CONSTANT_CONVERSION = YES;
				CLANG_WARN_DEPRECATED_OBJC_IMPLEMENTATIONS = YES;
				CLANG_WARN_DIRECT_OBJC_ISA_USAGE = YES_ERROR;
				CLANG_WARN_DOCUMENTATION_COMMENTS = YES;
				CLANG_WARN_EMPTY_BODY = YES;
				CLANG_WARN_ENUM_CONVERSION = YES;
				CLANG_WARN_INFINITE_RECURSION = YES;
				CLANG_WARN_INT_CONVERSION = YES;
				CLANG_WARN_NON_LITERAL_NULL_CONVERSION = YES;
				CLANG_WARN_OBJC_IMPLICIT_RETAIN_SELF = YES;
				CLANG_WARN_OBJC_LITERAL_CONVERSION = YES;
				CLANG_WARN_OBJC_ROOT_CLASS = YES_ERROR;
				CLANG_WARN_QUOTED_INCLUDE_IN_FRAMEWORK_HEADER = YES;
				CLANG_WARN_RANGE_LOOP_ANALYSIS = YES;
				CLANG_WARN_STRICT_PROTOTYPES = YES;
				CLANG_WARN_SUSPICIOUS_MOVE = YES;
				CLANG_WARN_UNGUARDED_AVAILABILITY = YES_AGGRESSIVE;
				CLANG_WARN_UNREACHABLE_CODE = YES;
				CLANG_WARN__DUPLICATE_METHOD_MATCH = YES;
				COPY_PHASE_STRIP = NO;
				DEBUG_INFORMATION_FORMAT = dwarf;
				ENABLE_STRICT_OBJC_MSGSEND = YES;
				ENABLE_TESTABILITY = YES;
				GCC_C_LANGUAGE_STANDARD = gnu11;
				GCC_DYNAMIC_NO_PIC = NO;
				GCC_NO_COMMON_BLOCKS = YES;
				GCC_OPTIMIZATION_LEVEL = 0;
				GCC_PREPROCESSOR_DEFINITIONS = (
					"DEBUG=1",
					"$(inherited)",
				);
				GCC_WARN_64_TO_32_BIT_CONVERSION = YES;
				GCC_WARN_ABOUT_RETURN_TYPE = YES_ERROR;
				GCC_WARN_UNDECLARED_SELECTOR = YES;
				GCC_WARN_UNINITIALIZED_AUTOS = YES_AGGRESSIVE;
				GCC_WARN_UNUSED_FUNCTION = YES;
				GCC_WARN_UNUSED_VARIABLE = YES;
				IPHONEOS_DEPLOYMENT_TARGET = 15.0;
				MTL_ENABLE_DEBUG_INFO = INCLUDE_SOURCE;
				MTL_FAST_MATH = YES;
				ONLY_ACTIVE_ARCH = YES;
				SDKROOT = iphoneos;
				SWIFT_ACTIVE_COMPILATION_CONDITIONS = DEBUG;
				SWIFT_EMIT_LOC_STRINGS = YES;
				SWIFT_OPTIMIZATION_LEVEL = "-Onone";
			};
			name = Debug;
		};
		2DE72BE226A588C9002BB752 /* Release */ = {
			isa = XCBuildConfiguration;
			buildSettings = {
				ALWAYS_SEARCH_USER_PATHS = NO;
				CLANG_ANALYZER_NONNULL = YES;
				CLANG_ANALYZER_NUMBER_OBJECT_CONVERSION = YES_AGGRESSIVE;
				CLANG_CXX_LANGUAGE_STANDARD = "gnu++14";
				CLANG_CXX_LIBRARY = "libc++";
				CLANG_ENABLE_MODULES = YES;
				CLANG_ENABLE_OBJC_ARC = YES;
				CLANG_ENABLE_OBJC_WEAK = YES;
				CLANG_WARN_BLOCK_CAPTURE_AUTORELEASING = YES;
				CLANG_WARN_BOOL_CONVERSION = YES;
				CLANG_WARN_COMMA = YES;
				CLANG_WARN_CONSTANT_CONVERSION = YES;
				CLANG_WARN_DEPRECATED_OBJC_IMPLEMENTATIONS = YES;
				CLANG_WARN_DIRECT_OBJC_ISA_USAGE = YES_ERROR;
				CLANG_WARN_DOCUMENTATION_COMMENTS = YES;
				CLANG_WARN_EMPTY_BODY = YES;
				CLANG_WARN_ENUM_CONVERSION = YES;
				CLANG_WARN_INFINITE_RECURSION = YES;
				CLANG_WARN_INT_CONVERSION = YES;
				CLANG_WARN_NON_LITERAL_NULL_CONVERSION = YES;
				CLANG_WARN_OBJC_IMPLICIT_RETAIN_SELF = YES;
				CLANG_WARN_OBJC_LITERAL_CONVERSION = YES;
				CLANG_WARN_OBJC_ROOT_CLASS = YES_ERROR;
				CLANG_WARN_QUOTED_INCLUDE_IN_FRAMEWORK_HEADER = YES;
				CLANG_WARN_RANGE_LOOP_ANALYSIS = YES;
				CLANG_WARN_STRICT_PROTOTYPES = YES;
				CLANG_WARN_SUSPICIOUS_MOVE = YES;
				CLANG_WARN_UNGUARDED_AVAILABILITY = YES_AGGRESSIVE;
				CLANG_WARN_UNREACHABLE_CODE = YES;
				CLANG_WARN__DUPLICATE_METHOD_MATCH = YES;
				COPY_PHASE_STRIP = NO;
				DEBUG_INFORMATION_FORMAT = "dwarf-with-dsym";
				ENABLE_NS_ASSERTIONS = NO;
				ENABLE_STRICT_OBJC_MSGSEND = YES;
				GCC_C_LANGUAGE_STANDARD = gnu11;
				GCC_NO_COMMON_BLOCKS = YES;
				GCC_WARN_64_TO_32_BIT_CONVERSION = YES;
				GCC_WARN_ABOUT_RETURN_TYPE = YES_ERROR;
				GCC_WARN_UNDECLARED_SELECTOR = YES;
				GCC_WARN_UNINITIALIZED_AUTOS = YES_AGGRESSIVE;
				GCC_WARN_UNUSED_FUNCTION = YES;
				GCC_WARN_UNUSED_VARIABLE = YES;
				IPHONEOS_DEPLOYMENT_TARGET = 15.0;
				MTL_ENABLE_DEBUG_INFO = NO;
				MTL_FAST_MATH = YES;
				SDKROOT = iphoneos;
				SWIFT_COMPILATION_MODE = wholemodule;
				SWIFT_EMIT_LOC_STRINGS = YES;
				SWIFT_OPTIMIZATION_LEVEL = "-O";
				VALIDATE_PRODUCT = YES;
			};
			name = Release;
		};
		2DE72BE426A588C9002BB752 /* Debug */ = {
			isa = XCBuildConfiguration;
			buildSettings = {
				ASSETCATALOG_COMPILER_APPICON_NAME = AppIcon;
				ASSETCATALOG_COMPILER_GLOBAL_ACCENT_COLOR_NAME = AccentColor;
				CODE_SIGN_IDENTITY = "Apple Development";
				CODE_SIGN_STYLE = Automatic;
				CURRENT_PROJECT_VERSION = 50100;
				DEVELOPMENT_ASSET_PATHS = "\"NativeSigner/Preview Content\"";
				DEVELOPMENT_TEAM = P2PX3JU8FT;
				ENABLE_BITCODE = NO;
				ENABLE_PREVIEWS = YES;
				"EXCLUDED_ARCHS[sdk=iphonesimulator*]" = arm64;
				INFOPLIST_FILE = NativeSigner/Info.plist;
				IPHONEOS_DEPLOYMENT_TARGET = 15.0;
				LD_RUNPATH_SEARCH_PATHS = (
					"$(inherited)",
					"@executable_path/Frameworks",
				);
				LIBRARY_SEARCH_PATHS = (
					"$(inherited)",
					"$(PROJECT_DIR)/NativeSigner",
				);
				MARKETING_VERSION = 5.1.0;
				PRODUCT_BUNDLE_IDENTIFIER = io.parity.NativeSigner;
				PRODUCT_NAME = "$(TARGET_NAME)";
				PROVISIONING_PROFILE_SPECIFIER = "";
				SWIFT_OBJC_BRIDGING_HEADER = "$(PROJECT_DIR)/NativeSigner-Bridging-Header.h";
				SWIFT_VERSION = 5.0;
				TARGETED_DEVICE_FAMILY = "1,2";
				VALID_ARCHS = "arm64 arm64e x86_64";
			};
			name = Debug;
		};
		2DE72BE526A588C9002BB752 /* Release */ = {
			isa = XCBuildConfiguration;
			buildSettings = {
				ASSETCATALOG_COMPILER_APPICON_NAME = AppIcon;
				ASSETCATALOG_COMPILER_GLOBAL_ACCENT_COLOR_NAME = AccentColor;
				CODE_SIGN_IDENTITY = "Apple Development";
				CODE_SIGN_STYLE = Automatic;
				CURRENT_PROJECT_VERSION = 50100;
				DEVELOPMENT_ASSET_PATHS = "\"NativeSigner/Preview Content\"";
				DEVELOPMENT_TEAM = P2PX3JU8FT;
				ENABLE_BITCODE = NO;
				ENABLE_PREVIEWS = YES;
				INFOPLIST_FILE = NativeSigner/Info.plist;
				IPHONEOS_DEPLOYMENT_TARGET = 15.0;
				LD_RUNPATH_SEARCH_PATHS = (
					"$(inherited)",
					"@executable_path/Frameworks",
				);
				LIBRARY_SEARCH_PATHS = (
					"$(inherited)",
					"$(PROJECT_DIR)/NativeSigner",
				);
				MARKETING_VERSION = 5.1.0;
				PRODUCT_BUNDLE_IDENTIFIER = io.parity.NativeSigner;
				PRODUCT_NAME = "$(TARGET_NAME)";
				PROVISIONING_PROFILE_SPECIFIER = "";
				SWIFT_OBJC_BRIDGING_HEADER = "$(PROJECT_DIR)/NativeSigner-Bridging-Header.h";
				SWIFT_VERSION = 5.0;
				TARGETED_DEVICE_FAMILY = "1,2";
				VALID_ARCHS = "arm64 arm64e x86_64";
			};
			name = Release;
		};
		2DE72BE726A588C9002BB752 /* Debug */ = {
			isa = XCBuildConfiguration;
			buildSettings = {
				ALWAYS_EMBED_SWIFT_STANDARD_LIBRARIES = YES;
				BUNDLE_LOADER = "$(TEST_HOST)";
				CLANG_ENABLE_MODULES = YES;
				CODE_SIGN_STYLE = Automatic;
				DEVELOPMENT_TEAM = 4GK8JWU7P9;
				"EXCLUDED_ARCHS[sdk=iphonesimulator*]" = arm64;
				INFOPLIST_FILE = NativeSignerTests/Info.plist;
				IPHONEOS_DEPLOYMENT_TARGET = 15.0;
				LD_RUNPATH_SEARCH_PATHS = (
					"$(inherited)",
					"@executable_path/Frameworks",
					"@loader_path/Frameworks",
				);
				PRODUCT_BUNDLE_IDENTIFIER = parity.NativeSignerTests;
				PRODUCT_NAME = "$(TARGET_NAME)";
				SWIFT_OBJC_BRIDGING_HEADER = "NativeSignerTests/NativeSignerTests-Bridging-Header.h";
				SWIFT_OPTIMIZATION_LEVEL = "-Onone";
				SWIFT_VERSION = 5.0;
				TARGETED_DEVICE_FAMILY = "1,2";
				TEST_HOST = "$(BUILT_PRODUCTS_DIR)/NativeSigner.app/NativeSigner";
			};
			name = Debug;
		};
		2DE72BE826A588C9002BB752 /* Release */ = {
			isa = XCBuildConfiguration;
			buildSettings = {
				ALWAYS_EMBED_SWIFT_STANDARD_LIBRARIES = YES;
				BUNDLE_LOADER = "$(TEST_HOST)";
				CLANG_ENABLE_MODULES = YES;
				CODE_SIGN_STYLE = Automatic;
				DEVELOPMENT_TEAM = 4GK8JWU7P9;
				INFOPLIST_FILE = NativeSignerTests/Info.plist;
				IPHONEOS_DEPLOYMENT_TARGET = 15.0;
				LD_RUNPATH_SEARCH_PATHS = (
					"$(inherited)",
					"@executable_path/Frameworks",
					"@loader_path/Frameworks",
				);
				PRODUCT_BUNDLE_IDENTIFIER = parity.NativeSignerTests;
				PRODUCT_NAME = "$(TARGET_NAME)";
				SWIFT_OBJC_BRIDGING_HEADER = "NativeSignerTests/NativeSignerTests-Bridging-Header.h";
				SWIFT_VERSION = 5.0;
				TARGETED_DEVICE_FAMILY = "1,2";
				TEST_HOST = "$(BUILT_PRODUCTS_DIR)/NativeSigner.app/NativeSigner";
			};
			name = Release;
		};
/* End XCBuildConfiguration section */

/* Begin XCConfigurationList section */
		2DE72BB926A588C7002BB752 /* Build configuration list for PBXProject "NativeSigner" */ = {
			isa = XCConfigurationList;
			buildConfigurations = (
				2DE72BE126A588C9002BB752 /* Debug */,
				2DE72BE226A588C9002BB752 /* Release */,
			);
			defaultConfigurationIsVisible = 0;
			defaultConfigurationName = Release;
		};
		2DE72BE326A588C9002BB752 /* Build configuration list for PBXNativeTarget "NativeSigner" */ = {
			isa = XCConfigurationList;
			buildConfigurations = (
				2DE72BE426A588C9002BB752 /* Debug */,
				2DE72BE526A588C9002BB752 /* Release */,
			);
			defaultConfigurationIsVisible = 0;
			defaultConfigurationName = Release;
		};
		2DE72BE626A588C9002BB752 /* Build configuration list for PBXNativeTarget "NativeSignerTests" */ = {
			isa = XCConfigurationList;
			buildConfigurations = (
				2DE72BE726A588C9002BB752 /* Debug */,
				2DE72BE826A588C9002BB752 /* Release */,
			);
			defaultConfigurationIsVisible = 0;
			defaultConfigurationName = Release;
		};
/* End XCConfigurationList section */

/* Begin XCRemoteSwiftPackageReference section */
		6D971ABA2941B1C600121A36 /* XCRemoteSwiftPackageReference "SVGView" */ = {
			isa = XCRemoteSwiftPackageReference;
			repositoryURL = "https://github.com/exyte/SVGView.git";
			requirement = {
				branch = main;
				kind = branch;
			};
		};
/* End XCRemoteSwiftPackageReference section */

/* Begin XCSwiftPackageProductDependency section */
		6D971ABB2941B1C600121A36 /* SVGView */ = {
			isa = XCSwiftPackageProductDependency;
			package = 6D971ABA2941B1C600121A36 /* XCRemoteSwiftPackageReference "SVGView" */;
			productName = SVGView;
		};
/* End XCSwiftPackageProductDependency section */
	};
	rootObject = 2DE72BB626A588C7002BB752 /* Project object */;
}<|MERGE_RESOLUTION|>--- conflicted
+++ resolved
@@ -184,14 +184,11 @@
 		6D95E97328B4F42300E28A11 /* ActionButton.swift in Sources */ = {isa = PBXBuildFile; fileRef = 6D95E97228B4F42300E28A11 /* ActionButton.swift */; };
 		6D95E97528B500EE00E28A11 /* Heights.swift in Sources */ = {isa = PBXBuildFile; fileRef = 6D95E97428B500EE00E28A11 /* Heights.swift */; };
 		6D95E97828B6250B00E28A11 /* ClearBackgroundView.swift in Sources */ = {isa = PBXBuildFile; fileRef = 6D95E97728B6250B00E28A11 /* ClearBackgroundView.swift */; };
-<<<<<<< HEAD
-=======
 		6D95E97A28B6282D00E28A11 /* MenuButton.swift in Sources */ = {isa = PBXBuildFile; fileRef = 6D95E97928B6282D00E28A11 /* MenuButton.swift */; };
 		6D971ABC2941B1C600121A36 /* SVGView in Frameworks */ = {isa = PBXBuildFile; productRef = 6D971ABB2941B1C600121A36 /* SVGView */; };
 		6D971ABE2941B20F00121A36 /* identicon_example.svg in Resources */ = {isa = PBXBuildFile; fileRef = 6D971ABD2941B20F00121A36 /* identicon_example.svg */; };
 		6D971AC02941B45A00121A36 /* SignerImage+Helpers.swift in Sources */ = {isa = PBXBuildFile; fileRef = 6D971ABF2941B45A00121A36 /* SignerImage+Helpers.swift */; };
 		6D971AC32941CDF600121A36 /* Identicon.swift in Sources */ = {isa = PBXBuildFile; fileRef = 6D971AC22941CDF600121A36 /* Identicon.swift */; };
->>>>>>> 9b4a88b8
 		6DA2ACA22939CB3900AAEADC /* CancelBag.swift in Sources */ = {isa = PBXBuildFile; fileRef = 6DA2ACA12939CB3900AAEADC /* CancelBag.swift */; };
 		6DA2ACA52939D24000AAEADC /* LogsListView.swift in Sources */ = {isa = PBXBuildFile; fileRef = 6DA2ACA42939D24000AAEADC /* LogsListView.swift */; };
 		6DA2ACA72939DBCE00AAEADC /* DateFormatter+Utils.swift in Sources */ = {isa = PBXBuildFile; fileRef = 6DA2ACA62939DBCE00AAEADC /* DateFormatter+Utils.swift */; };
@@ -476,13 +473,10 @@
 		6D95E97228B4F42300E28A11 /* ActionButton.swift */ = {isa = PBXFileReference; lastKnownFileType = sourcecode.swift; path = ActionButton.swift; sourceTree = "<group>"; };
 		6D95E97428B500EE00E28A11 /* Heights.swift */ = {isa = PBXFileReference; lastKnownFileType = sourcecode.swift; path = Heights.swift; sourceTree = "<group>"; };
 		6D95E97728B6250B00E28A11 /* ClearBackgroundView.swift */ = {isa = PBXFileReference; lastKnownFileType = sourcecode.swift; path = ClearBackgroundView.swift; sourceTree = "<group>"; };
-<<<<<<< HEAD
-=======
 		6D95E97928B6282D00E28A11 /* MenuButton.swift */ = {isa = PBXFileReference; lastKnownFileType = sourcecode.swift; path = MenuButton.swift; sourceTree = "<group>"; };
 		6D971ABD2941B20F00121A36 /* identicon_example.svg */ = {isa = PBXFileReference; fileEncoding = 4; lastKnownFileType = text; path = identicon_example.svg; sourceTree = "<group>"; };
 		6D971ABF2941B45A00121A36 /* SignerImage+Helpers.swift */ = {isa = PBXFileReference; lastKnownFileType = sourcecode.swift; path = "SignerImage+Helpers.swift"; sourceTree = "<group>"; };
 		6D971AC22941CDF600121A36 /* Identicon.swift */ = {isa = PBXFileReference; lastKnownFileType = sourcecode.swift; path = Identicon.swift; sourceTree = "<group>"; };
->>>>>>> 9b4a88b8
 		6DA2ACA12939CB3900AAEADC /* CancelBag.swift */ = {isa = PBXFileReference; lastKnownFileType = sourcecode.swift; path = CancelBag.swift; sourceTree = "<group>"; };
 		6DA2ACA42939D24000AAEADC /* LogsListView.swift */ = {isa = PBXFileReference; lastKnownFileType = sourcecode.swift; path = LogsListView.swift; sourceTree = "<group>"; };
 		6DA2ACA62939DBCE00AAEADC /* DateFormatter+Utils.swift */ = {isa = PBXFileReference; lastKnownFileType = sourcecode.swift; path = "DateFormatter+Utils.swift"; sourceTree = "<group>"; };
