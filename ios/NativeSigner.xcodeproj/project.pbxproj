--- conflicted
+++ resolved
@@ -157,11 +157,7 @@
 		6D6430F828CB662B00342E37 /* ExportPrivateKeyModal.swift in Sources */ = {isa = PBXBuildFile; fileRef = 6D91F3EB28C114D1007560F5 /* ExportPrivateKeyModal.swift */; };
 		6D6ACA4128F0B391002FB03A /* CameraPermissionHandler.swift in Sources */ = {isa = PBXBuildFile; fileRef = 6D6ACA4028F0B391002FB03A /* CameraPermissionHandler.swift */; };
 		6D6E99DB28D8DCCB003F45CE /* DerivedKeyOverviewRow.swift in Sources */ = {isa = PBXBuildFile; fileRef = 6D6E99DA28D8DCCB003F45CE /* DerivedKeyOverviewRow.swift */; };
-<<<<<<< HEAD
-		6D78E4C229486A55001767A3 /* ImportKeysAction.swift in Sources */ = {isa = PBXBuildFile; fileRef = 6D78E4C129486A55001767A3 /* ImportKeysAction.swift */; };
-=======
 		6D71290E294C2A380048558C /* VerticalActionsBottomModal.swift in Sources */ = {isa = PBXBuildFile; fileRef = 6D71290D294C2A380048558C /* VerticalActionsBottomModal.swift */; };
->>>>>>> ba4d9e26
 		6D8045D728D06E6B00237F8C /* PreviewData+Components.swift in Sources */ = {isa = PBXBuildFile; fileRef = 6D8045D628D06E6B00237F8C /* PreviewData+Components.swift */; };
 		6D8045D928D0761E00237F8C /* QRCodeAddressFooterView.swift in Sources */ = {isa = PBXBuildFile; fileRef = 6D8045D828D0761E00237F8C /* QRCodeAddressFooterView.swift */; };
 		6D8045DC28D0840F00237F8C /* MKeyDetails+Helpers.swift in Sources */ = {isa = PBXBuildFile; fileRef = 6D8045DB28D0840F00237F8C /* MKeyDetails+Helpers.swift */; };
@@ -452,11 +448,7 @@
 		6D6430F528CB460A00342E37 /* ServiceLocator.swift */ = {isa = PBXFileReference; lastKnownFileType = sourcecode.swift; path = ServiceLocator.swift; sourceTree = "<group>"; };
 		6D6ACA4028F0B391002FB03A /* CameraPermissionHandler.swift */ = {isa = PBXFileReference; lastKnownFileType = sourcecode.swift; path = CameraPermissionHandler.swift; sourceTree = "<group>"; };
 		6D6E99DA28D8DCCB003F45CE /* DerivedKeyOverviewRow.swift */ = {isa = PBXFileReference; lastKnownFileType = sourcecode.swift; path = DerivedKeyOverviewRow.swift; sourceTree = "<group>"; };
-<<<<<<< HEAD
-		6D78E4C129486A55001767A3 /* ImportKeysAction.swift */ = {isa = PBXFileReference; lastKnownFileType = sourcecode.swift; path = ImportKeysAction.swift; sourceTree = "<group>"; };
-=======
 		6D71290D294C2A380048558C /* VerticalActionsBottomModal.swift */ = {isa = PBXFileReference; fileEncoding = 4; lastKnownFileType = sourcecode.swift; path = VerticalActionsBottomModal.swift; sourceTree = "<group>"; };
->>>>>>> ba4d9e26
 		6D8045D628D06E6B00237F8C /* PreviewData+Components.swift */ = {isa = PBXFileReference; lastKnownFileType = sourcecode.swift; path = "PreviewData+Components.swift"; sourceTree = "<group>"; };
 		6D8045D828D0761E00237F8C /* QRCodeAddressFooterView.swift */ = {isa = PBXFileReference; lastKnownFileType = sourcecode.swift; path = QRCodeAddressFooterView.swift; sourceTree = "<group>"; };
 		6D8045DB28D0840F00237F8C /* MKeyDetails+Helpers.swift */ = {isa = PBXFileReference; lastKnownFileType = sourcecode.swift; path = "MKeyDetails+Helpers.swift"; sourceTree = "<group>"; };
@@ -1120,7 +1112,6 @@
 				6D6430F328CB447900342E37 /* ForgetKeySetAction.swift */,
 				6D84442028D3267A0072FBAC /* ForgetSingleKeyAction.swift */,
 				6DBF6E2A28E58D7900CC959F /* ResetConnectivtyWarningsAction.swift */,
-				6D78E4C129486A55001767A3 /* ImportKeysAction.swift */,
 			);
 			path = Actions;
 			sourceTree = "<group>";
@@ -1886,7 +1877,6 @@
 				2DA5F8392756666C00D8DD29 /* EventDetails.swift in Sources */,
 				6DDD73782940498000F04CE7 /* LogEntryView.swift in Sources */,
 				6DBD21F4289A77DE005D539B /* BundleProtocol.swift in Sources */,
-				6D78E4C229486A55001767A3 /* ImportKeysAction.swift in Sources */,
 				6D2779C828B3D33100570055 /* NavigationBarView.swift in Sources */,
 				6D2D245728CF5C5200862726 /* PublicKeyActionsModal.swift in Sources */,
 				6D16685D28F5C15C008C664A /* CameraVideoOutputDelegate.swift in Sources */,
