--- conflicted
+++ resolved
@@ -90,11 +90,8 @@
 		6D2D244F28CE5C1B00862726 /* NavbarActionButton.swift in Sources */ = {isa = PBXBuildFile; fileRef = 6D2D244E28CE5C1B00862726 /* NavbarActionButton.swift */; };
 		6D2D245228CE5F2D00862726 /* KeyDetailsPublicKeyView.swift in Sources */ = {isa = PBXBuildFile; fileRef = 6D2D245128CE5F2D00862726 /* KeyDetailsPublicKeyView.swift */; };
 		6D2D245728CF5C5200862726 /* PublicKeyActionsModal.swift in Sources */ = {isa = PBXBuildFile; fileRef = 6D2D245628CF5C5200862726 /* PublicKeyActionsModal.swift */; };
-<<<<<<< HEAD
 		6D34233A299615FD00F3BA27 /* MVerifier+Type.swift in Sources */ = {isa = PBXBuildFile; fileRef = 6D342339299615FD00F3BA27 /* MVerifier+Type.swift */; };
-=======
 		6D3423352994F0D200F3BA27 /* ErrorBottomModalViewModel+TransactionErrors.swift in Sources */ = {isa = PBXBuildFile; fileRef = 6D3423342994F0D200F3BA27 /* ErrorBottomModalViewModel+TransactionErrors.swift */; };
->>>>>>> 8e904921
 		6D3DF92829920AA800B8A430 /* UnknownNetworkColorsGenerator.swift in Sources */ = {isa = PBXBuildFile; fileRef = 6D3DF92729920AA800B8A430 /* UnknownNetworkColorsGenerator.swift */; };
 		6D42793728DB147800C141DC /* PrivateKeyQRCodeService.swift in Sources */ = {isa = PBXBuildFile; fileRef = 6D42793628DB147800C141DC /* PrivateKeyQRCodeService.swift */; };
 		6D45065B296E865F0065B4D4 /* ChooseNetworkForKeyView.swift in Sources */ = {isa = PBXBuildFile; fileRef = 6D45065A296E865F0065B4D4 /* ChooseNetworkForKeyView.swift */; };
@@ -404,11 +401,8 @@
 		6D2D244E28CE5C1B00862726 /* NavbarActionButton.swift */ = {isa = PBXFileReference; lastKnownFileType = sourcecode.swift; path = NavbarActionButton.swift; sourceTree = "<group>"; };
 		6D2D245128CE5F2D00862726 /* KeyDetailsPublicKeyView.swift */ = {isa = PBXFileReference; lastKnownFileType = sourcecode.swift; path = KeyDetailsPublicKeyView.swift; sourceTree = "<group>"; };
 		6D2D245628CF5C5200862726 /* PublicKeyActionsModal.swift */ = {isa = PBXFileReference; lastKnownFileType = sourcecode.swift; path = PublicKeyActionsModal.swift; sourceTree = "<group>"; };
-<<<<<<< HEAD
 		6D342339299615FD00F3BA27 /* MVerifier+Type.swift */ = {isa = PBXFileReference; lastKnownFileType = sourcecode.swift; path = "MVerifier+Type.swift"; sourceTree = "<group>"; };
-=======
 		6D3423342994F0D200F3BA27 /* ErrorBottomModalViewModel+TransactionErrors.swift */ = {isa = PBXFileReference; lastKnownFileType = sourcecode.swift; path = "ErrorBottomModalViewModel+TransactionErrors.swift"; sourceTree = "<group>"; };
->>>>>>> 8e904921
 		6D3DF92729920AA800B8A430 /* UnknownNetworkColorsGenerator.swift */ = {isa = PBXFileReference; lastKnownFileType = sourcecode.swift; path = UnknownNetworkColorsGenerator.swift; sourceTree = "<group>"; };
 		6D42793628DB147800C141DC /* PrivateKeyQRCodeService.swift */ = {isa = PBXFileReference; lastKnownFileType = sourcecode.swift; path = PrivateKeyQRCodeService.swift; sourceTree = "<group>"; };
 		6D45065A296E865F0065B4D4 /* ChooseNetworkForKeyView.swift */ = {isa = PBXFileReference; lastKnownFileType = sourcecode.swift; path = ChooseNetworkForKeyView.swift; sourceTree = "<group>"; };
