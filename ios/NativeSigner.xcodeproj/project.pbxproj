--- conflicted
+++ resolved
@@ -262,11 +262,8 @@
 		6DF8316728F9BA4A00CB2BCE /* CapsuleButton.swift in Sources */ = {isa = PBXBuildFile; fileRef = 6DF8316628F9BA4A00CB2BCE /* CapsuleButton.swift */; };
 		6DFAF36B28AF7F8A0048763B /* Spacing.swift in Sources */ = {isa = PBXBuildFile; fileRef = 6DFAF36A28AF7F8A0048763B /* Spacing.swift */; };
 		6DFAF36E28AF846C0048763B /* PreviewData.swift in Sources */ = {isa = PBXBuildFile; fileRef = 6DFAF36D28AF846C0048763B /* PreviewData.swift */; };
-<<<<<<< HEAD
 		6DFE588D297A72B1002BFDBF /* JailbreakDetectionPublisher.swift in Sources */ = {isa = PBXBuildFile; fileRef = 6DFE588C297A72B1002BFDBF /* JailbreakDetectionPublisher.swift */; };
-=======
 		6DFE588B297A5F09002BFDBF /* ApplicationStatePublisher.swift in Sources */ = {isa = PBXBuildFile; fileRef = 6DFE588A297A5F09002BFDBF /* ApplicationStatePublisher.swift */; };
->>>>>>> 324a04e9
 /* End PBXBuildFile section */
 
 /* Begin PBXBuildRule section */
@@ -560,11 +557,8 @@
 		6DF8316628F9BA4A00CB2BCE /* CapsuleButton.swift */ = {isa = PBXFileReference; lastKnownFileType = sourcecode.swift; path = CapsuleButton.swift; sourceTree = "<group>"; };
 		6DFAF36A28AF7F8A0048763B /* Spacing.swift */ = {isa = PBXFileReference; lastKnownFileType = sourcecode.swift; path = Spacing.swift; sourceTree = "<group>"; };
 		6DFAF36D28AF846C0048763B /* PreviewData.swift */ = {isa = PBXFileReference; lastKnownFileType = sourcecode.swift; path = PreviewData.swift; sourceTree = "<group>"; };
-<<<<<<< HEAD
 		6DFE588C297A72B1002BFDBF /* JailbreakDetectionPublisher.swift */ = {isa = PBXFileReference; lastKnownFileType = sourcecode.swift; path = JailbreakDetectionPublisher.swift; sourceTree = "<group>"; };
-=======
 		6DFE588A297A5F09002BFDBF /* ApplicationStatePublisher.swift */ = {isa = PBXFileReference; lastKnownFileType = sourcecode.swift; path = ApplicationStatePublisher.swift; sourceTree = "<group>"; };
->>>>>>> 324a04e9
 /* End PBXFileReference section */
 
 /* Begin PBXFrameworksBuildPhase section */
@@ -1046,11 +1040,8 @@
 				6D5801D22899132C006C41D8 /* Connectivity */,
 				6D5801CF28991306006C41D8 /* Protocols */,
 				6D6430F528CB460A00342E37 /* ServiceLocator.swift */,
-<<<<<<< HEAD
 				6DFE588C297A72B1002BFDBF /* JailbreakDetectionPublisher.swift */,
-=======
 				6DFE588A297A5F09002BFDBF /* ApplicationStatePublisher.swift */,
->>>>>>> 324a04e9
 			);
 			path = Core;
 			sourceTree = "<group>";
