--- conflicted
+++ resolved
@@ -1987,11 +1987,7 @@
 				6DA501D7290BECBE0096DA4E /* AppState.swift in Sources */,
 				6D019972289D183200F4C317 /* Navigation.swift in Sources */,
 				2D48F3BC2771DE24004B27BE /* SufficientCryptoReady.swift in Sources */,
-<<<<<<< HEAD
-=======
-				6DE8466C28BF6EB10051346A /* KeyDetailsDataModel.swift in Sources */,
 				6DC33723295ACF2D0067284B /* CornerRadiusModifier.swift in Sources */,
->>>>>>> 24511228
 			);
 			runOnlyForDeploymentPostprocessing = 0;
 		};
