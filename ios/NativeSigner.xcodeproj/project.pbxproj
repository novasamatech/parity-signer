--- conflicted
+++ resolved
@@ -551,8 +551,6 @@
 			runOnlyForDeploymentPostprocessing = 0;
 			shellPath = /bin/sh;
 			shellScript = "export NODE_BINARY=node\nexport NODE_OPTIONS=\"--max_old_space_size=8192\"\n../node_modules/react-native/scripts/react-native-xcode.sh\n";
-<<<<<<< HEAD
-=======
 		};
 		6351673282F5F4AD1FADD1D5 /* [CP] Embed Pods Frameworks */ = {
 			isa = PBXShellScriptBuildPhase;
@@ -677,7 +675,6 @@
 			shellPath = /bin/sh;
 			shellScript = "diff \"${PODS_PODFILE_DIR_PATH}/Podfile.lock\" \"${PODS_ROOT}/Manifest.lock\" > /dev/null\nif [ $? != 0 ] ; then\n    # print error to STDERR\n    echo \"error: The sandbox is not in sync with the Podfile.lock. Run 'pod install' or update your CocoaPods installation.\" >&2\n    exit 1\nfi\n# This output is used by Xcode 'outputs' to avoid re-running this script phase.\necho \"SUCCESS\" > \"${SCRIPT_OUTPUT_FILE_0}\"\n";
 			showEnvVarsInLog = 0;
->>>>>>> f2fd84d6
 		};
 /* End PBXShellScriptBuildPhase section */
 
