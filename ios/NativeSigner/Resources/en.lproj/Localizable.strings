--- conflicted
+++ resolved
@@ -349,16 +349,13 @@
 "Error.Navigation.Label.Message" = "Please restart Signer app and try again.\nInternal error description: %@";
 "Error.Navigation.Label.Suffix" = "Report an issue to Signer team via Github at: https://github.com/paritytech/parity-signer/";
 "Error.Navigation.Label.NoAction" = "No further action available from this state.\nLast action: \"%@\" details: \"%@\"";
-<<<<<<< HEAD
 "Scanner.Label.Scan.Header" = "Scan QR code";
 "Scanner.Label.Scan.Message" = "Sign transaction, add network or update metadata";
 "Scanner.Action.Multiple" = "Scan Multiple";
-=======
 
 "KeysExport.KeySets.Label.Header" = "Export %@ %@";
 "KeysExport.KeySets.Label.Header.Suffix.Single" = "Key Set";
 "KeysExport.KeySets.Label.Header.Suffix.Plural" = "Key Sets";
 "KeysExport.KeySets.Label.Info" = "By scanning this QR code into your application you’ll export all keys from the Key Sets shown in the list below";
 "KeysExport.KeySets.Label.Key.Single" = "%@ Key";
-"KeysExport.KeySets.Label.Key.Plural" = "%@ Keys";
->>>>>>> 54cad209
+"KeysExport.KeySets.Label.Key.Plural" = "%@ Keys";