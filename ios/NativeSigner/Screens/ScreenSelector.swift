--- conflicted
+++ resolved
@@ -35,16 +35,11 @@
             KeyDetailsView(
                 dataModel: KeyDetailsDataModel(value),
                 viewModel: .init(
-<<<<<<< HEAD
                     keyName: value.root.address.seedName,
                     exportPrivateKeyService: PrivateKeyQRCodeService(
                         navigation: navigation,
                         keys: value
                     )
-=======
-                    keysData: appState.userData.keysData,
-                    exportPrivateKeyService: PrivateKeyQRCodeService(navigation: navigation, keys: value)
->>>>>>> ca700505
                 ),
                 forgetKeyActionHandler: ForgetKeySetAction(navigation: navigation),
                 resetWarningAction: ResetConnectivtyWarningsAction(alert: $data.alert)
