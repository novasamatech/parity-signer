--- conflicted
+++ resolved
@@ -9,10 +9,6 @@
 
 struct OnboardingAgreementsView: View {
     @StateObject var viewModel: ViewModel
-<<<<<<< HEAD
-=======
-    @EnvironmentObject var data: SharedDataModel
->>>>>>> ac560165
 
     var body: some View {
         VStack(alignment: .leading, spacing: 0) {
@@ -101,20 +97,8 @@
         @Published var isActionDisabled: Bool = true
         private let onNextTap: () -> Void
 
-<<<<<<< HEAD
         init(onNextTap: @escaping () -> Void) {
             self.onNextTap = onNextTap
-=======
-        private weak var stateMachine: OnboardingStateMachine!
-        private weak var data: SharedDataModel!
-
-        init(stateMachine: OnboardingStateMachine) {
-            self.stateMachine = stateMachine
-        }
-
-        func use(data: SharedDataModel) {
-            self.data = data
->>>>>>> ac560165
         }
 
         func onTermsOfServiceTap() {
