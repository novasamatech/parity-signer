--- conflicted
+++ resolved
@@ -20,11 +20,13 @@
         VStack(alignment: .leading) {
             Text("DISPLAY NAME").font(FBase(style: .overline))
             ZStack {
-                RoundedRectangle(cornerRadius: 8).stroke(Color("Borders400")).foregroundColor(Color("Borders400")).frame(height: 39)
+                RoundedRectangle(cornerRadius: 8)
+                    .stroke(Color("Borders400"))
+                    .foregroundColor(Color("Borders400"))
+                    .frame(height: 39)
                 TextField("Seed", text: $seedName, prompt: Text("Seed name"))
                     .focused($nameFocused)
                     .foregroundColor(Color("Text600"))
-                //.background(Color("backgroundColor"))
                     .font(FBase(style: .body2))
                     .disableAutocorrection(true)
                     .keyboardType(.asciiCapable)
@@ -35,27 +37,11 @@
                     .onSubmit {
                         data.pushButton(buttonID: .RecoverSeed, details: seedName)
                     }
-<<<<<<< HEAD
                     .onAppear(perform: {nameFocused = true})
                     .padding(.horizontal, 8)
-=======
-                    Text("Display name visible only to you").font(.callout)
-                    Text(data.lastError).foregroundColor(Color("SignalDanger"))
-                    HStack {
-                        Spacer()
-                        Button(action: {
-                            data.pushButton(buttonID: .RecoverSeed, details: seedName)
-                        }) {
-                            Text("Next")
-                                .font(.system(size: 22))
-                        }
-                        .disabled(seedName == "")
-                    }
-                }.padding()
->>>>>>> 9aad116e
             }
             Text("Display name visible only to you").font(.callout)
-            Text(data.lastError).foregroundColor(.red)
+            Text(data.lastError).foregroundColor(Color("SignalDanger"))
             BigButton(
                 text: "Next",
                 action: {
