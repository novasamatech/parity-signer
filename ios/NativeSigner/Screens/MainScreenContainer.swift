--- conflicted
+++ resolved
@@ -22,58 +22,28 @@
                         alert: data.alert,
                         canaryDead: data.canaryDead,
                         alertShow: {data.alertShow = true},
-<<<<<<< HEAD
-                        pushButton: {action, details, seedPhrase in
-                            data.pushButton(action: action, details: details, seedPhrase: seedPhrase)})
-                ZStack {
-                    VStack(spacing: 0) {
-                        ScreenSelector(
-                            screenData: data.actionResult.screenData,
-                            appVersion: data.appVersion,
-                            alert: data.alert,
-                            pushButton: {action, details, seedPhrase in
-                                data.pushButton(action: action, details: details, seedPhrase: seedPhrase)},
-                            getSeed: {seedName in return data.getSeed(seedName: seedName)},
-                            doJailbreak: data.jailbreak,
-                            pathCheck: {seed, path, network in
-                                return substratePathCheck(
-                                    seedName: seed,
-                                    path: path,
-                                    network: network,
-                                    dbname: data.dbName
-                                )
-                            },
-                            createAddress: {path, seedName in data.createAddress(path: path, seedName: seedName)},
-                            checkSeedCollision: {seedName in return data.checkSeedCollision(seedName: seedName)},
-                            restoreSeed: {seedName, seedPhrase, createRoots in
-                                data.restoreSeed(seedName: seedName, seedPhrase: seedPhrase, createRoots: createRoots)
-                            },
-                            sign: {seedName, comment in data.sign(seedName: seedName, comment: comment)},
-                            doWipe: data.wipe,
-                            alertShow: {data.alertShow = true},
-                            increment: { seedName, details in
-                                let seedPhrase = data.getSeed(seedName: seedName)
-                                if seedPhrase != "" {
-                                    data.pushButton(action: .increment, details: details, seedPhrase: seedPhrase)
-                                }
-                            }
-=======
-                        pushButton: {action, details, seedPhrase in data.pushButton(action: action, details: details, seedPhrase: seedPhrase)})
+                        pushButton: {action, details, seedPhrase in data.pushButton(
+                                action: action,
+                                details: details,
+                                seedPhrase: seedPhrase)})
                     ZStack {
-                        VStack (spacing:0) {
+                        VStack(spacing: 0) {
                             ScreenSelector(
                                 screenData: data.actionResult.screenData,
                                 appVersion: data.appVersion,
                                 alert: data.alert,
-                                pushButton: {action, details, seedPhrase in data.pushButton(action: action, details: details, seedPhrase: seedPhrase)},
+                                pushButton: {action, details, seedPhrase in data.pushButton(
+                                        action: action, details: details, seedPhrase: seedPhrase)},
                                 getSeed: {seedName in return data.getSeed(seedName: seedName)},
                                 doJailbreak: data.jailbreak,
                                 pathCheck: {seed, path, network in
-                                    return substratePathCheck(seedName: seed, path: path, network: network, dbname: data.dbName)
+                                    return substratePathCheck(
+                                            seedName: seed, path: path, network: network, dbname: data.dbName)
                                 },
                                 createAddress: {path, seedName in data.createAddress(path: path, seedName: seedName)},
                                 checkSeedCollision: {seedName in return data.checkSeedCollision(seedName: seedName)},
-                                restoreSeed: {seedName, seedPhrase, createRoots in data.restoreSeed(seedName: seedName, seedPhrase: seedPhrase, createRoots: createRoots)},
+                                restoreSeed: {seedName, seedPhrase, createRoots in data.restoreSeed(
+                                        seedName: seedName, seedPhrase: seedPhrase, createRoots: createRoots)},
                                 sign: {seedName, comment in data.sign(seedName: seedName, comment: comment)},
                                 doWipe: data.wipe,
                                 alertShow: {data.alertShow = true},
@@ -90,50 +60,36 @@
                             modalData: data.actionResult.modalData,
                             alert: data.alert,
                             alertShow: {data.alertShow = true},
-                            pushButton: {action, details, seedPhrase in data.pushButton(action: action, details: details, seedPhrase: seedPhrase)},
+                            pushButton: {action, details, seedPhrase in data.pushButton(
+                                    action: action, details: details, seedPhrase: seedPhrase)},
                             removeSeed: { seedName in data.removeSeed(seedName: seedName)},
-                            restoreSeed: {seedName, seedPhrase, createSeedKeys in data.restoreSeed(seedName: seedName, seedPhrase: seedPhrase, createRoots: createSeedKeys)},
+                            restoreSeed: {seedName, seedPhrase, createSeedKeys in data.restoreSeed(
+                                    seedName: seedName, seedPhrase: seedPhrase, createRoots: createSeedKeys)},
                             createAddress: {path, seedName in data.createAddress(path: path, seedName: seedName)},
                             getSeedForBackup: {seedName in return data.getSeed(seedName: seedName, backup: true)},
                             sign: {seedName, comment in data.sign(seedName: seedName, comment: comment)}
                         )
                         AlertSelector(
-                            alertData: data.actionResult.alertData, canaryDead: data.canaryDead, resetAlert: data.resetAlert, pushButton: {action, details, seedPhrase in data.pushButton(action: action, details: details, seedPhrase: seedPhrase)}
->>>>>>> 1f9c01dd
+                                alertData: data.actionResult.alertData,
+                                canaryDead: data.canaryDead,
+                                resetAlert: data.resetAlert,
+                                pushButton: {action, details, seedPhrase in data.pushButton(
+                                        action: action, details: details, seedPhrase: seedPhrase)}
                         )
                     }
-<<<<<<< HEAD
-                    ModalSelector(
-                        modalData: data.actionResult.modalData,
-                        alert: data.alert,
-                        alertShow: {data.alertShow = true},
-                        pushButton: {action, details, seedPhrase in
-                            data.pushButton(action: action, details: details, seedPhrase: seedPhrase)
-                        },
-                        removeSeed: { seedName in data.removeSeed(seedName: seedName)},
-                        restoreSeed: {seedName, seedPhrase, createSeedKeys in
-                            data.restoreSeed(seedName: seedName, seedPhrase: seedPhrase, createRoots: createSeedKeys)
-                        },
-                        createAddress: {path, seedName in data.createAddress(path: path, seedName: seedName)},
-                        getSeedForBackup: {seedName in return data.getSeed(seedName: seedName, backup: true)},
-                        sign: {seedName, comment in data.sign(seedName: seedName, comment: comment)}
-                    )
-                    AlertSelector(
-                        alertData: data.actionResult.alertData
-=======
                     .gesture(
-                        DragGesture().updating($dragOffset, body: { (value, state, transaction) in
+                        DragGesture().updating($dragOffset, body: { (value, _, _) in
                             if value.startLocation.x < 20 && value.translation.width > 100 {
                                 data.pushButton(action: .goBack)
                             }
                         })
->>>>>>> 1f9c01dd
                     )
-                    //Certain places are better off without footer
+                    // Certain places are better off without footer
                     if data.actionResult.footer {
                         Footer(
                             footerButton: data.actionResult.footerButton,
-                            pushButton: {action, details, seedPhrase in data.pushButton(action: action, details: details, seedPhrase: seedPhrase)}
+                            pushButton: {action, details, seedPhrase in data.pushButton(
+                                    action: action, details: details, seedPhrase: seedPhrase)}
                         )
                             .padding(.horizontal)
                             .padding(.vertical, 8)
@@ -141,36 +97,10 @@
                     }
                 }
                 .gesture(
-<<<<<<< HEAD
-                    DragGesture().updating($dragOffset, body: { value, _, _ in
-                        if value.startLocation.x < 20 && value.translation.width > 100 {
-                            data.pushButton(action: .goBack)
-                        }
-                    })
-                )
-                // Certain places are better off without footer
-                if data.actionResult.footer {
-                    Footer(
-                        footerButton: data.actionResult.footerButton,
-                        pushButton: {action, details, seedPhrase in
-                            data.pushButton(action: action, details: details, seedPhrase: seedPhrase)
-                        }
-                    )
-                        .padding(.horizontal)
-                        .padding(.vertical, 8)
-                        .background(Color("Bg000"))
-                }
-            }
-            .gesture(
-                DragGesture().onEnded {drag in
-                    if drag.translation.width < -20 {
-                        data.pushButton(action: .goBack)
-=======
-                    DragGesture().onEnded{drag in
+                    DragGesture().onEnded {drag in
                         if drag.translation.width < -20 {
                             data.pushButton(action: .goBack)
                         }
->>>>>>> 1f9c01dd
                     }
                 )
                 .alert("Navigation error", isPresented: $data.parsingAlert, actions: {})
