--- conflicted
+++ resolved
@@ -59,10 +59,6 @@
     }
 
     func selectAll() {
-<<<<<<< HEAD
-        viewModel.selectedSeeds = viewModel.derivedKeys.map(\.viewModel.path)
-=======
         viewModel.selectedSeeds = dataModel.derivedKeys.map(\.viewModel.path)
->>>>>>> ca700505
     }
 }