--- conflicted
+++ resolved
@@ -13,27 +13,14 @@
         HStack {
             VStack(alignment: .leading, spacing: Spacing.extraSmall) {
                 Localizable.importingDerivations.text
-<<<<<<< HEAD
-                    .font(Fontstyle.header1.base)
-                    .foregroundColor(Asset.text600.swiftUIColor)
-                ForEach(value, id: \.self) { seed in
-                    ForEach(seed.derivedKeys, id: \.self) { key in
-                        HStack {
-                            Text(key.derivationPath ?? "/")
-                                .font(Fontstyle.body2.crypto)
-                                .foregroundColor(Asset.crypto400.swiftUIColor)
-                            Spacer()
-                        }
-=======
                     .foregroundColor(Asset.textAndIconsTertiary.swiftUIColor)
                     .font(PrimaryFont.bodyL.font)
                 ForEach(value, id: \.self) { derivation in
                     HStack {
-                        Text(derivation)
+                        Text(derivation.name)
                             .font(PrimaryFont.bodyM.font)
                             .foregroundColor(Asset.accentPink300.swiftUIColor)
                         Spacer()
->>>>>>> c7f4e5c2
                     }
                 }
             }
@@ -43,6 +30,6 @@
 
 struct TCDerivations_Previews: PreviewProvider {
     static var previews: some View {
-        TCDerivations(value: ["Derivation 1", "Derivation 2"])
+        TCDerivations(value: [SeedKeysPreview(name: "Derivation 1", multisigner: nil, derivedKeys: [])])
     }
 }