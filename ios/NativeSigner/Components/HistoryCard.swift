//
//  HistoryCard.swift
//  NativeSigner
//
//  Created by Alexander Slesarev on 13.8.2021.
//

import SwiftUI

struct HistoryCard: View {
    var event: Event
    var timestamp: String
    var body: some View {
        // swiftlint:disable:next closure_body_length
        HStack {
            switch event {
            case .databaseInitiated:
                HistoryCardTemplate(
                    image: "iphone.and.arrow.forward",
                    timestamp: timestamp,
                    danger: false,
                    line1: "Database initiated",
                    line2: ""
                )
            case .deviceWasOnline:
                HistoryCardTemplate(
                    image: "xmark.shield.fill",
                    timestamp: timestamp,
                    danger: true,
                    line1: "Device was connected to network",
                    line2: ""
                )
            case let .generalVerifierSet(value):
                HistoryCardTemplate(
                    image: "checkmark.shield",
                    timestamp: timestamp,
                    danger: false,
                    line1: "General verifier set",
                    line2: value.show()
                )
            case .historyCleared:
                HistoryCardTemplate(
                    image: "xmark.rectangle.portrait",
                    timestamp: timestamp,
                    danger: false,
                    line1: "History cleared",
                    line2: ""
                )
            case .identitiesWiped:
                HistoryCardTemplate(
                    image: "xmark.rectangle.portrait",
                    timestamp: timestamp,
                    danger: false,
                    line1: "All keys were wiped",
                    line2: ""
                )
            case let .identityAdded(value):
                HistoryCardTemplate(
                    image: "aqi.medium",
                    timestamp: timestamp,
                    danger: false,
                    line1: "Key created",
                    line2: value.seedName + value.path
                )
            case let .identityRemoved(value):
                HistoryCardTemplate(
                    image: "xmark.rectangle.portrait",
                    timestamp: timestamp,
                    danger: false,
                    line1: "Key removed",
                    line2: value.seedName + value.path
                )
<<<<<<< HEAD
            case let .secretWasExported(value): HistoryCardTemplate(
                    image: "eye.trianglebadge.exclamationmark",
                    timestamp: timestamp,
                    danger: true,
                    line1: "Secret was exported",
                    line2: value.seedName + value.path
            )
            case let .metadataAdded(value): HistoryCardTemplate(
=======
            case let .metadataAdded(value):
                HistoryCardTemplate(
>>>>>>> 4ae5931a
                    image: "plus.viewfinder",
                    timestamp: timestamp,
                    danger: false,
                    line1: "Metadata added",
                    line2: value.name + " version " + String(value.version)
                )
            case let .metadataRemoved(value):
                HistoryCardTemplate(
                    image: "xmark.rectangle.portrait",
                    timestamp: timestamp,
                    danger: false,
                    line1: "Metadata removed",
                    line2: value.name + " version " + String(value.version)
                )
            case let .networkSpecsAdded(value):
                HistoryCardTemplate(
                    image: "plus.viewfinder",
                    timestamp: timestamp,
                    danger: false,
                    line1: "Network added",
                    line2: value.specs.title
                )
            case let .networkSpecsRemoved(value):
                HistoryCardTemplate(
                    image: "xmark.rectangle.portrait",
                    timestamp: timestamp,
                    danger: false,
                    line1: "Network removed",
                    line2: value.specs.title
                )
            case let .networkVerifierSet(value):
                HistoryCardTemplate(
                    image: "checkmark.shield",
                    timestamp: timestamp,
                    danger: false,
                    line1: "Network verifier set",
                    line2: value.validCurrentVerifier == .general ?
                        "general" :
                        "custom" + " for network with genesis hash " +
                        value.genesisHash.map { String(format: "%02X", $0) }.joined()
                )
            case .resetDangerRecord:
                HistoryCardTemplate(
                    image: "checkmark.shield",
                    timestamp: timestamp,
                    danger: true,
                    line1: "Warnings acknowledged",
                    line2: ""
                )
            case let .seedCreated(text):
                HistoryCardTemplate(
                    image: "aqi.medium",
                    timestamp: timestamp,
                    danger: false,
                    line1: "Seed created",
                    line2: text
                )
            case let .seedRemoved(text):
                HistoryCardTemplate(
                    image: "xmark.rectangle.portrait.fill",
                    timestamp: timestamp,
                    danger: false,
                    line1: "Seed removed",
                    line2: text
                )
            case let .seedNameWasShown(text):
                HistoryCardTemplate(
                    image: "eye.trianglebadge.exclamationmark.fill",
                    timestamp: timestamp,
                    danger: false,
                    line1: "Seed was shown",
                    line2: text
                )
            case let .networkSpecsSigned(value):
                HistoryCardTemplate(
                    image: "signature",
                    timestamp: timestamp,
                    danger: false,
                    line1: "Network specs signed",
                    line2: value.specsToSend.title
                )
            case let .metadataSigned(value):
                HistoryCardTemplate(
                    image: "signature",
                    timestamp: timestamp,
                    danger: false,
                    line1: "Metadata signed",
                    line2: value.name + String(value.version)
                )
            case .typesSigned:
                HistoryCardTemplate(
                    image: "signature",
                    timestamp: timestamp,
                    danger: false,
                    line1: "Types signed",
                    line2: ""
                )
            case let .systemEntry(text):
                HistoryCardTemplate(
                    image: "eye.trianglebadge.exclamationmark.fill",
                    timestamp: timestamp,
                    danger: false,
                    line1: "System record",
                    line2: text
                )
            case let .transactionSignError(value):
                HistoryCardTemplate(
                    image: "exclamationmark.triangle.fill",
                    timestamp: timestamp,
                    danger: true,
                    line1: "Signing failure",
                    line2: value.userComment
                )
            case let .transactionSigned(value):
                HistoryCardTemplate(
                    image: "signature",
                    timestamp: timestamp,
                    danger: false,
                    line1: "Generated signature",
                    line2: value.userComment
                )
            case .typesAdded:
                HistoryCardTemplate(
                    image: "plus.viewfinder",
                    timestamp: timestamp,
                    danger: false,
                    line1: "New types info loaded",
                    line2: ""
                )
            case .typesRemoved:
                HistoryCardTemplate(
                    image: "minus.square",
                    timestamp: timestamp,
                    danger: true,
                    line1: "Types info removed",
                    line2: ""
                )
            case let .userEntry(text):
                HistoryCardTemplate(
                    image: "square",
                    timestamp: timestamp,
                    danger: false,
                    line1: "User record",
                    line2: text
                )
            case let .warning(text):
                HistoryCardTemplate(
                    image: "exclamationmark.triangle.fill",
                    timestamp: timestamp,
                    danger: true,
                    line1: "Warning! " + text,
                    line2: ""
                )
            case .wrongPassword:
                HistoryCardTemplate(
                    image: "exclamationmark.triangle.fill",
                    timestamp: timestamp,
                    danger: true,
                    line1: "Wrong password entered",
                    line2: "operation was declined"
                )
            case let .messageSignError(value):
                HistoryCardTemplate(
                    image: "exclamationmark.triangle.fill",
                    timestamp: timestamp,
                    danger: true,
                    line1: "Message signing error!",
                    line2: value.userComment
                )
            case let .messageSigned(value):
                HistoryCardTemplate(
                    image: "signature",
                    timestamp: timestamp,
                    danger: false,
                    line1: "Generated signature for message",
                    line2: value.userComment
                )
            }
        }
    }
}

// struct HistoryCard_Previews: PreviewProvider {
// static var previews: some View {
// HistoryCard()
// }
// }<|MERGE_RESOLUTION|>--- conflicted
+++ resolved
@@ -70,19 +70,16 @@
                     line1: "Key removed",
                     line2: value.seedName + value.path
                 )
-<<<<<<< HEAD
-            case let .secretWasExported(value): HistoryCardTemplate(
+            case let .secretWasExported(value):
+                HistoryCardTemplate(
                     image: "eye.trianglebadge.exclamationmark",
                     timestamp: timestamp,
                     danger: true,
                     line1: "Secret was exported",
                     line2: value.seedName + value.path
-            )
-            case let .metadataAdded(value): HistoryCardTemplate(
-=======
+                )
             case let .metadataAdded(value):
                 HistoryCardTemplate(
->>>>>>> 4ae5931a
                     image: "plus.viewfinder",
                     timestamp: timestamp,
                     danger: false,
