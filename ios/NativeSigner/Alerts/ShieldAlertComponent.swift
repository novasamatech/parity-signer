//
//  ShieldAlert.swift
//  NativeSigner
//
//  Created by Alexander Slesarev on 9.5.2022.
//

import SwiftUI

struct ShieldAlertComponent: View {
    @State var show = true
    let resetAlert: () -> Void
    let pushButton: (Action, String, String) -> Void
    let canaryDead: Bool
    let content: ShieldAlert?
    var body: some View {
        ZStack {
<<<<<<< HEAD
            if data.canaryDead {
=======
            if (canaryDead) {
>>>>>>> 1f9c01dd
                Text("")
                    .alert(
                        "Network connected!",
                        isPresented: $show,
                        actions: {
                            Button("Ok") {pushButton(.goBack, "", "")}
                        },
                        message: {
                            Text(
                                "Signer detects currently connected network;" +
                                " please enable airplane mode, disconnect all cables" +
                                " and handle security breach according with your security protocol."
                            )
                        }
                    )
            } else {
                if content == .past {
                    Text("")
                        .alert(
                            "Network was connected!",
                            isPresented: $show,
                            actions: {
                                Button("Back") {pushButton(.goBack, "", "")}
                                Button("Acknowledge and reset") {
                                    resetAlert()
                                }
                            },
                            message: {
                                Text(
                                    "Your Signer device has connected to a WiFi," +
                                    " tether or Bluetooth network since your last acknowledgement" +
                                    " and should be considered unsafe to use." +
                                    " Please follow your security protocol"
                                )
                            }
                        )
                } else {
                    Text("")
                        .alert(
                            "Signer is secure",
                            isPresented: $show,
                            actions: {
                                Button("Ok") {pushButton(.goBack, "", "")}
                            },
                            message: {
                                Text("Please proceed")
                            }
                        )
                }
            }
        }
    }
}

/*
 struct ShieldAlert_Previews: PreviewProvider {
 static var previews: some View {
 ShieldAlert()
 }
 }
 */<|MERGE_RESOLUTION|>--- conflicted
+++ resolved
@@ -15,11 +15,7 @@
     let content: ShieldAlert?
     var body: some View {
         ZStack {
-<<<<<<< HEAD
-            if data.canaryDead {
-=======
-            if (canaryDead) {
->>>>>>> 1f9c01dd
+            if canaryDead {
                 Text("")
                     .alert(
                         "Network connected!",
