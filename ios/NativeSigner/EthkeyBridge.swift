//
//  EthkeyBridge.swift
//  NativeSigner
//
//  Created by Marek Kotewicz on 19/02/2017.
//  Copyright © 2019 Facebook. All rights reserved.
//

import Foundation

@objc(EthkeyBridge)
class EthkeyBridge: NSObject {

  public static func requiresMainQueueSetup() -> Bool {
    return true;
  }

  @objc func brainWalletAddress(_ seed: String, resolve: RCTPromiseResolveBlock, reject: RCTPromiseRejectBlock) -> Void {
    var error: UInt32 = 0
    var seed_ptr = seed.asPtr()
    let address_rust_str = ethkey_brainwallet_address(&error, &seed_ptr)
    let address_rust_str_ptr = rust_string_ptr(address_rust_str)
    let address = String.fromStringPtr(ptr: address_rust_str_ptr!.pointee)
    rust_string_ptr_destroy(address_rust_str_ptr)
    rust_string_destroy(address_rust_str)
    resolve(address)
  }

  @objc func brainWalletSign(_ seed: String, message: String, resolve: RCTPromiseResolveBlock, reject: RCTPromiseRejectBlock) -> Void {
    var error: UInt32 = 0
    print(seed, " + ", message)
    var seed_ptr = seed.asPtr()
    var message_ptr = message.asPtr()
    let signature_rust_str = ethkey_brainwallet_sign(&error, &seed_ptr, &message_ptr)
    let signature_rust_str_ptr = rust_string_ptr(signature_rust_str)
    let signature = String.fromStringPtr(ptr: signature_rust_str_ptr!.pointee)
    rust_string_ptr_destroy(signature_rust_str_ptr)
    rust_string_destroy(signature_rust_str)
    resolve(signature)
  }

  @objc func rlpItem(_ rlp: String, position: UInt32, resolve: RCTPromiseResolveBlock, reject: RCTPromiseRejectBlock) -> Void {
    var error: UInt32 = 0
    var rlp_ptr = rlp.asPtr()
    let item_rust_str = rlp_item(&error, &rlp_ptr, position)
    let item_rust_str_ptr = rust_string_ptr(item_rust_str)
    let item = String.fromStringPtr(ptr: item_rust_str_ptr!.pointee)
    rust_string_ptr_destroy(item_rust_str_ptr)
    rust_string_destroy(item_rust_str)
    if (error == 0) {
      resolve(item)
    } else {
      reject("invalid rlp", nil, nil)
    }
  }

  @objc func keccak(_ data: String, resolve: RCTPromiseResolveBlock, reject: RCTPromiseRejectBlock) -> Void {
    var error: UInt32 = 0
    var data_ptr = data.asPtr()
    let hash_rust_str = keccak256(&error, &data_ptr)
    let hash_rust_str_ptr = rust_string_ptr(hash_rust_str)
    let hash = String.fromStringPtr(ptr: hash_rust_str_ptr!.pointee)
    rust_string_ptr_destroy(hash_rust_str_ptr)
    rust_string_destroy(hash_rust_str)
    resolve(hash)
  }

  @objc func blake2s(_ data: String, resolve: RCTPromiseResolveBlock, reject: RCTPromiseRejectBlock) -> Void {
    var error: UInt32 = 0
    var data_ptr = data.asPtr()
<<<<<<< HEAD
    let hash_rust_str = blake2s(&error, &data_ptr)
=======
    let hash_rust_str = blake(&error, &data_ptr)
>>>>>>> 0c331d3e
    let hash_rust_str_ptr = rust_string_ptr(hash_rust_str)
    let hash = String.fromStringPtr(ptr: hash_rust_str_ptr!.pointee)
    rust_string_ptr_destroy(hash_rust_str_ptr)
    rust_string_destroy(hash_rust_str)
    resolve(hash)
  }

  @objc func ethSign(_ data: String, resolve: RCTPromiseResolveBlock, reject: RCTPromiseRejectBlock) -> Void {
    var error: UInt32 = 0
    var data_ptr = data.asPtr()
    let hash_rust_str = eth_sign(&error, &data_ptr)
    let hash_rust_str_ptr = rust_string_ptr(hash_rust_str)
    let hash = String.fromStringPtr(ptr: hash_rust_str_ptr!.pointee)
    rust_string_ptr_destroy(hash_rust_str_ptr)
    rust_string_destroy(hash_rust_str)
    resolve(hash)
  }

  @objc func blockiesIcon(_ seed: String, resolve: RCTPromiseResolveBlock, reject: RCTPromiseRejectBlock) -> Void {
    var error: UInt32 = 0
    var seed_ptr = seed.asPtr()
    let icon_rust_str = blockies_icon(&error, &seed_ptr)
    let icon_rust_str_ptr = rust_string_ptr(icon_rust_str)
    let icon = String.fromStringPtr(ptr: icon_rust_str_ptr!.pointee)
    rust_string_ptr_destroy(icon_rust_str_ptr)
    rust_string_destroy(icon_rust_str)
    if error == 0 {
      resolve(icon)
    } else {
      reject("Failed to generate blockies", nil, nil)
    }
  }

  @objc func randomPhrase(_ resolve: RCTPromiseResolveBlock, reject: RCTPromiseRejectBlock) -> Void {
    var error: UInt32 = 0
    let words_rust_str = random_phrase(&error)
    let words_rust_str_ptr = rust_string_ptr(words_rust_str)
    let words = String.fromStringPtr(ptr: words_rust_str_ptr!.pointee)
    rust_string_ptr_destroy(words_rust_str_ptr)
    rust_string_destroy(words_rust_str)
    resolve(words)
  }

  @objc func encryptData(_ data: String, password: String, resolve: RCTPromiseResolveBlock, reject: RCTPromiseRejectBlock) -> Void {
    var error: UInt32 = 0
    var data_ptr = data.asPtr()
    var password_ptr = password.asPtr()
    let encrypted_data_rust_str = encrypt_data(&error, &data_ptr, &password_ptr)
    let encrypted_data_rust_str_ptr = rust_string_ptr(encrypted_data_rust_str)
    let encrypted_data = String.fromStringPtr(ptr: encrypted_data_rust_str_ptr!.pointee)
    rust_string_ptr_destroy(encrypted_data_rust_str_ptr)
    rust_string_destroy(encrypted_data_rust_str)
    resolve(encrypted_data)
  }

  @objc func decryptData(_ data: String, password: String, resolve: RCTPromiseResolveBlock, reject: RCTPromiseRejectBlock) -> Void {
    var error: UInt32 = 0
    var data_ptr = data.asPtr()
    var password_ptr = password.asPtr()
    let decrypted_data_rust_str = decrypt_data(&error, &data_ptr, &password_ptr)
    let decrypted_data_rust_str_ptr = rust_string_ptr(decrypted_data_rust_str)
    let decrypted_data = String.fromStringPtr(ptr: decrypted_data_rust_str_ptr!.pointee)
    rust_string_ptr_destroy(decrypted_data_rust_str_ptr)
    rust_string_destroy(decrypted_data_rust_str)
    if error == 0 {
      resolve(decrypted_data)
    } else {
      reject("invalid password", nil, nil)
    }
  }

  @objc func qrCode(_ data: String, resolve: RCTPromiseResolveBlock, reject: RCTPromiseRejectBlock) -> Void {
    var error: UInt32 = 0
    var data_ptr = data.asPtr()
    let icon_rust_str = qrcode(&error, &data_ptr)
    let icon_rust_str_ptr = rust_string_ptr(icon_rust_str)
    let icon = String.fromStringPtr(ptr: icon_rust_str_ptr!.pointee)
    rust_string_ptr_destroy(icon_rust_str_ptr)
    rust_string_destroy(icon_rust_str)
    if error == 0 {
      resolve(icon)
    } else {
      reject("Failed to generate blockies", nil, nil)
    }
  }

  @objc func qrCodeHex(_ data: String, resolve: RCTPromiseResolveBlock, reject: RCTPromiseRejectBlock) -> Void {
    var error: UInt32 = 0
    var data_ptr = data.asPtr()
    let icon_rust_str = qrcode_hex(&error, &data_ptr)
    let icon_rust_str_ptr = rust_string_ptr(icon_rust_str)
    let icon = String.fromStringPtr(ptr: icon_rust_str_ptr!.pointee)
    rust_string_ptr_destroy(icon_rust_str_ptr)
    rust_string_destroy(icon_rust_str)
    if error == 0 {
      resolve(icon)
    } else {
      reject("Failed to generate blockies", nil, nil)
    }
  }
<<<<<<< HEAD
=======

  @objc func substrateAddress(_ seed: String, version: UInt32, resolve: RCTPromiseResolveBlock, reject: RCTPromiseRejectBlock) -> Void {
    var error: UInt32 = 0
    var seed_ptr = seed.asPtr()
    let address_rust_str = substrate_brainwallet_address(&error, &seed_ptr, version)
    let address_rust_str_ptr = rust_string_ptr(address_rust_str)
    let address = String.fromStringPtr(ptr: address_rust_str_ptr!.pointee)
    rust_string_ptr_destroy(address_rust_str_ptr)
    rust_string_destroy(address_rust_str)
    resolve(address)
  }
>>>>>>> 0c331d3e
}<|MERGE_RESOLUTION|>--- conflicted
+++ resolved
@@ -68,11 +68,7 @@
   @objc func blake2s(_ data: String, resolve: RCTPromiseResolveBlock, reject: RCTPromiseRejectBlock) -> Void {
     var error: UInt32 = 0
     var data_ptr = data.asPtr()
-<<<<<<< HEAD
-    let hash_rust_str = blake2s(&error, &data_ptr)
-=======
     let hash_rust_str = blake(&error, &data_ptr)
->>>>>>> 0c331d3e
     let hash_rust_str_ptr = rust_string_ptr(hash_rust_str)
     let hash = String.fromStringPtr(ptr: hash_rust_str_ptr!.pointee)
     rust_string_ptr_destroy(hash_rust_str_ptr)
@@ -173,8 +169,6 @@
       reject("Failed to generate blockies", nil, nil)
     }
   }
-<<<<<<< HEAD
-=======
 
   @objc func substrateAddress(_ seed: String, version: UInt32, resolve: RCTPromiseResolveBlock, reject: RCTPromiseRejectBlock) -> Void {
     var error: UInt32 = 0
@@ -186,5 +180,4 @@
     rust_string_destroy(address_rust_str)
     resolve(address)
   }
->>>>>>> 0c331d3e
 }