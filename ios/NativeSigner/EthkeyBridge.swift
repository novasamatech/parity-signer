//
//  EthkeyBridge.swift
//  NativeSigner
//
//  Created by Marek Kotewicz on 19/02/2017.
//  Copyright © 2019 Facebook. All rights reserved.
//

import Foundation

@objc(EthkeyBridge)
class EthkeyBridge: NSObject {

  public static func requiresMainQueueSetup() -> Bool {
    return true;
  }

  @objc func brainWalletAddress(_ seed: String, resolve: RCTPromiseResolveBlock, reject: RCTPromiseRejectBlock) -> Void {
    var error: UInt32 = 0
    var seed_ptr = seed.asPtr()
    let address_rust_str = ethkey_brainwallet_address(&error, &seed_ptr)
    let address_rust_str_ptr = rust_string_ptr(address_rust_str)
    let address = String.fromStringPtr(ptr: address_rust_str_ptr!.pointee)
    rust_string_ptr_destroy(address_rust_str_ptr)
    rust_string_destroy(address_rust_str)
    resolve(address)
  }

  @objc func brainWalletSign(_ seed: String, message: String, resolve: RCTPromiseResolveBlock, reject: RCTPromiseRejectBlock) -> Void {
    var error: UInt32 = 0
    var seed_ptr = seed.asPtr()
    var message_ptr = message.asPtr()
    let signature_rust_str = ethkey_brainwallet_sign(&error, &seed_ptr, &message_ptr)
    let signature_rust_str_ptr = rust_string_ptr(signature_rust_str)
    let signature = String.fromStringPtr(ptr: signature_rust_str_ptr!.pointee)
    rust_string_ptr_destroy(signature_rust_str_ptr)
    rust_string_destroy(signature_rust_str)
    resolve(signature)
  }

  @objc func rlpItem(_ rlp: String, position: UInt32, resolve: RCTPromiseResolveBlock, reject: RCTPromiseRejectBlock) -> Void {
    var error: UInt32 = 0
    var rlp_ptr = rlp.asPtr()
    let item_rust_str = rlp_item(&error, &rlp_ptr, position)
    let item_rust_str_ptr = rust_string_ptr(item_rust_str)
    let item = String.fromStringPtr(ptr: item_rust_str_ptr!.pointee)
    rust_string_ptr_destroy(item_rust_str_ptr)
    rust_string_destroy(item_rust_str)
    if (error == 0) {
      resolve(item)
    } else {
      reject("invalid rlp", nil, nil)
    }
  }

  @objc func keccak(_ data: String, resolve: RCTPromiseResolveBlock, reject: RCTPromiseRejectBlock) -> Void {
    var error: UInt32 = 0
    var data_ptr = data.asPtr()
    let hash_rust_str = keccak256(&error, &data_ptr)
    let hash_rust_str_ptr = rust_string_ptr(hash_rust_str)
    let hash = String.fromStringPtr(ptr: hash_rust_str_ptr!.pointee)
    rust_string_ptr_destroy(hash_rust_str_ptr)
    rust_string_destroy(hash_rust_str)
    if (error == 0) {
      resolve(hash)
    } else {
      reject("invalid data, expected hex-encoded string", nil, nil)
    }
  }

  @objc func blake2b(_ data: String, resolve: RCTPromiseResolveBlock, reject: RCTPromiseRejectBlock) -> Void {
    var error: UInt32 = 0
    var data_ptr = data.asPtr()
    let hash_rust_str = blake(&error, &data_ptr)
    let hash_rust_str_ptr = rust_string_ptr(hash_rust_str)
    let hash = String.fromStringPtr(ptr: hash_rust_str_ptr!.pointee)
    rust_string_ptr_destroy(hash_rust_str_ptr)
    rust_string_destroy(hash_rust_str)
    if (error == 0) {
      resolve(hash)
    } else {
      reject("invalid data, expected hex-encoded string", nil, nil)
    }
  }

  @objc func ethSign(_ data: String, resolve: RCTPromiseResolveBlock, reject: RCTPromiseRejectBlock) -> Void {
    var error: UInt32 = 0
    var data_ptr = data.asPtr()
    let hash_rust_str = eth_sign(&error, &data_ptr)
    let hash_rust_str_ptr = rust_string_ptr(hash_rust_str)
    let hash = String.fromStringPtr(ptr: hash_rust_str_ptr!.pointee)
    rust_string_ptr_destroy(hash_rust_str_ptr)
    rust_string_destroy(hash_rust_str)
    resolve(hash)
  }

  @objc func blockiesIcon(_ seed: String, resolve: RCTPromiseResolveBlock, reject: RCTPromiseRejectBlock) -> Void {
    var error: UInt32 = 0
    var seed_ptr = seed.asPtr()
    let icon_rust_str = blockies_icon(&error, &seed_ptr)
    let icon_rust_str_ptr = rust_string_ptr(icon_rust_str)
    let icon = String.fromStringPtr(ptr: icon_rust_str_ptr!.pointee)
    rust_string_ptr_destroy(icon_rust_str_ptr)
    rust_string_destroy(icon_rust_str)
    if error == 0 {
      resolve(icon)
    } else {
      reject("Failed to generate blockies", nil, nil)
    }
  }

  @objc func randomPhrase(_ resolve: RCTPromiseResolveBlock, reject: RCTPromiseRejectBlock) -> Void {
    var error: UInt32 = 0
    let words_rust_str = random_phrase(&error)
    let words_rust_str_ptr = rust_string_ptr(words_rust_str)
    let words = String.fromStringPtr(ptr: words_rust_str_ptr!.pointee)
    rust_string_ptr_destroy(words_rust_str_ptr)
    rust_string_destroy(words_rust_str)
    resolve(words)
  }

  @objc func encryptData(_ data: String, password: String, resolve: RCTPromiseResolveBlock, reject: RCTPromiseRejectBlock) -> Void {
    var error: UInt32 = 0
    var data_ptr = data.asPtr()
    var password_ptr = password.asPtr()
    let encrypted_data_rust_str = encrypt_data(&error, &data_ptr, &password_ptr)
    let encrypted_data_rust_str_ptr = rust_string_ptr(encrypted_data_rust_str)
    let encrypted_data = String.fromStringPtr(ptr: encrypted_data_rust_str_ptr!.pointee)
    rust_string_ptr_destroy(encrypted_data_rust_str_ptr)
    rust_string_destroy(encrypted_data_rust_str)
    resolve(encrypted_data)
  }

  @objc func decryptData(_ data: String, password: String, resolve: RCTPromiseResolveBlock, reject: RCTPromiseRejectBlock) -> Void {
    var error: UInt32 = 0
    var data_ptr = data.asPtr()
    var password_ptr = password.asPtr()
    let decrypted_data_rust_str = decrypt_data(&error, &data_ptr, &password_ptr)
    let decrypted_data_rust_str_ptr = rust_string_ptr(decrypted_data_rust_str)
    let decrypted_data = String.fromStringPtr(ptr: decrypted_data_rust_str_ptr!.pointee)
    rust_string_ptr_destroy(decrypted_data_rust_str_ptr)
    rust_string_destroy(decrypted_data_rust_str)
    if error == 0 {
      resolve(decrypted_data)
    } else {
      reject("invalid password", nil, nil)
    }
  }

  @objc func qrCode(_ data: String, resolve: RCTPromiseResolveBlock, reject: RCTPromiseRejectBlock) -> Void {
    var error: UInt32 = 0
    var data_ptr = data.asPtr()
    let icon_rust_str = qrcode(&error, &data_ptr)
    let icon_rust_str_ptr = rust_string_ptr(icon_rust_str)
    let icon = String.fromStringPtr(ptr: icon_rust_str_ptr!.pointee)
    rust_string_ptr_destroy(icon_rust_str_ptr)
    rust_string_destroy(icon_rust_str)
    if error == 0 {
      resolve(icon)
    } else {
      reject("Failed to generate blockies", nil, nil)
    }
  }

  @objc func qrCodeHex(_ data: String, resolve: RCTPromiseResolveBlock, reject: RCTPromiseRejectBlock) -> Void {
    var error: UInt32 = 0
    var data_ptr = data.asPtr()
    let icon_rust_str = qrcode_hex(&error, &data_ptr)
    let icon_rust_str_ptr = rust_string_ptr(icon_rust_str)
    let icon = String.fromStringPtr(ptr: icon_rust_str_ptr!.pointee)
    rust_string_ptr_destroy(icon_rust_str_ptr)
    rust_string_destroy(icon_rust_str)
    if error == 0 {
      resolve(icon)
    } else {
      reject("Failed to generate blockies", nil, nil)
    }
  }

  @objc func substrateAddress(_ seed: String, version: UInt32, resolve: RCTPromiseResolveBlock, reject: RCTPromiseRejectBlock) -> Void {
    var error: UInt32 = 0
    var seed_ptr = seed.asPtr()
    let address_rust_str = substrate_brainwallet_address(&error, &seed_ptr, version)
    let address_rust_str_ptr = rust_string_ptr(address_rust_str)
    let address = String.fromStringPtr(ptr: address_rust_str_ptr!.pointee)
    rust_string_ptr_destroy(address_rust_str_ptr)
    rust_string_destroy(address_rust_str)
    resolve(address)
  }

  @objc func substrateSign(_ seed: String, message: String, resolve: RCTPromiseResolveBlock, reject: RCTPromiseRejectBlock) -> Void {
    var error: UInt32 = 0
    var seed_ptr = seed.asPtr()
    var message_ptr = message.asPtr()
    let signature_rust_str = substrate_brainwallet_sign(&error, &seed_ptr, &message_ptr)
    let signature_rust_str_ptr = rust_string_ptr(signature_rust_str)
    let signature = String.fromStringPtr(ptr: signature_rust_str_ptr!.pointee)
    rust_string_ptr_destroy(signature_rust_str_ptr)
    rust_string_destroy(signature_rust_str)
    resolve(signature)
  }
<<<<<<< HEAD
  
/* secure native */

  @objc func securePut(_ app: String, key: String, seed: String, resolve: RCTPromiseResolveBlock, reject: RCTPromiseRejectBlock) -> Void {
    var error: UInt32 = 0
    let res = sn_put(&error, app, key, seed)
    let error_msg = String(cString: res!.pointee.error_msg!)
    destroy_cresult_void(res)
    if error == 0 {
      resolve(nil)
    } else {
      reject("put", error_msg, nil)
    }
  }
  
  @objc func secureGet(_ app: String, key: String, resolve: RCTPromiseResolveBlock, reject: RCTPromiseRejectBlock) -> Void {
    var error: UInt32 = 0
    let res = sn_get(&error, app, key)
    let value = String(cString: res!.pointee.value!)
    let error_msg = String(cString: res!.pointee.error_msg!)
    destroy_cresult_string(res)
    if error == 0 {
      resolve(value)
    } else {
      reject("get", error_msg, nil)
    }
  }

  @objc func secureContains(_ app: String, key: String, resolve: RCTPromiseResolveBlock, reject: RCTPromiseRejectBlock) -> Void {
    var error: UInt32 = 0
    let res = sn_contains(&error, app, key)
    let value = res!.pointee.value.pointee
    let error_msg = String(cString: res!.pointee.error_msg!)
    destroy_cresult_bool(res)
    if error == 0 {
      resolve(value)
    } else {
      reject("contains", error_msg, nil)
    }
  }

  @objc func secureDelete(_ app: String, key: String, resolve: RCTPromiseResolveBlock, reject: RCTPromiseRejectBlock) -> Void {
    var error: UInt32 = 0
    let res = sn_delete(&error, app, key)
    let error_msg = String(cString: res!.pointee.error_msg!)
    destroy_cresult_void(res)
    if error == 0 {
      resolve(nil)
    } else {
      reject("delete", error_msg, nil)
    }
  }

  @objc func secureEthkeySign(_ app: String, key: String, message: String, encrypted: String, resolve: RCTPromiseResolveBlock, reject: RCTPromiseRejectBlock) -> Void {
    var error: UInt32 = 0
    let res = sn_ethkey_brainwallet_sign(&error, app, key, message, encrypted)
    let value = String(cString: res!.pointee.value!)
    let error_msg = String(cString: res!.pointee.error_msg!)
    destroy_cresult_string(res)
    if error == 0 {
      resolve(value)
    } else {
      reject("ethkey_sign", error_msg, nil)
    }
  }

  @objc func secureSubstrateSign(_ app: String, key: String, message: String, encrypted: String, resolve: RCTPromiseResolveBlock, reject: RCTPromiseRejectBlock) -> Void {
    var error: UInt32 = 0
    let res = sn_substrate_brainwallet_sign(&error, app, key, message, encrypted)
    let value = String(cString: res!.pointee.value!)
    let error_msg = String(cString: res!.pointee.error_msg!)
    destroy_cresult_string(res)
    if error == 0 {
      resolve(value)
    } else {
      reject("substrate_sign", error_msg, nil)
=======

  @objc func schnorrkelVerify(_ seed: String, message: String, signature: String, resolve: RCTPromiseResolveBlock, reject: RCTPromiseRejectBlock) -> Void {
    var error: UInt32 = 0
    var seed_ptr = seed.asPtr()
    var message_ptr = message.asPtr()
    var signature_ptr = signature.asPtr()
    let is_valid = schnorrkel_verify(&error, &seed_ptr, &message_ptr, &signature_ptr)
    if error == 0 {
      resolve(is_valid)
    } else {
      reject("Failed to verify signature.", nil, nil)
>>>>>>> 2711f7d6
    }
  }
}<|MERGE_RESOLUTION|>--- conflicted
+++ resolved
@@ -199,84 +199,6 @@
     rust_string_destroy(signature_rust_str)
     resolve(signature)
   }
-<<<<<<< HEAD
-  
-/* secure native */
-
-  @objc func securePut(_ app: String, key: String, seed: String, resolve: RCTPromiseResolveBlock, reject: RCTPromiseRejectBlock) -> Void {
-    var error: UInt32 = 0
-    let res = sn_put(&error, app, key, seed)
-    let error_msg = String(cString: res!.pointee.error_msg!)
-    destroy_cresult_void(res)
-    if error == 0 {
-      resolve(nil)
-    } else {
-      reject("put", error_msg, nil)
-    }
-  }
-  
-  @objc func secureGet(_ app: String, key: String, resolve: RCTPromiseResolveBlock, reject: RCTPromiseRejectBlock) -> Void {
-    var error: UInt32 = 0
-    let res = sn_get(&error, app, key)
-    let value = String(cString: res!.pointee.value!)
-    let error_msg = String(cString: res!.pointee.error_msg!)
-    destroy_cresult_string(res)
-    if error == 0 {
-      resolve(value)
-    } else {
-      reject("get", error_msg, nil)
-    }
-  }
-
-  @objc func secureContains(_ app: String, key: String, resolve: RCTPromiseResolveBlock, reject: RCTPromiseRejectBlock) -> Void {
-    var error: UInt32 = 0
-    let res = sn_contains(&error, app, key)
-    let value = res!.pointee.value.pointee
-    let error_msg = String(cString: res!.pointee.error_msg!)
-    destroy_cresult_bool(res)
-    if error == 0 {
-      resolve(value)
-    } else {
-      reject("contains", error_msg, nil)
-    }
-  }
-
-  @objc func secureDelete(_ app: String, key: String, resolve: RCTPromiseResolveBlock, reject: RCTPromiseRejectBlock) -> Void {
-    var error: UInt32 = 0
-    let res = sn_delete(&error, app, key)
-    let error_msg = String(cString: res!.pointee.error_msg!)
-    destroy_cresult_void(res)
-    if error == 0 {
-      resolve(nil)
-    } else {
-      reject("delete", error_msg, nil)
-    }
-  }
-
-  @objc func secureEthkeySign(_ app: String, key: String, message: String, encrypted: String, resolve: RCTPromiseResolveBlock, reject: RCTPromiseRejectBlock) -> Void {
-    var error: UInt32 = 0
-    let res = sn_ethkey_brainwallet_sign(&error, app, key, message, encrypted)
-    let value = String(cString: res!.pointee.value!)
-    let error_msg = String(cString: res!.pointee.error_msg!)
-    destroy_cresult_string(res)
-    if error == 0 {
-      resolve(value)
-    } else {
-      reject("ethkey_sign", error_msg, nil)
-    }
-  }
-
-  @objc func secureSubstrateSign(_ app: String, key: String, message: String, encrypted: String, resolve: RCTPromiseResolveBlock, reject: RCTPromiseRejectBlock) -> Void {
-    var error: UInt32 = 0
-    let res = sn_substrate_brainwallet_sign(&error, app, key, message, encrypted)
-    let value = String(cString: res!.pointee.value!)
-    let error_msg = String(cString: res!.pointee.error_msg!)
-    destroy_cresult_string(res)
-    if error == 0 {
-      resolve(value)
-    } else {
-      reject("substrate_sign", error_msg, nil)
-=======
 
   @objc func schnorrkelVerify(_ seed: String, message: String, signature: String, resolve: RCTPromiseResolveBlock, reject: RCTPromiseRejectBlock) -> Void {
     var error: UInt32 = 0
@@ -288,7 +210,84 @@
       resolve(is_valid)
     } else {
       reject("Failed to verify signature.", nil, nil)
->>>>>>> 2711f7d6
+    }
+  }
+  
+/* secure native */
+
+  @objc func securePut(_ app: String, key: String, seed: String, resolve: RCTPromiseResolveBlock, reject: RCTPromiseRejectBlock) -> Void {
+    var error: UInt32 = 0
+    let res = sn_put(&error, app, key, seed)
+    let error_msg = String(cString: res!.pointee.error_msg!)
+    destroy_cresult_void(res)
+    if error == 0 {
+      resolve(nil)
+    } else {
+      reject("put", error_msg, nil)
+    }
+  }
+  
+  @objc func secureGet(_ app: String, key: String, resolve: RCTPromiseResolveBlock, reject: RCTPromiseRejectBlock) -> Void {
+    var error: UInt32 = 0
+    let res = sn_get(&error, app, key)
+    let value = String(cString: res!.pointee.value!)
+    let error_msg = String(cString: res!.pointee.error_msg!)
+    destroy_cresult_string(res)
+    if error == 0 {
+      resolve(value)
+    } else {
+      reject("get", error_msg, nil)
+    }
+  }
+
+  @objc func secureContains(_ app: String, key: String, resolve: RCTPromiseResolveBlock, reject: RCTPromiseRejectBlock) -> Void {
+    var error: UInt32 = 0
+    let res = sn_contains(&error, app, key)
+    let value = res!.pointee.value.pointee
+    let error_msg = String(cString: res!.pointee.error_msg!)
+    destroy_cresult_bool(res)
+    if error == 0 {
+      resolve(value)
+    } else {
+      reject("contains", error_msg, nil)
+    }
+  }
+
+  @objc func secureDelete(_ app: String, key: String, resolve: RCTPromiseResolveBlock, reject: RCTPromiseRejectBlock) -> Void {
+    var error: UInt32 = 0
+    let res = sn_delete(&error, app, key)
+    let error_msg = String(cString: res!.pointee.error_msg!)
+    destroy_cresult_void(res)
+    if error == 0 {
+      resolve(nil)
+    } else {
+      reject("delete", error_msg, nil)
+    }
+  }
+
+  @objc func secureEthkeySign(_ app: String, key: String, message: String, encrypted: String, resolve: RCTPromiseResolveBlock, reject: RCTPromiseRejectBlock) -> Void {
+    var error: UInt32 = 0
+    let res = sn_ethkey_brainwallet_sign(&error, app, key, message, encrypted)
+    let value = String(cString: res!.pointee.value!)
+    let error_msg = String(cString: res!.pointee.error_msg!)
+    destroy_cresult_string(res)
+    if error == 0 {
+      resolve(value)
+    } else {
+      reject("ethkey_sign", error_msg, nil)
+    }
+  }
+
+  @objc func secureSubstrateSign(_ app: String, key: String, message: String, encrypted: String, resolve: RCTPromiseResolveBlock, reject: RCTPromiseRejectBlock) -> Void {
+    var error: UInt32 = 0
+    let res = sn_substrate_brainwallet_sign(&error, app, key, message, encrypted)
+    let value = String(cString: res!.pointee.value!)
+    let error_msg = String(cString: res!.pointee.error_msg!)
+    destroy_cresult_string(res)
+    if error == 0 {
+      resolve(value)
+    } else {
+      reject("substrate_sign", error_msg, nil)
     }
   }
 }