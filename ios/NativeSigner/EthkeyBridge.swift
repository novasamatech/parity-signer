//
//  EthkeyBridge.swift
//  NativeSigner
//
//  Created by Marek Kotewicz on 19/02/2017.
//  Copyright © 2019 Facebook. All rights reserved.
//

import Foundation

@objc(EthkeyBridge)
class EthkeyBridge: NSObject {

  public static func requiresMainQueueSetup() -> Bool {
    return true;
  }

  @objc func brainWalletAddress(_ seed: String, resolve: RCTPromiseResolveBlock, reject: RCTPromiseRejectBlock) -> Void {
    var error: UInt32 = 0
    var seed_ptr = seed.asPtr()
    let address_rust_str = ethkey_brainwallet_address(&error, &seed_ptr)
    let address_rust_str_ptr = rust_string_ptr(address_rust_str)
    let address = String.fromStringPtr(ptr: address_rust_str_ptr!.pointee)
    rust_string_ptr_destroy(address_rust_str_ptr)
    rust_string_destroy(address_rust_str)
    resolve(address)
  }

  @objc func brainWalletSign(_ seed: String, message: String, resolve: RCTPromiseResolveBlock, reject: RCTPromiseRejectBlock) -> Void {
    var error: UInt32 = 0
    var seed_ptr = seed.asPtr()
    var message_ptr = message.asPtr()
    let signature_rust_str = ethkey_brainwallet_sign(&error, &seed_ptr, &message_ptr)
    let signature_rust_str_ptr = rust_string_ptr(signature_rust_str)
    let signature = String.fromStringPtr(ptr: signature_rust_str_ptr!.pointee)
    rust_string_ptr_destroy(signature_rust_str_ptr)
    rust_string_destroy(signature_rust_str)
    resolve(signature)
  }

  @objc func rlpItem(_ rlp: String, position: UInt32, resolve: RCTPromiseResolveBlock, reject: RCTPromiseRejectBlock) -> Void {
    var error: UInt32 = 0
    var rlp_ptr = rlp.asPtr()
    let item_rust_str = rlp_item(&error, &rlp_ptr, position)
    let item_rust_str_ptr = rust_string_ptr(item_rust_str)
    let item = String.fromStringPtr(ptr: item_rust_str_ptr!.pointee)
    rust_string_ptr_destroy(item_rust_str_ptr)
    rust_string_destroy(item_rust_str)
    if (error == 0) {
      resolve(item)
    } else {
      reject("invalid rlp", nil, nil)
    }
  }

  @objc func keccak(_ data: String, resolve: RCTPromiseResolveBlock, reject: RCTPromiseRejectBlock) -> Void {
    var error: UInt32 = 0
    var data_ptr = data.asPtr()
    let hash_rust_str = keccak256(&error, &data_ptr)
    let hash_rust_str_ptr = rust_string_ptr(hash_rust_str)
    let hash = String.fromStringPtr(ptr: hash_rust_str_ptr!.pointee)
    rust_string_ptr_destroy(hash_rust_str_ptr)
    rust_string_destroy(hash_rust_str)
    if (error == 0) {
      resolve(hash)
    } else {
      reject("invalid data, expected hex-encoded string", nil, nil)
    }
  }

  @objc func blake2s(_ data: String, resolve: RCTPromiseResolveBlock, reject: RCTPromiseRejectBlock) -> Void {
    var error: UInt32 = 0
    var data_ptr = data.asPtr()
    let hash_rust_str = blake(&error, &data_ptr)
    let hash_rust_str_ptr = rust_string_ptr(hash_rust_str)
    let hash = String.fromStringPtr(ptr: hash_rust_str_ptr!.pointee)
    rust_string_ptr_destroy(hash_rust_str_ptr)
    rust_string_destroy(hash_rust_str)
    if (error == 0) {
      resolve(hash)
    } else {
      reject("invalid data, expected hex-encoded string", nil, nil)
    }
  }

<<<<<<< HEAD
  @objc func blake2s(_ data: String, resolve: RCTPromiseResolveBlock, reject: RCTPromiseRejectBlock) -> Void {
    var error: UInt32 = 0
    var data_ptr = data.asPtr()
    let hash_rust_str = blake(&error, &data_ptr)
    let hash_rust_str_ptr = rust_string_ptr(hash_rust_str)
    let hash = String.fromStringPtr(ptr: hash_rust_str_ptr!.pointee)
    rust_string_ptr_destroy(hash_rust_str_ptr)
    rust_string_destroy(hash_rust_str)
    resolve(hash)
  }

  @objc func blake2s(_ data: String, resolve: RCTPromiseResolveBlock, reject: RCTPromiseRejectBlock) -> Void {
    var error: UInt32 = 0
    var data_ptr = data.asPtr()
    let hash_rust_str = blake(&error, &data_ptr)
    let hash_rust_str_ptr = rust_string_ptr(hash_rust_str)
    let hash = String.fromStringPtr(ptr: hash_rust_str_ptr!.pointee)
    rust_string_ptr_destroy(hash_rust_str_ptr)
    rust_string_destroy(hash_rust_str)
    resolve(hash)
  }

=======
>>>>>>> 02890824
  @objc func ethSign(_ data: String, resolve: RCTPromiseResolveBlock, reject: RCTPromiseRejectBlock) -> Void {
    var error: UInt32 = 0
    var data_ptr = data.asPtr()
    let hash_rust_str = eth_sign(&error, &data_ptr)
    let hash_rust_str_ptr = rust_string_ptr(hash_rust_str)
    let hash = String.fromStringPtr(ptr: hash_rust_str_ptr!.pointee)
    rust_string_ptr_destroy(hash_rust_str_ptr)
    rust_string_destroy(hash_rust_str)
    resolve(hash)
  }

  @objc func blockiesIcon(_ seed: String, resolve: RCTPromiseResolveBlock, reject: RCTPromiseRejectBlock) -> Void {
    var error: UInt32 = 0
    var seed_ptr = seed.asPtr()
    let icon_rust_str = blockies_icon(&error, &seed_ptr)
    let icon_rust_str_ptr = rust_string_ptr(icon_rust_str)
    let icon = String.fromStringPtr(ptr: icon_rust_str_ptr!.pointee)
    rust_string_ptr_destroy(icon_rust_str_ptr)
    rust_string_destroy(icon_rust_str)
    if error == 0 {
      resolve(icon)
    } else {
      reject("Failed to generate blockies", nil, nil)
    }
  }

  @objc func randomPhrase(_ resolve: RCTPromiseResolveBlock, reject: RCTPromiseRejectBlock) -> Void {
    var error: UInt32 = 0
    let words_rust_str = random_phrase(&error)
    let words_rust_str_ptr = rust_string_ptr(words_rust_str)
    let words = String.fromStringPtr(ptr: words_rust_str_ptr!.pointee)
    rust_string_ptr_destroy(words_rust_str_ptr)
    rust_string_destroy(words_rust_str)
    resolve(words)
  }

  @objc func encryptData(_ data: String, password: String, resolve: RCTPromiseResolveBlock, reject: RCTPromiseRejectBlock) -> Void {
    var error: UInt32 = 0
    var data_ptr = data.asPtr()
    var password_ptr = password.asPtr()
    let encrypted_data_rust_str = encrypt_data(&error, &data_ptr, &password_ptr)
    let encrypted_data_rust_str_ptr = rust_string_ptr(encrypted_data_rust_str)
    let encrypted_data = String.fromStringPtr(ptr: encrypted_data_rust_str_ptr!.pointee)
    rust_string_ptr_destroy(encrypted_data_rust_str_ptr)
    rust_string_destroy(encrypted_data_rust_str)
    resolve(encrypted_data)
  }

  @objc func decryptData(_ data: String, password: String, resolve: RCTPromiseResolveBlock, reject: RCTPromiseRejectBlock) -> Void {
    var error: UInt32 = 0
    var data_ptr = data.asPtr()
    var password_ptr = password.asPtr()
    let decrypted_data_rust_str = decrypt_data(&error, &data_ptr, &password_ptr)
    let decrypted_data_rust_str_ptr = rust_string_ptr(decrypted_data_rust_str)
    let decrypted_data = String.fromStringPtr(ptr: decrypted_data_rust_str_ptr!.pointee)
    rust_string_ptr_destroy(decrypted_data_rust_str_ptr)
    rust_string_destroy(decrypted_data_rust_str)
    if error == 0 {
      resolve(decrypted_data)
    } else {
      reject("invalid password", nil, nil)
    }
  }

  @objc func qrCode(_ data: String, resolve: RCTPromiseResolveBlock, reject: RCTPromiseRejectBlock) -> Void {
    var error: UInt32 = 0
    var data_ptr = data.asPtr()
    let icon_rust_str = qrcode(&error, &data_ptr)
    let icon_rust_str_ptr = rust_string_ptr(icon_rust_str)
    let icon = String.fromStringPtr(ptr: icon_rust_str_ptr!.pointee)
    rust_string_ptr_destroy(icon_rust_str_ptr)
    rust_string_destroy(icon_rust_str)
    if error == 0 {
      resolve(icon)
    } else {
      reject("Failed to generate blockies", nil, nil)
    }
  }

  @objc func qrCodeHex(_ data: String, resolve: RCTPromiseResolveBlock, reject: RCTPromiseRejectBlock) -> Void {
    var error: UInt32 = 0
    var data_ptr = data.asPtr()
    let icon_rust_str = qrcode_hex(&error, &data_ptr)
    let icon_rust_str_ptr = rust_string_ptr(icon_rust_str)
    let icon = String.fromStringPtr(ptr: icon_rust_str_ptr!.pointee)
    rust_string_ptr_destroy(icon_rust_str_ptr)
    rust_string_destroy(icon_rust_str)
    if error == 0 {
      resolve(icon)
    } else {
      reject("Failed to generate blockies", nil, nil)
    }
  }

  @objc func substrateAddress(_ seed: String, version: UInt32, resolve: RCTPromiseResolveBlock, reject: RCTPromiseRejectBlock) -> Void {
    var error: UInt32 = 0
    var seed_ptr = seed.asPtr()
    let address_rust_str = substrate_brainwallet_address(&error, &seed_ptr, version)
    let address_rust_str_ptr = rust_string_ptr(address_rust_str)
    let address = String.fromStringPtr(ptr: address_rust_str_ptr!.pointee)
    rust_string_ptr_destroy(address_rust_str_ptr)
    rust_string_destroy(address_rust_str)
    resolve(address)
  }

  @objc func substrateSign(_ seed: String, message: String, resolve: RCTPromiseResolveBlock, reject: RCTPromiseRejectBlock) -> Void {
    var error: UInt32 = 0
    var seed_ptr = seed.asPtr()
    var message_ptr = message.asPtr()
    let signature_rust_str = substrate_brainwallet_sign(&error, &seed_ptr, &message_ptr)
    let signature_rust_str_ptr = rust_string_ptr(signature_rust_str)
    let signature = String.fromStringPtr(ptr: signature_rust_str_ptr!.pointee)
    rust_string_ptr_destroy(signature_rust_str_ptr)
    rust_string_destroy(signature_rust_str)
    resolve(signature)
  }
}<|MERGE_RESOLUTION|>--- conflicted
+++ resolved
@@ -83,31 +83,6 @@
     }
   }
 
-<<<<<<< HEAD
-  @objc func blake2s(_ data: String, resolve: RCTPromiseResolveBlock, reject: RCTPromiseRejectBlock) -> Void {
-    var error: UInt32 = 0
-    var data_ptr = data.asPtr()
-    let hash_rust_str = blake(&error, &data_ptr)
-    let hash_rust_str_ptr = rust_string_ptr(hash_rust_str)
-    let hash = String.fromStringPtr(ptr: hash_rust_str_ptr!.pointee)
-    rust_string_ptr_destroy(hash_rust_str_ptr)
-    rust_string_destroy(hash_rust_str)
-    resolve(hash)
-  }
-
-  @objc func blake2s(_ data: String, resolve: RCTPromiseResolveBlock, reject: RCTPromiseRejectBlock) -> Void {
-    var error: UInt32 = 0
-    var data_ptr = data.asPtr()
-    let hash_rust_str = blake(&error, &data_ptr)
-    let hash_rust_str_ptr = rust_string_ptr(hash_rust_str)
-    let hash = String.fromStringPtr(ptr: hash_rust_str_ptr!.pointee)
-    rust_string_ptr_destroy(hash_rust_str_ptr)
-    rust_string_destroy(hash_rust_str)
-    resolve(hash)
-  }
-
-=======
->>>>>>> 02890824
   @objc func ethSign(_ data: String, resolve: RCTPromiseResolveBlock, reject: RCTPromiseRejectBlock) -> Void {
     var error: UInt32 = 0
     var data_ptr = data.asPtr()
