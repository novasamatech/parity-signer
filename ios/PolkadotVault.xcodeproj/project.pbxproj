--- conflicted
+++ resolved
@@ -1769,10 +1769,7 @@
 			isa = PBXGroup;
 			children = (
 				6DB2E7C72B4BBEB0002387DE /* NetworkSelectionSettingsViewModelTests.swift */,
-<<<<<<< HEAD
 				6DB2E7CD2B4BC7F6002387DE /* NetworkSettingDetailsViewModelTests.swift */,
-=======
->>>>>>> 42716c13
 				6D80EB4A2B4E7034009C544B /* NetworkSettingDetailsActionModalViewModelTests.swift */,
 			);
 			path = NetworkSelectionSettings;
@@ -2723,10 +2720,7 @@
 				6DAFCAF82B0A360600DDD165 /* CameraPermissionHandlerTests.swift in Sources */,
 				6DE48E952B1F0B96003094D5 /* AutoMockable+Q.generated.swift in Sources */,
 				6DE48E802B1F0B96003094D5 /* AutoMockable+P.generated.swift in Sources */,
-<<<<<<< HEAD
 				6D80EB502B4EAD3E009C544B /* VerifierCertificateViewModelTests.swift in Sources */,
-=======
->>>>>>> 42716c13
 				6D80EB522B4EB0B8009C544B /* MSufficientCryptoReady+Generate.swift in Sources */,
 				6DE48E8C2B1F0B96003094D5 /* AutoMockable+R.generated.swift in Sources */,
 				6D5801E5289937BA006C41D8 /* ConnectivityMonitoringAssemblerTests.swift in Sources */,
