--- conflicted
+++ resolved
@@ -28,13 +28,8 @@
         with:
           toolchain:          stable
 
-<<<<<<< HEAD
       - name:                 Setup mdBook
-        uses:                 peaceiris/actions-mdbook@v1.1.13
-=======
-      - name:             Setup mdBook
-        uses:             peaceiris/actions-mdbook@v1.1.14
->>>>>>> fc6bfd4f
+        uses:                 peaceiris/actions-mdbook@v1.1.14
         with:
           mdbook-version:     latest
 
