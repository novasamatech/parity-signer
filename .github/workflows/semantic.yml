--- conflicted
+++ resolved
@@ -13,10 +13,7 @@
 
 permissions:
   pull-requests: write
-<<<<<<< HEAD
   statuses: write
-=======
->>>>>>> 6d939e84
 
 jobs:
   main:
