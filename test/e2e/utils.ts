// Copyright 2015-2019 Parity Technologies (UK) Ltd.
// This file is part of Parity.

// Parity is free software: you can redistribute it and/or modify
// it under the terms of the GNU General Public License as published by
// the Free Software Foundation, either version 3 of the License, or
// (at your option) any later version.

// Parity is distributed in the hope that it will be useful,
// but WITHOUT ANY WARRANTY; without even the implied warranty of
// MERCHANTABILITY or FITNESS FOR A PARTICULAR PURPOSE.  See the
// GNU General Public License for more details.

// You should have received a copy of the GNU General Public License
// along with Parity.  If not, see <http://www.gnu.org/licenses/>.

import { expect, element, by, device } from 'detox';

import testIDs from './testIDs';
<<<<<<< HEAD
const { IdentityPin, IdentityNew, Main, PathDetail, PathsList } = testIDs;
=======

import {
	SUBSTRATE_NETWORK_LIST,
	SubstrateNetworkKeys
} from 'constants/networkSpecs';

const {
	IdentityPin,
	IdentityNew,
	AccountNetworkChooser,
	PathDetail,
	PathsList
} = testIDs;
>>>>>>> 1b51dd33

export const mockIdentityName = 'mockIdentity';
export const mockSeedPhrase =
	'ability cave solid soccer gloom thought response hard around minor want welcome';
export const pinCode = '000000';
<<<<<<< HEAD
const substrateNetworkButtonIndex = Main.networkButton + 'kusama';
=======
const substrateNetworkButtonIndex =
	AccountNetworkChooser.networkButton +
	SUBSTRATE_NETWORK_LIST[SubstrateNetworkKeys.KUSAMA].pathId;
>>>>>>> 1b51dd33

export const testTap = async (buttonId: string): Promise<Detox.Actions<any>> =>
	await element(by.id(buttonId)).tap();

export const testVisible = async (componentId: string): Promise<void> =>
	await expect(element(by.id(componentId))).toBeVisible();

export const testExist = async (componentId: string): Promise<void> =>
	await expect(element(by.id(componentId))).toExist();

export const testNotExist = async (componentId: string): Promise<void> =>
	await expect(element(by.id(componentId))).toNotExist();

export const testNotVisible = async (componentId: string): Promise<void> =>
	await expect(element(by.id(componentId))).toBeNotVisible();

export const tapBack = async (): Promise<void> => {
	if (device.getPlatform() === 'ios') {
		await element(by.id(testIDs.Header.headerBackButton)).atIndex(0).tap();
	} else {
		await device.pressBack();
	}
};

export const testInput = async (
	inputId: string,
	inputText: string
): Promise<void> => {
	await element(by.id(inputId)).typeText(inputText);
	await element(by.id(inputId)).tapReturnKey();
};

export const testInputWithDone = async (
	inputId: string,
	inputText: string
): Promise<void> => {
	await element(by.id(inputId)).typeText(inputText);
	if (device.getPlatform() === 'ios') {
		await element(by.label('Done')).atIndex(0).tap();
	} else {
		await element(by.id(inputId)).tapReturnKey();
	}
};

export const testScrollAndTap = async (
	buttonId: string,
	screenId: string
): Promise<void> => {
	await waitFor(element(by.id(buttonId)))
		.toBeVisible()
		.whileElement(by.id(screenId))
		.scroll(100, 'down');
	await testTap(buttonId);
};

export const testUnlockPin = async (inputPin: string): Promise<void> => {
	await testInputWithDone(IdentityPin.unlockPinInput, inputPin);
};

export const testSetUpDefaultPath = async (): Promise<void> => {
	await testInput(IdentityPin.setPin, pinCode);
	await testInputWithDone(IdentityPin.confirmPin, pinCode);
	await testVisible(Main.chooserScreen);
	await testScrollAndTap(
		substrateNetworkButtonIndex,
		testIDs.Main.chooserScreen
	);
	await testVisible(PathDetail.screen);
	await tapBack();
	await testExist(PathsList.screen);
};

export const launchWithScanRequest = async (
	txRequest: number
): Promise<void> => {
	await device.launchApp({
		launchArgs: { scanRequest: txRequest.toString() },
		newInstance: true,
		permissions: { camera: 'YES' }
	});
};

export const testRecoverIdentity = (): void => {
	it('recover a identity with seed phrase', async () => {
		await testTap(Main.recoverButton);
		await testVisible(IdentityNew.seedInput);
		await testInput(IdentityNew.nameInput, mockIdentityName);
		await element(by.id(IdentityNew.seedInput)).typeText(mockSeedPhrase);
		await element(by.id(IdentityNew.seedInput)).tapReturnKey();
		await testSetUpDefaultPath();
	});
};<|MERGE_RESOLUTION|>--- conflicted
+++ resolved
@@ -17,9 +17,6 @@
 import { expect, element, by, device } from 'detox';
 
 import testIDs from './testIDs';
-<<<<<<< HEAD
-const { IdentityPin, IdentityNew, Main, PathDetail, PathsList } = testIDs;
-=======
 
 import {
 	SUBSTRATE_NETWORK_LIST,
@@ -29,23 +26,18 @@
 const {
 	IdentityPin,
 	IdentityNew,
-	AccountNetworkChooser,
+	Main,
 	PathDetail,
 	PathsList
 } = testIDs;
->>>>>>> 1b51dd33
 
 export const mockIdentityName = 'mockIdentity';
 export const mockSeedPhrase =
 	'ability cave solid soccer gloom thought response hard around minor want welcome';
 export const pinCode = '000000';
-<<<<<<< HEAD
-const substrateNetworkButtonIndex = Main.networkButton + 'kusama';
-=======
 const substrateNetworkButtonIndex =
-	AccountNetworkChooser.networkButton +
+	Main.networkButton +
 	SUBSTRATE_NETWORK_LIST[SubstrateNetworkKeys.KUSAMA].pathId;
->>>>>>> 1b51dd33
 
 export const testTap = async (buttonId: string): Promise<Detox.Actions<any>> =>
 	await element(by.id(buttonId)).tap();
