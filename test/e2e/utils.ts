--- conflicted
+++ resolved
@@ -14,18 +14,11 @@
 // You should have received a copy of the GNU General Public License
 // along with Parity.  If not, see <http://www.gnu.org/licenses/>.
 
+import {SUBSTRATE_NETWORK_LIST, SubstrateNetworkKeys} from 'constants/networkSpecs';
 import { expect, element, by, device } from 'detox';
 
 import testIDs from './testIDs';
-<<<<<<< HEAD
 
-import {
-	SUBSTRATE_NETWORK_LIST,
-	SubstrateNetworkKeys
-} from 'constants/networkSpecs';
-const { IdentityPin, AccountNetworkChooser, PathDetail, PathsList } = testIDs;
-
-=======
 const {
 	IdentityPin,
 	IdentityNew,
@@ -37,7 +30,6 @@
 export const mockIdentityName = 'mockIdentity';
 export const mockSeedPhrase =
 	'ability cave solid soccer gloom thought response hard around minor want welcome';
->>>>>>> 67fd659d
 export const pinCode = '000000';
 const substrateNetworkButtonIndex =
 	AccountNetworkChooser.networkButton +
