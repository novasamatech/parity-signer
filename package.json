{
  "name": "NativeSigner",
  "version": "4.1.1-beta",
  "private": true,
  "license": "GPL-3.0",
  "engines": {
    "node": ">=8.3",
    "yarn": "^1.3.2"
  },
  "scripts": {
    "android": "yarn run build-rust:android && npx react-native run-android",
    "build-prod:ios": "NODE_OPTIONS=--max_old_space_size=8192 npx react-native bundle --dev false --entry-file index.js --bundle-output ios/main.jsbundle --platform ios --assets-dest='./ios'",
    "build-rust:ios": "(cd rust/signer && make ios)",
    "build-rust:android": "(cd rust/signer && make android)",
    "build-rust": "yarn build-rust:ios && yarn build-rust:android",
    "build:ios": "yarn install && (cd ios && pod install) && yarn build-rust:ios",
    "build:android": "yarn install && yarn build-rust:android",
	"xcbuild:debug": "xcodebuild -workspace ios/NativeSigner.xcworkspace -scheme NativeSigner -configuration Debug -sdk iphonesimulator -derivedDataPath ios/build/NativeSigner",
	"xcbuild:release": "xcodebuild -workspace ios/NativeSigner.xcworkspace -scheme NativeSigner -configuration Release -sdk iphonesimulator -derivedDataPath ios/build/NativeSigner -UseModernBuildSystem=YES | xcpretty -t && exit ${PIPESTATUS[0]}",
    "clean": "watchman watch-del-all && rm -rf /tmp/metro-bundler-cache-* && rm -rf /tmp/haste-map-react-native-packager-* && rm -rf node_modules/ && yarn cache clean --force && rm -rf ./android/app/build && rm -rf ./ios/build && yarn clean-rust && (cd ios && pod deintegrate)",
    "clean-rust": "(cd rust/signer && cargo clean)",
    "commit": "commit-wizard",
    "ios": "yarn run build-rust:ios && npx react-native run-ios",
    "lint": "npx eslint . --ext .js,.jsx,.ts,.tsx --ignore-path .gitignore",
    "lint:fix": "npx eslint . --ext .js,.jsx,.ts,.tsx --fix --ignore-path .gitignore",
    "start": "NODE_OPTIONS=--max_old_space_size=8192 npx react-native start",
    "unit": "jest --config ./test/unit/jest.config.js",
    "unit:debug": "node --inspect node_modules/.bin/jest --config ./test/unit/jest.config.js --watch --runInBand",
    "test-rust": "(cd ./rust/signer && cargo test)",
    "build-e2e:android": "detox build -c android.emu.debug -l info",
    "test-e2e:android": "detox test -c android.emu.debug -l info --noStackTrace",
    "e2e:android": "yarn run build-e2e:android && yarn run test-e2e:android",
    "build-e2e:ios": "detox build -c ios.sim.debug -l info",
    "test-e2e:ios": "detox test -c ios.sim.debug -l info --noStackTrace",
    "e2e:ios": "yarn run build-e2e:ios && yarn run test-e2e:ios",
	"e2e": "yarn e2e:ios && yarn e2e:android"
  },
  "husky": {
    "hooks": {
      "pre-push": "yarn run lint"
    }
  },
  "dependencies": {
    "@polkadot/api": "1.10.0-beta.3",
    "@polkadot/reactnative-identicon": "0.52.0-beta.24",
    "@polkadot/types": "1.10.0-beta.3",
    "@polkadot/types-known": "1.10.0-beta.3",
    "@polkadot/util": "2.8.0-beta.2",
    "@polkadot/util-crypto": "2.8.0-beta.2",
    "@react-native-community/masked-view": "^0.1.6",
    "@react-native-community/netinfo": "^4.1.5",
    "@react-navigation/native": "^5.0.10",
    "@react-navigation/stack": "^5.2.0",
    "bignumber.js": "^9.0.0",
    "hoist-non-react-statics": "^3.3.0",
    "node-libs-react-native": "^1.0.3",
    "react": "^16.9.0",
    "react-native": "0.61.5",
    "react-native-camera": "^3.21.0",
    "react-native-elements": "^1.2.6",
    "react-native-gesture-handler": "^1.6.0",
    "react-native-keyboard-aware-scroll-view": "^0.9.1",
    "react-native-markdown-renderer": "^3.2.8",
    "react-native-popup-menu": "^0.15.6",
    "react-native-randombytes": "^3.5.3",
    "react-native-screens": "^2.0.0-alpha.32",
    "react-native-secure-storage": "git+https://github.com/paritytech/react-native-secure-storage.git#master",
    "react-native-svg": "^12.0.2",
    "react-native-tabs": "^1.0.9",
    "react-native-vector-icons": "^6.6.0",
    "readable-stream": "^3.4.0",
    "unstated": "^2.1.1",
    "vm-browserify": "1.1.0"
  },
  "devDependencies": {
    "@babel/cli": "^7.5.0",
    "@babel/core": "^7.5.4",
    "@babel/plugin-proposal-class-properties": "^7.5.0",
    "@babel/plugin-transform-runtime": "^7.5.0",
    "@babel/preset-typescript": "^7.9.0",
    "@babel/runtime": "^7.5.4",
    "@react-native-community/eslint-config": "^0.0.5",
    "@types/detox": "^14.5.2",
    "@types/jasmine": "^3.5.5",
    "@types/jest": "^25.1.3",
    "@types/react": "^16.9.19",
    "@types/react-native": "^0.61.10",
    "@typescript-eslint/eslint-plugin": "^2.26.0",
    "@typescript-eslint/parser": "^2.26.0",
    "babel-eslint": "10.1.0",
    "babel-jest": "^25.1.0",
    "babel-plugin-module-resolver": "^4.0.0",
    "babel-plugin-rewrite-require": "^1.14.5",
    "babel-plugin-tester": "^8.0.1",
    "detox": "^16.0.2",
    "eslint": "^6.8.0",
    "eslint-config-prettier": "^6.10.1",
    "eslint-import-resolver-typescript": "^2.0.0",
    "eslint-plugin-import": "^2.20.1",
    "eslint-plugin-prettier": "^3.1.2",
    "eslint-plugin-react-hooks": "^3.0.0",
    "husky": "^3.0.8",
    "jest": "^25.1.0",
    "jetifier": "^1.6.4",
    "metro-react-native-babel-preset": "^0.56.0",
    "prettier": "2.0.2",
    "react-native-safe-area-context": "^0.6.4",
    "react-native-typescript-transformer": "^1.2.13",
    "react-test-renderer": "16.9.0",
    "reactotron-react-native": "^3.6.5",
    "ts-jest": "^25.3.0",
    "typescript": "3.8.3"
  },
  "resolutions": {
    "@react-native-community/eslint-config/babel-eslint": "10.0.3",
    "kind-of": ">=6.0.3"
  },
  "detox": {
    "configurations": {
      "ios.sim.debug": {
        "binaryPath": "ios/build/NativeSigner/Build/Products/Debug-iphonesimulator/NativeSigner.app",
        "build": "yarn xcbuild:debug",
        "type": "ios.simulator",
        "device": {
<<<<<<< HEAD
          "type": "iPhone 11"
=======
          "type": "iPhone 8"
>>>>>>> 6b050c2f
        }
      },
      "ios.sim.release": {
        "binaryPath": "ios/build/NativeSigner/Build/Products/Release-iphonesimulator/NativeSigner.app",
        "build": "yarn xcbuild:release",
        "type": "ios.simulator",
        "device": {
          "type": "iPhone SE"
        }
      },
      "android.emu.debug": {
        "binaryPath": "android/app/build/outputs/apk/debug/app-debug.apk",
        "build": "cd android && ./gradlew assembleDebug assembleAndroidTest -DtestBuildType=debug && cd ..",
        "type": "android.emulator",
        "device": {
          "avdName": "Nexus_5_API_28"
        }
      },
      "android.emu.release": {
        "binaryPath": "android/app/build/outputs/apk/release/app-release.apk",
        "build": "cd android && ./gradlew assembleRelease assembleAndroidTest -DtestBuildType=release && cd ..",
        "type": "android.emulator",
        "device": {
          "avdName": "Nexus_5_API_28"
        }
      }
    },
    "runner-config": "test/e2e/jest.config.js",
    "test-runner": "jest"
  }
}<|MERGE_RESOLUTION|>--- conflicted
+++ resolved
@@ -122,11 +122,7 @@
         "build": "yarn xcbuild:debug",
         "type": "ios.simulator",
         "device": {
-<<<<<<< HEAD
-          "type": "iPhone 11"
-=======
           "type": "iPhone 8"
->>>>>>> 6b050c2f
         }
       },
       "ios.sim.release": {
