--- conflicted
+++ resolved
@@ -20,12 +20,7 @@
     "ios": "yarn run build-rust-ios && npx react-native run-ios",
     "lint": "npx eslint . --ext .js,.jsx,.ts,.tsx --ignore-path .gitignore",
     "lint:fix": "npx eslint . --ext .js,.jsx,.ts,.tsx --fix --ignore-path .gitignore",
-<<<<<<< HEAD
-    "postinstall": "npx jetify && chmod +x ./scripts/fix-rn-camera-path.sh && ./scripts/fix-rn-camera-path.sh ./node_modules/react-native-camera/ios/RNCamera.xcodeproj/project.pbxproj",
-    "start": "NODE_OPTIONS=--max_old_space_size=8192 react-native start",
-=======
     "start": "NODE_OPTIONS=--max_old_space_size=8192 npx react-native start",
->>>>>>> f2fd84d6
     "unit": "jest --config ./test/unit/jest.config.js",
     "unit:debug": "node --inspect node_modules/.bin/jest --watch --runInBand",
     "test-rust": "cd ./rust/signer && cargo test && cd ../..",
@@ -91,10 +86,7 @@
     "babel-jest": "^25.1.0",
     "babel-plugin-module-resolver": "^4.0.0",
     "babel-plugin-rewrite-require": "^1.14.5",
-<<<<<<< HEAD
-=======
     "babel-plugin-tester": "^8.0.1",
->>>>>>> f2fd84d6
     "detox": "^15.4.2",
     "eslint": "^6.8.0",
     "eslint-config-prettier": "^6.2.0",
@@ -130,11 +122,7 @@
       },
       "ios.sim.release": {
         "binaryPath": "ios/build/NativeSigner/Build/Products/Release-iphonesimulator/NativeSigner.app",
-<<<<<<< HEAD
-        "build": "xcodebuild -project ios/NativeSigner.xcodeproj -scheme NativeSigner -configuration Release -sdk iphonesimulator -derivedDataPath ios/build/NativeSigner -UseModernBuildSystem=YES | xcpretty -t && exit ${PIPESTATUS[0]}",
-=======
         "build": "xcodebuild -workspace ios/NativeSigner.xcworkspace -scheme NativeSigner -configuration Release -sdk iphonesimulator -derivedDataPath ios/build/NativeSigner -UseModernBuildSystem=YES | xcpretty -t && exit ${PIPESTATUS[0]}",
->>>>>>> f2fd84d6
         "type": "ios.simulator",
         "device": {
           "os": "iOS 13.3",
