{
  "name": "NativeSigner",
  "version": "4.1.0-beta",
  "private": true,
  "license": "GPL-3.0",
  "engines": {
    "node": ">=8.3",
    "yarn": "^1.3.2"
  },
  "scripts": {
    "android": "yarn run build-rust-android && npx react-native run-android",
    "build-prod:ios": "NODE_OPTIONS=--max_old_space_size=8192 npx react-native bundle --dev false --entry-file index.js --bundle-output ios/main.jsbundle --platform ios --assets-dest='./ios'",
    "build-rust-ios": "(cd rust/signer && make ios)",
    "build:ios": "yarn install && (cd ios && pod install) && yarn build-rust-ios",
    "build:android": "yarn install && yarn buil-rust-android",
    "build-rust-android": "(cd rust/signer && make android)",
    "clean": "watchman watch-del-all && rm -rf /tmp/metro-bundler-cache-* && rm -rf /tmp/haste-map-react-native-packager-* && rm -rf node_modules/ && yarn cache clean --force && rm -rf ./android/app/build && rm -rf ./ios/build && yarn clean-rust && cd ios && pod deintegrate && cd ..",
    "clean-rust": "(cd rust/signer && cargo clean)",
    "commit": "commit-wizard",
    "ios": "yarn run build-rust-ios && npx react-native run-ios",
    "lint": "npx eslint . --ext .js,.jsx,.ts,.tsx --ignore-path .gitignore",
    "lint:fix": "npx eslint . --ext .js,.jsx,.ts,.tsx --fix --ignore-path .gitignore",
    "start": "NODE_OPTIONS=--max_old_space_size=8192 npx react-native start",
    "unit": "jest --config ./test/unit/jest.config.js",
<<<<<<< HEAD
    "unit:debug": "node --inspect node_modules/.bin/jest --watch --runInBand",
    "test-rust": "(cd ./rust/signer && cargo test)",
=======
    "unit:debug": "node --inspect node_modules/.bin/jest --config ./test/unit/jest.config.js --watch --runInBand",
    "test-rust": "cd ./rust/signer && cargo test && cd ../..",
>>>>>>> 9000c989
    "build-e2e:android": "detox build -c android.emu.debug -l info",
    "test-e2e:android": "detox test -c android.emu.debug -l info --noStackTrace",
    "e2e:android": "yarn run build-e2e:android && yarn run test-e2e:android",
    "build-e2e:ios": "detox build -c ios.sim.debug -l info",
    "test-e2e:ios": "detox test -c ios.sim.debug -l info --noStackTrace",
    "e2e:ios": "yarn run build-e2e:ios && yarn run test-e2e:ios"
  },
  "husky": {
    "hooks": {
      "pre-push": "yarn run lint"
    }
  },
  "dependencies": {
    "@polkadot/api": "1.9.0-beta.8",
    "@polkadot/reactnative-identicon": "0.52.0-beta.20",
    "@polkadot/types": "1.9.0-beta.8",
    "@polkadot/util": "2.7.0-beta.8",
    "@polkadot/util-crypto": "2.7.0-beta.8",
    "@react-native-community/masked-view": "^0.1.6",
    "@react-native-community/netinfo": "^4.1.5",
    "@react-navigation/native": "^5.0.10",
    "@react-navigation/stack": "^5.2.0",
    "bignumber.js": "^9.0.0",
    "hoist-non-react-statics": "^3.3.0",
    "node-libs-react-native": "^1.0.3",
    "react": "^16.9.0",
    "react-native": "0.61.5",
    "react-native-camera": "^3.21.0",
    "react-native-elements": "^1.2.6",
    "react-native-gesture-handler": "^1.6.0",
    "react-native-keyboard-aware-scroll-view": "^0.9.1",
    "react-native-markdown-renderer": "^3.2.8",
    "react-native-popup-menu": "^0.15.6",
    "react-native-randombytes": "^3.5.3",
    "react-native-screens": "^2.0.0-alpha.32",
    "react-native-secure-storage": "git+https://github.com/paritytech/react-native-secure-storage.git#master",
    "react-native-svg": "^12.0.2",
    "react-native-tabs": "^1.0.9",
    "react-native-vector-icons": "^6.6.0",
    "readable-stream": "^3.4.0",
    "unstated": "^2.1.1",
    "vm-browserify": "1.1.0"
  },
  "devDependencies": {
    "@babel/cli": "^7.5.0",
    "@babel/core": "^7.5.4",
    "@babel/plugin-proposal-class-properties": "^7.5.0",
    "@babel/plugin-transform-runtime": "^7.5.0",
    "@babel/preset-typescript": "^7.8.3",
    "@babel/runtime": "^7.5.4",
    "@react-native-community/eslint-config": "^0.0.5",
    "@types/detox": "^14.5.2",
    "@types/jasmine": "^3.5.5",
    "@types/jest": "^25.1.3",
    "@types/react": "^16.9.19",
    "@types/react-native": "^0.61.10",
    "@typescript-eslint/eslint-plugin": "^2.24.0",
    "@typescript-eslint/parser": "^2.24.0",
    "babel-eslint": "10.1.0",
    "babel-jest": "^25.1.0",
    "babel-plugin-module-resolver": "^4.0.0",
    "babel-plugin-rewrite-require": "^1.14.5",
    "babel-plugin-tester": "^8.0.1",
    "detox": "^16.0.0",
    "eslint": "^6.8.0",
    "eslint-config-prettier": "^6.2.0",
    "eslint-import-resolver-typescript": "^2.0.0",
    "eslint-plugin-import": "^2.20.0",
    "eslint-plugin-prettier": "^3.1.0",
    "eslint-plugin-react-hooks": "^2.5.0",
    "husky": "^3.0.8",
    "jest": "^25.1.0",
    "jetifier": "^1.6.4",
    "metro-react-native-babel-preset": "^0.56.0",
    "prettier": "2.0.2",
    "react-native-safe-area-context": "^0.6.4",
    "react-native-typescript-transformer": "^1.2.13",
    "react-test-renderer": "16.9.0",
    "reactotron-react-native": "^3.6.5",
    "ts-jest": "^25.2.1",
    "typescript": "^3.8.3"
  },
  "resolutions": {
    "@react-native-community/eslint-config/babel-eslint": "10.0.3",
    "kind-of": ">=6.0.3"
  },
  "detox": {
    "configurations": {
      "ios.sim.debug": {
        "binaryPath": "ios/build/NativeSigner/Build/Products/Debug-iphonesimulator/NativeSigner.app",
        "build": "xcodebuild -workspace ios/NativeSigner.xcworkspace -scheme NativeSigner -configuration Debug -sdk iphonesimulator -derivedDataPath ios/build/NativeSigner",
        "type": "ios.simulator",
        "device": {
          "type": "iPhone 11"
        }
      },
      "ios.sim.release": {
        "binaryPath": "ios/build/NativeSigner/Build/Products/Release-iphonesimulator/NativeSigner.app",
        "build": "xcodebuild -workspace ios/NativeSigner.xcworkspace -scheme NativeSigner -configuration Release -sdk iphonesimulator -derivedDataPath ios/build/NativeSigner -UseModernBuildSystem=YES | xcpretty -t && exit ${PIPESTATUS[0]}",
        "type": "ios.simulator",
        "device": {
          "type": "iPhone SE"
        }
      },
      "android.emu.debug": {
        "binaryPath": "android/app/build/outputs/apk/debug/app-debug.apk",
        "build": "cd android && ./gradlew assembleDebug assembleAndroidTest -DtestBuildType=debug && cd ..",
        "type": "android.emulator",
        "device": {
          "avdName": "Nexus_5_API_28"
        }
      },
      "android.emu.release": {
        "binaryPath": "android/app/build/outputs/apk/release/app-release.apk",
        "build": "cd android && ./gradlew assembleRelease assembleAndroidTest -DtestBuildType=release && cd ..",
        "type": "android.emulator",
        "device": {
          "avdName": "Nexus_5_API_28"
        }
      }
    },
    "runner-config": "test/e2e/jest.config.js",
    "test-runner": "jest"
  }
}<|MERGE_RESOLUTION|>--- conflicted
+++ resolved
@@ -22,13 +22,8 @@
     "lint:fix": "npx eslint . --ext .js,.jsx,.ts,.tsx --fix --ignore-path .gitignore",
     "start": "NODE_OPTIONS=--max_old_space_size=8192 npx react-native start",
     "unit": "jest --config ./test/unit/jest.config.js",
-<<<<<<< HEAD
-    "unit:debug": "node --inspect node_modules/.bin/jest --watch --runInBand",
+    "unit:debug": "node --inspect node_modules/.bin/jest --config ./test/unit/jest.config.js --watch --runInBand",
     "test-rust": "(cd ./rust/signer && cargo test)",
-=======
-    "unit:debug": "node --inspect node_modules/.bin/jest --config ./test/unit/jest.config.js --watch --runInBand",
-    "test-rust": "cd ./rust/signer && cargo test && cd ../..",
->>>>>>> 9000c989
     "build-e2e:android": "detox build -c android.emu.debug -l info",
     "test-e2e:android": "detox test -c android.emu.debug -l info --noStackTrace",
     "e2e:android": "yarn run build-e2e:android && yarn run test-e2e:android",
