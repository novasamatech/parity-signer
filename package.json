--- conflicted
+++ resolved
@@ -29,11 +29,7 @@
   "dependencies": {
     "@plugnet/util": "^1.1.100",
     "@plugnet/wasm-crypto-js": "^0.11.102",
-<<<<<<< HEAD
-    "@polkadot/api": "^0.95.1",
-=======
     "@polkadot/api": "^0.95.2",
->>>>>>> 66428c97
     "@polkadot/reactnative-identicon": "^0.46.1",
     "@polkadot/util": "^1.6.1",
     "@polkadot/util-crypto": "1.6.1",
