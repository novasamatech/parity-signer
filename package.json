{
  "name": "NativeSigner",
  "version": "0.0.1",
  "private": true,
  "license": "GPL-3.0",
  "engines": {
    "node": ">=8.3",
    "yarn": "^1.3.2"
  },
  "scripts": {
    "build-rust-ios": "cd rust/signer && make ios",
    "build-rust-android": "cd rust/signer && make android",
    "ios": "npm run build-rust-ios && react-native run-ios",
    "android": "npm run build-rust-android && react-native run-android",
    "start": "yarn run ios",
    "test": "jest",
    "lint": "",
    "commit": ""
  },
  "dependencies": {
    "bignumber.js": "^4.0.0",
    "debounce": "^1.0.0",
    "hoist-non-react-statics": "^2.5.0",
    "prop-types": "^15.6.1",
<<<<<<< HEAD
    "react": "16.6.3",
    "react-native": "0.57.8",
    "react-native-camera": "^1.1.1",
=======
    "react": "16.3.1",
    "react-native": "0.55.3",
    "react-native-camera": "^1.9.0",
>>>>>>> a2ec719b
    "react-native-keyboard-aware-scroll-view": "^0.5.0",
    "react-native-markdown-renderer": "^3.2.8",
    "react-native-qrcode": "^0.2.7",
    "react-native-secure-storage": "https://github.com/debris/react-native-secure-storage",
    "react-native-simple-picker": "^2.1.0",
    "react-native-tabs": "^1.0.9",
    "react-native-vector-icons": "^4.6.0",
    "react-navigation": "^2.0.1",
    "unstated": "^2.1.1"
  },
  "devDependencies": {
    "babel-eslint": "^7.2.1",
    "babel-jest": "18.0.0",
    "babel-preset-react-native": "1.9.1",
    "jest": "18.1.0",
    "jest-react-native": "^18.0.0",
    "pre-git": "^3.14.0",
    "prettier": "1.12.1",
    "reactotron-react-native": "^1.14.0"
  },
  "rnpm": {
    "assets": [
      "./res/fonts"
    ]
  },
  "jest": {
    "preset": "react-native",
    "setupFiles": [
      "<rootDir>/jest-setup.js"
    ]
  }
}<|MERGE_RESOLUTION|>--- conflicted
+++ resolved
@@ -22,15 +22,9 @@
     "debounce": "^1.0.0",
     "hoist-non-react-statics": "^2.5.0",
     "prop-types": "^15.6.1",
-<<<<<<< HEAD
-    "react": "16.6.3",
-    "react-native": "0.57.8",
-    "react-native-camera": "^1.1.1",
-=======
     "react": "16.3.1",
     "react-native": "0.55.3",
     "react-native-camera": "^1.9.0",
->>>>>>> a2ec719b
     "react-native-keyboard-aware-scroll-view": "^0.5.0",
     "react-native-markdown-renderer": "^3.2.8",
     "react-native-qrcode": "^0.2.7",
