{
  "name": "NativeSigner",
  "version": "4.0.7-beta",
  "private": true,
  "license": "GPL-3.0",
  "engines": {
    "node": ">=8.3",
    "yarn": "^1.3.2"
  },
  "scripts": {
    "android": "yarn run build-rust-android && react-native run-android",
    "build-prod:ios": "NODE_OPTIONS=--max_old_space_size=8192 react-native bundle --dev false --entry-file index.js --bundle-output ios/main.jsbundle --platform ios --assets-dest='./ios'",
    "build-rust-ios": "cd rust/signer && make ios",
    "build-rust-android": "cd rust/signer && make android",
    "clean": "watchman watch-del-all && rm -rf /tmp/metro-bundler-cache-* && rm -rf /tmp/haste-map-react-native-packager-* && rm -rf node_modules/ && yarn cache clean --force && rm -rf ./android/app/build && rm -rf ./ios/build && yarn clean-rust",
    "clean-rust": "cd rust/signer && cargo clean && cd ../..",
    "commit": "commit-wizard",
    "ios": "yarn run build-rust-ios && react-native run-ios",
    "lint": "npx eslint . --ext .js,.jsx,.ts,.tsx --ignore-path .gitignore",
    "lint:fix": "npx eslint . --ext .js,.jsx,.ts,.tsx --fix --ignore-path .gitignore",
    "postinstall": "npx jetify && chmod +x ./scripts/fix-rn-camera-path.sh && ./scripts/fix-rn-camera-path.sh ./node_modules/react-native-camera/ios/RNCamera.xcodeproj/project.pbxproj",
    "start": "NODE_OPTIONS=--max_old_space_size=8192 react-native start",
    "test": "jest",
    "test:debug": "node --inspect node_modules/.bin/jest --watch --runInBand",
    "test-rust": "cd ./rust/signer && cargo test && cd ../..",
    "build-e2e:android": "detox build -c android.emu.debug -l info",
    "test-e2e:android": "detox test -c android.emu.debug -l info --noStackTrace",
    "e2e:android": "yarn run build-e2e:android && yarn run test-e2e:android",
    "build-e2e:ios": "detox build -c ios.sim.debug -l info",
    "test-e2e:ios": "detox test -c ios.sim.debug -l info --noStackTrace",
    "e2e:ios": "yarn run build-e2e:ios && yarn run test-e2e:ios"
  },
  "husky": {
    "hooks": {
      "pre-commit": "yarn run lint"
    }
  },
  "dependencies": {
    "@plugnet/util": "^1.1.100",
    "@plugnet/wasm-crypto-js": "^0.11.102",
<<<<<<< HEAD
    "@polkadot/api": "^0.98.0-beta.0",
    "@polkadot/reactnative-identicon": "^0.46.1",
    "@polkadot/types": "^0.98.0-beta.1",
    "@polkadot/util": "^1.7.1",
    "@polkadot/util-crypto": "1.7.1",
    "@polkadot/wasm-crypto": "^0.14.1",
    "@react-native-community/masked-view": "^0.1.6",
=======
    "@polkadot/api": "1.0.0-beta.7",
    "@polkadot/reactnative-identicon": "0.48.0-beta.12",
    "@polkadot/types": "1.0.0-beta.7",
    "@polkadot/util": "2.0.0-beta.4",
    "@polkadot/util-crypto": "2.0.0-beta.4",
    "@polkadot/wasm-crypto": "0.20.0-beta.1",
>>>>>>> 71372268
    "@react-native-community/netinfo": "^4.1.5",
    "@tradle/react-native-http": "^2.0.1",
    "bignumber.js": "^9.0.0",
    "hoist-non-react-statics": "^3.3.0",
    "node-libs-react-native": "^1.0.3",
    "prop-types": "^15.6.1",
    "react": "^16.9.0",
    "react-native": "0.60.5",
    "react-native-camera": "^3.4.0",
    "react-native-elements": "^1.2.6",
    "react-native-gesture-handler": "^1.4.1",
    "react-native-keyboard-aware-scroll-view": "^0.9.1",
    "react-native-markdown-renderer": "^3.2.8",
    "react-native-popup-menu": "^0.15.6",
    "react-native-randombytes": "^3.5.3",
    "react-native-screens": "^2.0.0-alpha.32",
    "react-native-secure-storage": "git+https://github.com/paritytech/react-native-secure-storage.git",
    "react-native-svg": "^9.7.1",
    "react-native-tabs": "^1.0.9",
    "react-native-vector-icons": "^6.6.0",
    "react-navigation": "^4.1.0",
    "react-navigation-stack": "^2.0.16",
    "readable-stream": "^3.4.0",
    "unstated": "^2.1.1",
    "vm-browserify": "1.1.0"
  },
  "devDependencies": {
    "@babel/cli": "^7.5.0",
    "@babel/core": "^7.5.4",
    "@babel/plugin-proposal-class-properties": "^7.5.0",
    "@babel/plugin-transform-runtime": "^7.5.0",
    "@babel/runtime": "^7.5.4",
    "@react-native-community/eslint-config": "^0.0.5",
    "@types/react": "^16.9.19",
    "@types/react-native": "^0.61.10",
    "@typescript-eslint/eslint-plugin": "^2.15.0",
    "@typescript-eslint/parser": "^2.15.0",
    "babel-eslint": "10.0.3",
    "babel-jest": "^24.9.0",
    "babel-plugin-rewrite-require": "^1.14.5",
    "detox": "^14.7.0",
    "eslint": "^6.8.0",
    "eslint-config-prettier": "^6.2.0",
    "eslint-plugin-import": "^2.20.0",
    "eslint-plugin-prettier": "^3.1.0",
    "husky": "^3.0.8",
    "jest": "^24.9.0",
    "jetifier": "^1.6.4",
    "metro-react-native-babel-preset": "^0.56.0",
    "prettier": "1.19.1",
    "react-native-safe-area-context": "^0.6.4",
    "react-native-typescript-transformer": "^1.2.13",
    "react-test-renderer": "16.9.0",
    "reactotron-react-native": "^3.6.5",
    "typescript": "^3.7.4"
  },
  "resolutions": {
    "@react-native-community/eslint-config/babel-eslint": "10.0.3"
  },
  "detox": {
    "configurations": {
      "ios.sim.debug": {
        "binaryPath": "ios/build/NativeSigner/Build/Products/Debug-iphonesimulator/NativeSigner.app",
        "build": "xcodebuild -project ios/NativeSigner.xcodeproj -scheme NativeSigner -configuration Debug -sdk iphonesimulator -derivedDataPath ios/build/NativeSigner",
        "type": "ios.simulator",
        "device": {
          "type": "iPhone SE"
        }
      },
      "ios.sim.release": {
        "binaryPath": "ios/build/NativeSigner/Build/Products/Release-iphonesimulator/NativeSigner.app",
        "build": "xcodebuild -project ios/NativeSigner.xcodeproj -scheme NativeSigner -configuration Release -sdk iphonesimulator -derivedDataPath ios/build/NativeSigner -UseModernBuildSystem=NO | xcpretty -t && exit ${PIPESTATUS[0]}",
        "type": "ios.simulator",
        "device": {
          "type": "iPhone SE"
        }
      },
      "android.emu.debug": {
        "binaryPath": "android/app/build/outputs/apk/debug/app-debug.apk",
        "build": "cd android && ./gradlew assembleDebug assembleAndroidTest -DtestBuildType=debug && cd ..",
        "type": "android.emulator",
        "device": {
          "avdName": "Nexus_5_API_28"
        }
      },
      "android.emu.release": {
        "binaryPath": "android/app/build/outputs/apk/release/app-release.apk",
        "build": "cd android && ./gradlew assembleRelease assembleAndroidTest -DtestBuildType=release && cd ..",
        "type": "android.emulator",
        "device": {
          "avdName": "Nexus_5_API_28"
        }
      }
    },
    "runner-config": "e2e/config.json",
    "test-runner": "jest"
  }
}<|MERGE_RESOLUTION|>--- conflicted
+++ resolved
@@ -38,22 +38,13 @@
   "dependencies": {
     "@plugnet/util": "^1.1.100",
     "@plugnet/wasm-crypto-js": "^0.11.102",
-<<<<<<< HEAD
-    "@polkadot/api": "^0.98.0-beta.0",
-    "@polkadot/reactnative-identicon": "^0.46.1",
-    "@polkadot/types": "^0.98.0-beta.1",
-    "@polkadot/util": "^1.7.1",
-    "@polkadot/util-crypto": "1.7.1",
-    "@polkadot/wasm-crypto": "^0.14.1",
-    "@react-native-community/masked-view": "^0.1.6",
-=======
     "@polkadot/api": "1.0.0-beta.7",
     "@polkadot/reactnative-identicon": "0.48.0-beta.12",
     "@polkadot/types": "1.0.0-beta.7",
     "@polkadot/util": "2.0.0-beta.4",
     "@polkadot/util-crypto": "2.0.0-beta.4",
     "@polkadot/wasm-crypto": "0.20.0-beta.1",
->>>>>>> 71372268
+    "@react-native-community/masked-view": "^0.1.6",
     "@react-native-community/netinfo": "^4.1.5",
     "@tradle/react-native-http": "^2.0.1",
     "bignumber.js": "^9.0.0",
