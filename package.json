--- conflicted
+++ resolved
@@ -37,12 +37,7 @@
     "react-native-keyboard-aware-scroll-view": "^0.8.0",
     "react-native-markdown-renderer": "^3.2.8",
     "react-native-popup-menu": "^0.15.6",
-<<<<<<< HEAD
-    "react-native-randombytes": "^3.5.3",
-    "react-native-secure-storage": "git+https://github.com/debris/react-native-secure-storage.git",
-=======
     "react-native-secure-storage": "git+https://github.com/paritytech/react-native-secure-storage.git",
->>>>>>> 6cfbab4d
     "react-native-simple-picker": "^2.1.0",
     "react-native-svg": "^9.5.3",
     "react-native-tabs": "^1.0.9",
