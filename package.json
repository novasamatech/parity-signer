{
  "name": "NativeSigner",
  "version": "4.3.2-beta",
  "private": true,
  "license": "GPL-3.0",
  "engines": {
    "node": ">=8.3",
    "yarn": "^1.3.2"
  },
  "scripts": {
    "android": "yarn run build-rust:android && npx react-native run-android",
    "build-prod:ios": "NODE_OPTIONS=--max_old_space_size=8192 npx react-native bundle --dev false --entry-file index.js --bundle-output ios/main.jsbundle --platform ios --assets-dest='./ios'",
    "build-rust:ios": "(cd rust/signer && make ios)",
    "build-rust:android": "(cd rust/signer && make android)",
    "build-rust": "yarn build-rust:ios && yarn build-rust:android",
    "build:ios": "yarn install && (cd ios && pod install) && yarn build-rust:ios",
    "build:android": "yarn install && yarn build-rust:android",
    "xcbuild:debug": "xcodebuild -workspace ios/NativeSigner.xcworkspace -scheme NativeSigner -configuration Debug -sdk iphonesimulator -derivedDataPath ios/build/NativeSigner",
    "xcbuild:release": "xcodebuild -workspace ios/NativeSigner.xcworkspace -scheme NativeSigner -configuration Release -sdk iphonesimulator -derivedDataPath ios/build/NativeSigner -UseModernBuildSystem=YES | xcpretty -t && exit ${PIPESTATUS[0]}",
    "xcbuild:githubActions": "xcodebuild -workspace ios/NativeSigner.xcworkspace -scheme NativeSigner -configuration GithubActions -sdk iphonesimulator -derivedDataPath ios/build/NativeSigner -UseModernBuildSystem=YES | xcpretty -t && exit ${PIPESTATUS[0]}",
    "clean": "watchman watch-del-all && rm -rf /tmp/metro-bundler-cache-* && rm -rf /tmp/haste-map-react-native-packager-* && rm -rf node_modules/ && yarn cache clean --force && rm -rf ./android/app/build && rm -rf ./ios/build && yarn clean-rust && (cd ios && pod deintegrate)",
    "clean-rust": "(cd rust/signer && cargo clean)",
    "commit": "commit-wizard",
    "ios": "yarn run build-rust:ios && npx react-native run-ios",
    "lint": "npx eslint . --ext .js,.jsx,.ts,.tsx --ignore-path .gitignore",
    "lint:fix": "npx eslint . --ext .js,.jsx,.ts,.tsx --fix --ignore-path .gitignore",
    "start": "NODE_OPTIONS=--max_old_space_size=8192 npx react-native start",
    "unit": "jest --config ./test/unit/jest.config.js",
    "unit:debug": "node --inspect node_modules/.bin/jest --config ./test/unit/jest.config.js --watch --runInBand",
    "test-rust": "(cd ./rust/signer && cargo test)",
    "build-e2e:android": "detox build -c android.emu.debug -l info",
    "test-e2e:android": "detox test -c android.emu.debug -l info --noStackTrace",
    "e2e:android": "yarn run build-e2e:android && yarn run test-e2e:android",
    "build-e2e:ios": "detox build -c ios.sim.debug -l info",
    "build-e2e:ci": "detox build -c ios.sim.release -l info",
    "test-e2e:ios": "detox test -c ios.sim.debug -l info --noStackTrace",
    "test-e2e:ci": "detox test -c ios.sim.release -l info --noStackTrace  --cleanup",
    "e2e:ios": "yarn run build-e2e:ios && yarn run test-e2e:ios",
    "e2e": "yarn e2e:ios && yarn e2e:android"
  },
  "husky": {
    "hooks": {
      "pre-push": "yarn run lint"
    }
  },
  "dependencies": {
    "@polkadot/api": "1.16.1",
    "@polkadot/reactnative-identicon": "0.53.1",
    "@polkadot/types": "1.16.1",
    "@polkadot/types-known": "1.16.1",
    "@polkadot/util": "2.11.1",
    "@polkadot/util-crypto": "2.11.1",
    "@react-native-community/masked-view": "^0.1.6",
<<<<<<< HEAD
    "@react-native-community/netinfo": "^4.1.5",
    "@react-navigation/native": "^5.5.1",
    "@react-navigation/stack": "^5.5.1",
=======
    "@react-native-community/netinfo": "^5.9.3",
    "@react-navigation/native": "^5.3.2",
    "@react-navigation/stack": "^5.3.5",
>>>>>>> 0a0563e1
    "bignumber.js": "^9.0.0",
    "hoist-non-react-statics": "^3.3.0",
    "node-libs-react-native": "^1.0.3",
    "react": "^16.11.0",
    "react-native": "0.62.2",
    "react-native-camera": "^3.21.0",
    "react-native-elements": "^1.2.6",
    "react-native-gesture-handler": "^1.6.0",
    "react-native-keyboard-aware-scroll-view": "^0.9.1",
    "react-native-markdown-renderer": "^3.2.8",
    "react-native-navbar-color": "^1.0.3",
    "react-native-popup-menu": "^0.15.6",
    "react-native-randombytes": "^3.5.3",
    "react-native-screens": "^2.0.0-alpha.32",
    "react-native-secure-storage": "git+https://github.com/paritytech/react-native-secure-storage.git#master",
    "react-native-svg": "12.1.0",
    "react-native-tabs": "^1.0.9",
    "react-native-vector-icons": "^6.6.0",
    "readable-stream": "^3.4.0",
    "unstated": "^2.1.1",
    "vm-browserify": "1.1.0"
  },
  "devDependencies": {
    "@babel/cli": "^7.8.4",
    "@babel/core": "^7.9.6",
    "@babel/plugin-proposal-class-properties": "^7.8.3",
    "@babel/plugin-transform-runtime": "^7.9.6",
    "@babel/preset-typescript": "^7.9.0",
    "@babel/runtime": "^7.9.6",
    "@react-native-community/eslint-config": "^1.1.0",
    "@types/detox": "^14.5.2",
    "@types/jasmine": "^3.5.10",
    "@types/jest": "^25.2.1",
    "@types/react": "^16.9.34",
    "@types/react-native": "^0.62.2",
    "@typescript-eslint/eslint-plugin": "^2.26.0",
    "@typescript-eslint/parser": "^2.28.0",
    "babel-eslint": "10.1.0",
    "babel-jest": "^25.5.1",
    "babel-plugin-module-resolver": "^4.0.0",
    "babel-plugin-rewrite-require": "^1.14.5",
    "babel-plugin-tester": "^9.0.1",
    "detox": "^16.8.2",
    "eslint": "^6.8.0",
    "eslint-config-prettier": "^6.10.1",
    "eslint-import-resolver-typescript": "^2.0.0",
    "eslint-plugin-import": "^2.20.1",
    "eslint-plugin-prettier": "^3.1.2",
    "eslint-plugin-react-hooks": "^3.0.0",
    "husky": "^3.0.8",
    "jest": "^25.4.0",
    "jetifier": "^1.6.5",
    "metro-react-native-babel-preset": "^0.59.0",
    "prettier": "2.0.2",
    "react-native-safe-area-context": "0.7.3",
    "react-native-typescript-transformer": "^1.2.13",
    "react-test-renderer": "16.13.1",
    "reactotron-react-native": "5.0.0",
    "ts-jest": "^25.4.0",
    "typescript": "^3.8.3"
  },
  "resolutions": {
    "kind-of": ">=6.0.3"
  },
  "detox": {
    "configurations": {
      "ios.sim.debug": {
        "binaryPath": "ios/build/NativeSigner/Build/Products/Debug-iphonesimulator/NativeSigner.app",
        "build": "yarn xcbuild:debug",
        "type": "ios.simulator",
        "device": {
          "type": "iPhone 8"
        }
      },
      "ios.sim.release": {
        "binaryPath": "ios/build/NativeSigner/Build/Products/GithubActions-iphonesimulator/NativeSigner.app",
        "build": "yarn xcbuild:githubActions",
        "type": "ios.simulator",
        "device": {
          "os": "iOS 13.5",
          "type": "iPhone 8"
        }
      },
      "android.emu.debug": {
        "binaryPath": "android/app/build/outputs/apk/debug/app-debug.apk",
        "build": "cd android && ./gradlew assembleDebug assembleAndroidTest -DtestBuildType=debug && cd ..",
        "type": "android.emulator",
        "device": {
          "avdName": "Nexus_5_API_28"
        }
      },
      "android.emu.release": {
        "binaryPath": "android/app/build/outputs/apk/release/app-release.apk",
        "build": "cd android && ./gradlew assembleRelease assembleAndroidTest -DtestBuildType=release && cd ..",
        "type": "android.emulator",
        "device": {
          "avdName": "Nexus_5_API_28"
        }
      }
    },
    "runner-config": "test/e2e/jest.config.js",
    "test-runner": "jest"
  }
}<|MERGE_RESOLUTION|>--- conflicted
+++ resolved
@@ -51,15 +51,9 @@
     "@polkadot/util": "2.11.1",
     "@polkadot/util-crypto": "2.11.1",
     "@react-native-community/masked-view": "^0.1.6",
-<<<<<<< HEAD
-    "@react-native-community/netinfo": "^4.1.5",
     "@react-navigation/native": "^5.5.1",
     "@react-navigation/stack": "^5.5.1",
-=======
     "@react-native-community/netinfo": "^5.9.3",
-    "@react-navigation/native": "^5.3.2",
-    "@react-navigation/stack": "^5.3.5",
->>>>>>> 0a0563e1
     "bignumber.js": "^9.0.0",
     "hoist-non-react-statics": "^3.3.0",
     "node-libs-react-native": "^1.0.3",
