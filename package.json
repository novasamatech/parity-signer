--- conflicted
+++ resolved
@@ -20,10 +20,6 @@
     "ios": "yarn run build-rust-ios && npx react-native run-ios",
     "lint": "npx eslint . --ext .js,.jsx,.ts,.tsx --ignore-path .gitignore",
     "lint:fix": "npx eslint . --ext .js,.jsx,.ts,.tsx --fix --ignore-path .gitignore",
-<<<<<<< HEAD
-    "postinstall": "npx jetify && chmod +x ./scripts/fix-rn-camera-path.sh && ./scripts/fix-rn-camera-path.sh ./node_modules/react-native-camera/ios/RNCamera.xcodeproj/project.pbxproj",
-=======
->>>>>>> f2fd84d6
     "start": "NODE_OPTIONS=--max_old_space_size=8192 npx react-native start",
     "unit": "jest --config ./test/unit/jest.config.js",
     "unit:debug": "node --inspect node_modules/.bin/jest --watch --runInBand",
@@ -61,11 +57,7 @@
     "react-native-popup-menu": "^0.15.6",
     "react-native-randombytes": "^3.5.3",
     "react-native-screens": "^2.0.0-alpha.32",
-<<<<<<< HEAD
-    "react-native-secure-storage": "git+https://github.com/paritytech/react-native-secure-storage.git",
-=======
     "react-native-secure-storage": "git+https://github.com/paritytech/react-native-secure-storage.git#master",
->>>>>>> f2fd84d6
     "react-native-svg": "^12.0.2",
     "react-native-tabs": "^1.0.9",
     "react-native-vector-icons": "^6.6.0",
