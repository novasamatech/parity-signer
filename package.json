{
  "name": "NativeSigner",
  "version": "3.0.11-beta",
  "private": true,
  "license": "GPL-3.0",
  "engines": {
    "node": ">=8.3",
    "yarn": "^1.3.2"
  },
  "scripts": {
    "android": "yarn run build-rust-android && react-native run-android",
    "build-prod:ios": "NODE_OPTIONS=--max_old_space_size=8192 react-native bundle --dev false --entry-file index.js --bundle-output ios/main.jsbundle --platform ios --assets-dest='./ios'",
    "build-rust-ios": "cd rust/signer && make ios",
    "build-rust-android": "cd rust/signer && make android",
<<<<<<< HEAD
    "build-rust-all": "cd rust/signer && make all",
    "clean": "watchman watch-del-all && rm -rf /tmp/metro-bundler-cache-* && rm -rf /tmp/haste-map-react-native-packager-* && rm -rf node_modules/ && yarn cache clean --force",
=======
    "clean": "watchman watch-del-all && rm -rf /tmp/metro-bundler-cache-* && rm -rf /tmp/haste-map-react-native-packager-* && rm -rf node_modules/ && yarn cache clean --force && rm -rf ./android/app/build && rm -rf ./ios/build && yarn clean-rust",
    "clean-rust" : "cd rust/signer && cargo clean && cd ../..",
>>>>>>> 2711f7d6
    "commit": "commit-wizard",
    "ios": "yarn run build-rust-ios && react-native run-ios",
    "lint": "npx eslint . --ext .js,.jsx --ignore-path .gitignore",
    "lint:fix": "npx eslint . --ext .js,.jsx --fix --ignore-path .gitignore",
    "postinstall": "npx jetify && chmod +x ./scripts/fix-rn-camera-path.sh && ./scripts/fix-rn-camera-path.sh ./node_modules/react-native-camera/ios/RNCamera.xcodeproj/project.pbxproj",
    "start": "NODE_OPTIONS=--max_old_space_size=8192 react-native start",
    "test": "jest",
    "test-rust": "cd ./rust/signer && cargo test && cd ../..",
    "build-e2e:android": "detox build -c android.emu.debug",
    "test-e2e:android": "detox test -c android.emu.debug",
    "e2e:android": "yarn run build-e2e:android && yarn run test-e2e:android",
    "build-e2e:ios": "detox build -c ios.sim.debug",
    "test-e2e:ios": "detox test -c ios.sim.debug",
    "e2e:ios": "yarn run build-e2e:ios && yarn run test-e2e:ios"
  },
  "husky": {
    "hooks": {
      "pre-commit": "yarn run lint"
    }
  },
  "dependencies": {
    "@plugnet/util": "^1.1.100",
    "@plugnet/wasm-crypto-js": "^0.11.102",
    "@polkadot/api": "^0.95.2",
    "@polkadot/reactnative-identicon": "^0.46.1",
    "@polkadot/util": "^1.6.1",
    "@polkadot/util-crypto": "1.6.1",
    "@polkadot/wasm-crypto": "^0.14.1",
    "@react-native-community/netinfo": "^4.1.5",
    "@tradle/react-native-http": "^2.0.1",
    "bignumber.js": "^9.0.0",
    "hoist-non-react-statics": "^3.3.0",
    "node-libs-react-native": "^1.0.3",
    "prop-types": "^15.6.1",
    "react": "^16.9.0",
    "react-native": "0.60.5",
    "react-native-camera": "^3.4.0",
    "react-native-gesture-handler": "^1.4.1",
    "react-native-keyboard-aware-scroll-view": "^0.9.1",
    "react-native-markdown-renderer": "^3.2.8",
    "react-native-popup-menu": "^0.15.6",
    "react-native-randombytes": "^3.5.3",
    "react-native-secure-storage": "git+https://github.com/paritytech/react-native-secure-storage.git",
    "react-native-svg": "^9.7.1",
    "react-native-tabs": "^1.0.9",
    "react-native-uuid": "^1.4.9",
    "react-native-vector-icons": "^6.6.0",
    "react-navigation": "^3.12.1",
    "readable-stream": "^3.4.0",
    "unstated": "^2.1.1",
    "vm-browserify": "1.1.0"
  },
  "devDependencies": {
    "@babel/cli": "^7.5.0",
    "@babel/core": "^7.5.4",
    "@babel/plugin-proposal-class-properties": "^7.5.0",
    "@babel/plugin-transform-runtime": "^7.5.0",
    "@babel/runtime": "^7.5.4",
    "@react-native-community/eslint-config": "^0.0.5",
    "babel-eslint": "10.0.3",
    "babel-jest": "^24.9.0",
    "babel-plugin-rewrite-require": "^1.14.5",
    "detox": "^14.5.0",
    "eslint": "^6.3.0",
    "eslint-config-prettier": "^6.2.0",
    "eslint-plugin-prettier": "^3.1.0",
    "husky": "^3.0.8",
    "jest": "^24.9.0",
    "jetifier": "^1.6.4",
    "metro-react-native-babel-preset": "^0.56.0",
    "prettier": "1.18.2",
    "react-test-renderer": "16.9.0",
    "reactotron-react-native": "^3.6.5"
  },
  "resolutions": {
    "@react-native-community/eslint-config/babel-eslint": "10.0.3"
  },
  "detox": {
    "configurations": {
      "ios.sim.debug": {
        "binaryPath": "ios/build/NativeSigner/Build/Products/Debug-iphonesimulator/NativeSigner.app",
        "build": "xcodebuild -project ios/NativeSigner.xcodeproj -scheme NativeSigner -configuration Debug -sdk iphonesimulator -derivedDataPath ios/build/NativeSigner",
        "type": "ios.simulator",
        "device": {
          "type": "iPhone SE"
        }
      },
      "ios.sim.release": {
        "binaryPath": "ios/build/NativeSigner/Build/Products/Release-iphonesimulator/NativeSigner.app",
        "build": "xcodebuild -project ios/NativeSigner.xcodeproj -scheme NativeSigner -configuration Release -sdk iphonesimulator -derivedDataPath ios/build/NativeSigner -UseModernBuildSystem=NO | xcpretty -t && exit ${PIPESTATUS[0]}",
        "type": "ios.simulator",
        "device": {
          "type": "iPhone SE"
        }
      },
      "android.emu.debug": {
        "binaryPath": "android/app/build/outputs/apk/debug/app-debug.apk",
        "build":
        "cd android && ./gradlew assembleDebug assembleAndroidTest -DtestBuildType=debug && cd ..",
        "type": "android.emulator",
        "device": {
          "avdName": "Nexus_5_API_28"
        }
      },
      "android.emu.release": {
        "binaryPath": "android/app/build/outputs/apk/release/app-release.apk",
        "build": "cd android && ./gradlew assembleRelease assembleAndroidTest -DtestBuildType=release && cd ..",
        "type": "android.emulator",
        "device": {
          "avdName": "Nexus_5_API_28"
        }
      }
    },
    "runner-config": "e2e/config.json",
    "test-runner": "jest"
  }
}<|MERGE_RESOLUTION|>--- conflicted
+++ resolved
@@ -12,13 +12,9 @@
     "build-prod:ios": "NODE_OPTIONS=--max_old_space_size=8192 react-native bundle --dev false --entry-file index.js --bundle-output ios/main.jsbundle --platform ios --assets-dest='./ios'",
     "build-rust-ios": "cd rust/signer && make ios",
     "build-rust-android": "cd rust/signer && make android",
-<<<<<<< HEAD
     "build-rust-all": "cd rust/signer && make all",
-    "clean": "watchman watch-del-all && rm -rf /tmp/metro-bundler-cache-* && rm -rf /tmp/haste-map-react-native-packager-* && rm -rf node_modules/ && yarn cache clean --force",
-=======
     "clean": "watchman watch-del-all && rm -rf /tmp/metro-bundler-cache-* && rm -rf /tmp/haste-map-react-native-packager-* && rm -rf node_modules/ && yarn cache clean --force && rm -rf ./android/app/build && rm -rf ./ios/build && yarn clean-rust",
     "clean-rust" : "cd rust/signer && cargo clean && cd ../..",
->>>>>>> 2711f7d6
     "commit": "commit-wizard",
     "ios": "yarn run build-rust-ios && react-native run-ios",
     "lint": "npx eslint . --ext .js,.jsx --ignore-path .gitignore",
