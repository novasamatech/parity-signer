package io.parity.signer.domain

import io.parity.signer.components.ImageContent
import io.parity.signer.components.sharedcomponents.KeyCardModel
import io.parity.signer.components.toImageContent
import io.parity.signer.ui.helpers.PreviewData
import io.parity.signer.uniffi.*
import java.util.*

/**
 * reflection of uniffi models so compose will work properly
 */


/**
 * Local copy of shared [MKeys] class
 */
data class KeySetDetailsModel(
	val keysAndNetwork: List<KeyAndNetworkModel>,
	val root: KeyModel?,
) {
	companion object {
		fun createStub(): KeySetDetailsModel = KeySetDetailsModel(
			keysAndNetwork = listOf(
				KeyAndNetworkModel(
					key = KeyModel.createStub(),
					network = NetworkInfoModel.createStub()
				),
				KeyAndNetworkModel(
					key = KeyModel.createStub(),
					network = NetworkInfoModel.createStub(networkName = "Some")
				),
				KeyAndNetworkModel(
					key = KeyModel.createStub()
						.copy(path = "//polkadot//path3"),
					network = NetworkInfoModel.createStub()
				),
			),
			root = KeyModel.createStub()
				.copy(path = "//polkadot"),
		)
	}
}

fun MKeysNew.toKeySetDetailsModel() = KeySetDetailsModel(
	keysAndNetwork = set.map { it.toKeyAndNetworkModel() },
	root = root?.toKeysModel(),
)

data class KeyAndNetworkModel(val key: KeyModel, val network: NetworkInfoModel)

fun MKeyAndNetworkCard.toKeyAndNetworkModel() = KeyAndNetworkModel(
	key = key.toKeyModel(),
	network = network.toNetworkInfoModel()
)

/**
 * Local copy of shared [MKeysCard] class
 */
data class KeyModel(
	val identicon: ImageContent,
	val addressKey: String,
	val seedName: String,
	val base58: String,
	val hasPwd: Boolean,
	val path: String,
	val secretExposed: Boolean
) {
	companion object {
		fun createStub() = KeyModel(
			addressKey = "address key",
			base58 = "5F3sa2TJAWMqDhXG6jhV4N8ko9SxwGy8TpaNS1repo5EYjQX",
			identicon = PreviewData.exampleIdenticonPng,
			hasPwd = true,
			path = "//polkadot//path2",
			secretExposed = false,
			seedName = "sdsdsd",
		)
	}
}

fun MAddressCard.toKeysModel() = KeyModel(
	addressKey = addressKey,
	base58 = base58,
	identicon = address.identicon.toImageContent(),
	hasPwd = address.hasPwd,
	path = address.path,
	secretExposed = address.secretExposed,
	seedName = address.seedName,
)

/**
 * [MKeysCard] is the same as MAddressCard but can be swiped.
 */
fun MKeysCard.toKeyModel() = KeyModel(
	addressKey = addressKey,
	base58 = base58,
	identicon = address.identicon.toImageContent(),
	hasPwd = address.hasPwd,
	path = address.path,
	secretExposed = address.secretExposed,
	seedName = address.seedName,
)

/**
 * Local copy of shared [MNetworkCard] class
 */
data class NetworkBasicModel(
	val title: String,
	val logo: String,
)

fun MNetworkCard.toNetworkBasicModel() = NetworkBasicModel(
	title = title,
	logo = logo,
)

/**
 * Local copy of shared [MSeeds] class
 */
data class KeySetsSelectModel(val keys: List<KeySetModel>)

fun MSeeds.toKeySetsSelectModel() = KeySetsSelectModel(
	seedNameCards.map { it.toSeedModel() }
)

/**
 * Local copy of shared [SeedNameCard] class
 */
data class KeySetModel(
	val seedName: String,
	val identicon: ImageContent,
	val derivedKeysCount: UInt
)

fun SeedNameCard.toSeedModel() =
	KeySetModel(seedName, identicon.toImageContent(), derivedKeysCount)

/**
 * Local copy of shared [MKeyDetails] class
 */
data class KeyDetailsModel(
	val qrData: List<UByte>,
	val pubkey: String,
	val networkInfo: NetworkInfoModel,
	val address: KeyCardModel,
	val base58: String,
	val secretExposed: Boolean,
) {
	val isRootKey = address.cardBase.path.isEmpty()

	companion object {
		fun createStubDerived(): KeyDetailsModel {
			val keyCard = KeyCardModel.createStub()
			return KeyDetailsModel(
				qrData = PreviewData.exampleQRData,
				pubkey = "public key",
				networkInfo = NetworkInfoModel(
					"network title",
					"network logo", "network specs"
				),
				address = keyCard,
				base58 = keyCard.cardBase.base58,
				secretExposed = true,
			)
		}

		fun createStubRoot(): KeyDetailsModel {
			val keyCard = KeyCardModel.createStub()
			return KeyDetailsModel(
				qrData = PreviewData.exampleQRData,
				pubkey = "public key",
				networkInfo = NetworkInfoModel(
					"network title",
					"network logo", "network specs"
				),
				address = KeyCardModel(
					keyCard.network, keyCard.cardBase.copy(path = "")
				),
				base58 = keyCard.cardBase.base58,
				secretExposed = true,
			)
		}
	}
}

fun MKeyDetails.toKeyDetailsModel() =
	KeyDetailsModel(
		qrData = qr.getData(),
		pubkey = pubkey,
		networkInfo = networkInfo.toNetworkInfoModel(),
		address = KeyCardModel.fromAddress(
			address = address,
			base58 = base58,
			networkTitle = networkInfo.networkTitle,
		),
		base58 = base58,
		secretExposed = address.secretExposed,
	)


/**
 * Local copy of shared [MscNetworkInfo] class
 */
data class NetworkInfoModel(
	val networkTitle: String,
	val networkLogo: String,
	val networkSpecsKey: String
) {
	companion object {
		fun createStub(networkName: String? = null): NetworkInfoModel = NetworkInfoModel(
			networkTitle = networkName ?: "Westend",
			networkLogo = networkName?.lowercase() ?: "westend",
			networkSpecsKey = "01e143f23803ac50e8f6f8e62695d1ce9e4e1d68aa36c1cd2cfd15340213f3423e"
		)
	}
}

fun MscNetworkInfo.toNetworkInfoModel() =
	NetworkInfoModel(networkTitle.replaceFirstChar {
		if (it.isLowerCase()) it.titlecase() else it.toString()
	}, networkLogo, networkSpecsKey)

fun QrData.getData(): List<UByte> =
	when (this) {
		is QrData.Regular -> this.data
		is QrData.Sensitive -> this.data
	}


/**
 * Local copy of shared [Network] and [MmNetwork]
 */
data class NetworkModel(
	val key: String,
	val logo: String,
	val title: String
) {
	companion object {
		fun createStub(networkName: String? = null): NetworkModel = NetworkModel(
			key = "0191b171bb158e2d3848fa23a9f1c25182fb8e20313b2c1eb49219da7a70ce90c3",
			logo = networkName ?: "polkadot",
			title = networkName?.lowercase() ?: "Polkadot",
		)
	}
}

fun NetworkInfoModel.toNetworkModel(): NetworkModel = NetworkModel(
	key = networkSpecsKey,
	logo = networkLogo,
<<<<<<< HEAD
	title = networkTitle,
=======
	title = networkTitle.replaceFirstChar {
		if (it.isLowerCase()) it.titlecase() else it.toString()
	},
>>>>>>> 181e7d58
)

fun Network.toNetworkModel(): NetworkModel = NetworkModel(
	key = key,
	logo = logo,
	title = title.replaceFirstChar {
		if (it.isLowerCase()) it.titlecase() else it.toString()
	},
)
fun MmNetwork.toNetworkModel(): NetworkModel = NetworkModel(
	key = key,
	logo = logo,
	title = title.replaceFirstChar {
		if (it.isLowerCase()) it.titlecase() else it.toString()
	},
)




<|MERGE_RESOLUTION|>--- conflicted
+++ resolved
@@ -248,13 +248,15 @@
 fun NetworkInfoModel.toNetworkModel(): NetworkModel = NetworkModel(
 	key = networkSpecsKey,
 	logo = networkLogo,
-<<<<<<< HEAD
 	title = networkTitle,
-=======
+)
+
+fun NetworkInfoModel.toNetworkModel(): NetworkModel = NetworkModel(
+	key = networkSpecsKey,
+	logo = networkLogo,
 	title = networkTitle.replaceFirstChar {
 		if (it.isLowerCase()) it.titlecase() else it.toString()
 	},
->>>>>>> 181e7d58
 )
 
 fun Network.toNetworkModel(): NetworkModel = NetworkModel(
