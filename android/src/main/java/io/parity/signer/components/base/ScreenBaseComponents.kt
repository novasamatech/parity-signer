--- conflicted
+++ resolved
@@ -256,15 +256,12 @@
 			)
 			ScreenHeaderWithButton(true, "Derivation", {}, {})
 			ScreenHeaderWithButton(false, "Derivation", {}, {})
-<<<<<<< HEAD
-=======
 			ScreenHeaderClose(
 				stringResource(id = R.string.key_sets_screem_title),
 				onClose = {},
 				onMenu = {},
 				differentMenuIcon = Icons.Filled.HelpOutline,
 			)
->>>>>>> cf5ccb98
 		}
 	}
 }