package io.parity.signer.components.base

import android.content.res.Configuration
import androidx.compose.foundation.background
import androidx.compose.foundation.clickable
import androidx.compose.foundation.layout.*
import androidx.compose.foundation.shape.RoundedCornerShape
import androidx.compose.material.Divider
import androidx.compose.material.MaterialTheme
import androidx.compose.material.Text
import androidx.compose.runtime.Composable
import androidx.compose.ui.Alignment
import androidx.compose.ui.Modifier
import androidx.compose.ui.graphics.Color
import androidx.compose.ui.res.dimensionResource
import androidx.compose.ui.tooling.preview.Preview
import androidx.compose.ui.unit.dp
import io.parity.signer.R
import io.parity.signer.models.Callback
import io.parity.signer.ui.theme.*

@Composable
fun PrimaryButtonBottomSheet(
	label: String,
	modifier: Modifier = Modifier,
	onClicked: Callback,
) {
	Column(
		modifier = modifier
            .clickable(onClick = onClicked)
            .background(
                MaterialTheme.colors.pink500,
                RoundedCornerShape(dimensionResource(id = R.dimen.buttonCornerRadius))
            )
            .fillMaxWidth()
            .padding(vertical = dimensionResource(id = R.dimen.buttonVerticalPadding)),
		horizontalAlignment = Alignment.CenterHorizontally,
	) {
		Text(
			text = label,
			color = Color.White,
			style = SignerTypeface.TitleS,
			maxLines = 1,
		)
	}
}

@Composable
fun SecondaryButtonBottomSheet(
	label: String,
	modifier: Modifier = Modifier,
	withBackground: Boolean = false,
	onClicked: Callback,
) {
	Column(
		modifier = modifier
            .clickable(onClick = onClicked)
            .run {
                if (withBackground) {
                    background(
                        MaterialTheme.colors.fill18,
                        RoundedCornerShape(dimensionResource(id = R.dimen.buttonCornerRadius)),
                    )
                } else {
									this
								}
            }
            .padding(vertical = dimensionResource(id = R.dimen.buttonVerticalPadding))
            .fillMaxWidth(),
		horizontalAlignment = Alignment.CenterHorizontally
	) {
		Text(
			text = label,
			color = MaterialTheme.colors.textSecondary,
			style = SignerTypeface.TitleS,
			maxLines = 1,
		)
	}
}

@Composable
fun RowButtonsBottomSheet(
	labelCancel: String,
	labelCta: String,
	onClickedCancel: Callback,
	onClickedCta: Callback,
) {
	Row {
		Column(
			modifier = Modifier
                .clickable(onClick = onClickedCancel)
                .background(
                    MaterialTheme.colors.fill18, RoundedCornerShape(
                        dimensionResource(id = R.dimen.buttonCornerRadius)
                    )
                )
                .padding(vertical = dimensionResource(id = R.dimen.buttonVerticalPadding))
                .weight(1f),
			horizontalAlignment = Alignment.CenterHorizontally
		) {
			Text(
				text = labelCancel,
				color = MaterialTheme.colors.primary,
				style = SignerTypeface.TitleS,
				maxLines = 1,
			)
		}

		Spacer(modifier = Modifier.padding(end = 8.dp))
		Column(
			modifier = Modifier
                .clickable(onClick = onClickedCta)
                .background(
                    MaterialTheme.colors.pink500, RoundedCornerShape(
                        dimensionResource(id = R.dimen.buttonCornerRadius)
                    )
                )
                .padding(vertical = dimensionResource(id = R.dimen.buttonVerticalPadding))
                .weight(1f),
			horizontalAlignment = Alignment.CenterHorizontally
		) {
			Text(
				text = labelCta,
				color = Color.White,
				style = SignerTypeface.TitleS,
				maxLines = 1,
			)
		}
	}
}

@Composable
fun SignerDivider() {
	Divider(
		color = MaterialTheme.colors.appliedSeparator,
		thickness = 1.dp,
		startIndent = 16.dp,
	)
}

@Preview(
	name = "light", group = "general", uiMode = Configuration.UI_MODE_NIGHT_NO,
	showBackground = true, backgroundColor = 0xFFFFFFFF,
)
@Preview(
	name = "dark", group = "general",
	uiMode = Configuration.UI_MODE_NIGHT_YES,
	showBackground = true, backgroundColor = 0xFF000000,
)
@Composable
private fun PreviewCtaButtons() {
	SignerNewTheme {
		Column(
			modifier = Modifier.size(300.dp),
		) {
			PrimaryButtonBottomSheet("button") {}
			RowButtonsBottomSheet(
				labelCancel = "Cancel",
				labelCta = "Apply",
				onClickedCancel = { },
				onClickedCta = {},
			)
			SecondaryButtonBottomSheet("Secondary Bottom Sheet") {}
<<<<<<< HEAD
			SignerDivider()
=======
			SecondaryButtonBottomSheet("Secondary with background", withBackground = true) {}
			SignerBottomSheetDivider()
>>>>>>> 56720d10
		}
	}
}<|MERGE_RESOLUTION|>--- conflicted
+++ resolved
@@ -161,12 +161,8 @@
 				onClickedCta = {},
 			)
 			SecondaryButtonBottomSheet("Secondary Bottom Sheet") {}
-<<<<<<< HEAD
+			SecondaryButtonBottomSheet("Secondary with background", withBackground = true) {}
 			SignerDivider()
-=======
-			SecondaryButtonBottomSheet("Secondary with background", withBackground = true) {}
-			SignerBottomSheetDivider()
->>>>>>> 56720d10
 		}
 	}
 }