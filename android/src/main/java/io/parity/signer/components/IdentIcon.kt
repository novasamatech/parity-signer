--- conflicted
+++ resolved
@@ -16,18 +16,13 @@
  * Just draw a standard identicon used everywhere, with standard size
  */
 @Composable
-fun IdentIcon(identicon: List<UByte>, size: Dp = 28.dp, modifier: Modifier = Modifier) {
+fun IdentIcon(identicon: List<UByte>, size: Dp = 28.dp,
+							modifier: Modifier = Modifier) {
 	Image(
-<<<<<<< HEAD
-		identicon.intoImageBitmap(), stringResource(R.string.description_identicon), modifier = modifier.size(size)
-=======
 		identicon.intoImageBitmap(),
 		stringResource(R.string.description_identicon),
-		modifier = Modifier
+		modifier = modifier
 			.size(size)
-			.clip(
-				CircleShape
-			)
->>>>>>> 1da5f344
+			.clip(CircleShape)
 	)
 }