--- conflicted
+++ resolved
@@ -39,9 +39,9 @@
 @Composable
 fun KeyCard(model: KeyCardModel) {
 	Row(
-        Modifier
-            .fillMaxWidth()
-            .padding(16.dp)
+		Modifier
+			.fillMaxWidth()
+			.padding(16.dp)
 	) {
 
 		//left
@@ -107,51 +107,33 @@
 
 			Spacer(Modifier.padding(top = 14.dp))
 
-<<<<<<< HEAD
-			Text(
-				model.network,
-				color = MaterialTheme.colors.textTertiary,
-				style = SignerTypeface.CaptionM,
-				modifier = Modifier
-                    .background(
-                        MaterialTheme.colors.fill12,
-                        RoundedCornerShape(dimensionResource(id = R.dimen.innerFramesCornerRadius))
-                    )
-                    .padding(horizontal = 8.dp, vertical = 2.dp)
-			)
-=======
 			val networkName = model.network
 			NetworkLabel(networkName)
->>>>>>> cf5ccb98
 		}
 	}
 }
 
 @Composable
 private fun NetworkLabel(networkName: String) {
-	Box(
+	Text(
+		networkName,
+		color = MaterialTheme.colors.textTertiary,
+		style = SignerTypeface.CaptionM,
 		modifier = Modifier
 			.background(
 				MaterialTheme.colors.fill12,
 				RoundedCornerShape(dimensionResource(id = R.dimen.innerFramesCornerRadius))
 			)
-			.padding(horizontal = 8.dp, vertical = 2.dp),
-		contentAlignment = Alignment.Center,
-	) {
-		Text(
-			networkName,
-			color = MaterialTheme.colors.textTertiary,
-			style = SignerTypeface.CaptionM,
-		)
-	}
+			.padding(horizontal = 8.dp, vertical = 2.dp)
+	)
 }
 
 @Composable
 fun KeySeedCard(seedTitle: String, base58: String) {
 	Column(
-        Modifier
-            .fillMaxWidth()
-            .padding(16.dp)
+		Modifier
+			.fillMaxWidth()
+			.padding(16.dp)
 	) {
 		Text(
 			seedTitle,
@@ -168,8 +150,8 @@
 	Row(
 		verticalAlignment = Alignment.CenterVertically,
 		modifier = Modifier
-            .clickable { expanded.value = !expanded.value }
-            .animateContentSize()
+			.clickable { expanded.value = !expanded.value }
+			.animateContentSize()
 	) {
 		if (expanded.value) {
 			Text(
