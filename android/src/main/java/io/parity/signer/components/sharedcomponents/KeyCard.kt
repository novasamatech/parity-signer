package io.parity.signer.components.sharedcomponents

import android.content.res.Configuration
import androidx.compose.foundation.background
import androidx.compose.foundation.clickable
import androidx.compose.foundation.layout.*
import androidx.compose.foundation.shape.RoundedCornerShape
import androidx.compose.material.Icon
import androidx.compose.material.MaterialTheme
import androidx.compose.material.Text
import androidx.compose.material.icons.Icons
import androidx.compose.material.icons.filled.CheckCircle
import androidx.compose.material.icons.filled.KeyboardArrowDown
import androidx.compose.material.icons.filled.Lock
import androidx.compose.material.icons.outlined.Circle
import androidx.compose.runtime.Composable
import androidx.compose.runtime.mutableStateOf
import androidx.compose.runtime.remember
import androidx.compose.ui.Alignment
import androidx.compose.ui.Modifier
import androidx.compose.ui.res.stringResource
import androidx.compose.ui.tooling.preview.Preview
import androidx.compose.ui.unit.dp
import io.parity.signer.R
import io.parity.signer.components.IdentIcon
import io.parity.signer.models.BASE58_STYLE_ABBREVIATE
import io.parity.signer.models.KeyCardModel
import io.parity.signer.models.abbreviateString
import io.parity.signer.ui.theme.*


@Composable
fun KeyCard(model: KeyCardModel) {
	Row(
        Modifier
            .fillMaxWidth()
            .padding(16.dp)
	) {

		//left
		Column(Modifier.weight(1f)) {
			Row(
				verticalAlignment = Alignment.CenterVertically
			) {
				Text(
					model.path,
					color = MaterialTheme.colors.textSecondary,
					style = TypefaceNew.CaptionM,
				)
				if (model.hasPwd) {
					Text(
						" •••• ",
						color = MaterialTheme.colors.textSecondary,
						style = TypefaceNew.CaptionM,
					)
					Icon(
						Icons.Default.Lock,
						contentDescription = stringResource(R.string.description_locked_icon),
						tint = MaterialTheme.colors.textSecondary,
					)
				}
			}

			Spacer(Modifier.padding(top = 4.dp))

			Text(
				model.seedName,
				color = MaterialTheme.colors.primary,
				style = TypefaceNew.LabelS,
			)

			Spacer(Modifier.padding(top = 10.dp))

<<<<<<< HEAD
			ShowBase58Collapsible(model.base58)
=======
			Box(modifier = Modifier.padding(end = 24.dp)) {
				showBase58Collapsible(model.base58)
			}
>>>>>>> 94e8fc26
		}


		//right()
		Column(horizontalAlignment = Alignment.End) {
			Box(contentAlignment = Alignment.TopEnd) {
				IdentIcon(model.identIcon, 36.dp)
				model.multiselect?.let {
					if (it) {
						Icon(
							Icons.Default.CheckCircle,
							"Not multiselected",
							tint = MaterialTheme.colors.Action400
						)
					} else {
						Icon(
							Icons.Outlined.Circle,
							"Multiselected",
							tint = MaterialTheme.colors.Action400
						)
					}
				}
			}

			Spacer(Modifier.padding(top = 14.dp))

			Box(
				modifier = Modifier
                    .background(
                        MaterialTheme.colors.fill12,
                        RoundedCornerShape(12.dp)
                    )
                    .padding(horizontal = 8.dp, vertical = 2.dp),
				contentAlignment = Alignment.Center,
			) {
				Text(
					model.network,
					color = MaterialTheme.colors.textTertiary,
					style = TypefaceNew.CaptionM,
				)
			}
		}
	}
}

@Composable
fun KeySeedCard(seedTitle: String, base58: String) {
	Column(
        Modifier
            .fillMaxWidth()
            .padding(16.dp)
	) {
		Text(
			seedTitle,
			color = MaterialTheme.colors.primary,
			style = TypefaceNew.LabelS,
		)
		ShowBase58Collapsible(base58)
	}
}

@Composable
private fun ShowBase58Collapsible(base58: String) {
	val expanded = remember { mutableStateOf(false) }
	Row(
		verticalAlignment = Alignment.CenterVertically,
		modifier = Modifier.clickable { expanded.value = !expanded.value }
	) {
		if (expanded.value) {
			Text(
				base58,
				color = MaterialTheme.colors.textTertiary,
				style = TypefaceNew.BodyM
			)
		} else {
			Text(
				base58.abbreviateString(BASE58_STYLE_ABBREVIATE),
				color = MaterialTheme.colors.textTertiary,
				style = TypefaceNew.BodyM,
				maxLines = 1,
			)
			Spacer(modifier = Modifier.padding(horizontal = 4.dp))
			Icon(
				imageVector = Icons.Default.KeyboardArrowDown,
				modifier = Modifier.size(20.dp),
				contentDescription = stringResource(R.string.description_expand_button),
				tint = MaterialTheme.colors.textSecondary
			)
		}
	}
}


@Preview(
	name = "day",
	uiMode = Configuration.UI_MODE_NIGHT_NO,
	showBackground = true,
)
@Preview(
	name = "dark theme",
	uiMode = Configuration.UI_MODE_NIGHT_YES,
	backgroundColor = 0xFFFFFFFF
)
@Composable
private fun PreviewKeyCard() {
	SignerNewTheme {
		KeyCard(model = KeyCardModel.createStub())
	}
}

@Preview(
	name = "day",
	uiMode = Configuration.UI_MODE_NIGHT_NO,
	showBackground = true,
)
@Preview(
	name = "dark theme",
	uiMode = Configuration.UI_MODE_NIGHT_YES,
	backgroundColor = 0xFFFFFFFF
)
@Composable
private fun PreviewKeySeedCard() {
	SignerNewTheme {
		KeySeedCard(
			seedTitle = "Seed title",
			base58 = KeyCardModel.createStub().base58,
		)
	}
}<|MERGE_RESOLUTION|>--- conflicted
+++ resolved
@@ -71,13 +71,9 @@
 
 			Spacer(Modifier.padding(top = 10.dp))
 
-<<<<<<< HEAD
-			ShowBase58Collapsible(model.base58)
-=======
 			Box(modifier = Modifier.padding(end = 24.dp)) {
-				showBase58Collapsible(model.base58)
-			}
->>>>>>> 94e8fc26
+				ShowBase58Collapsible(model.base58)
+			}
 		}
 
 
