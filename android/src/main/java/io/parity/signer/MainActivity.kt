package io.parity.signer

import android.graphics.Color
import android.os.Bundle
import androidx.activity.compose.BackHandler
import androidx.activity.compose.setContent
import androidx.activity.viewModels
import androidx.appcompat.app.AppCompatActivity
import androidx.compose.animation.ExperimentalAnimationApi
import androidx.compose.foundation.layout.*
import androidx.compose.material.ExperimentalMaterialApi
import androidx.compose.material.MaterialTheme
import androidx.compose.material.Scaffold
import androidx.compose.material.Text
import androidx.compose.runtime.Composable
import androidx.compose.runtime.collectAsState
import androidx.compose.ui.Alignment
import androidx.compose.ui.Modifier
import androidx.compose.ui.res.stringResource
import androidx.compose.ui.unit.dp
import androidx.core.view.WindowCompat
import io.parity.signer.components.BigButton
import io.parity.signer.components.BottomBar
import io.parity.signer.components.panels.TopBar
import io.parity.signer.models.AlertState
import io.parity.signer.models.NavigationMigrations
import io.parity.signer.models.SignerDataModel
import io.parity.signer.screens.LandingView
import io.parity.signer.screens.WaitingScreen
import io.parity.signer.ui.navigationselectors.*
import io.parity.signer.ui.theme.SignerNewTheme
import io.parity.signer.ui.theme.Text600
import io.parity.signer.uniffi.ScreenData

@ExperimentalMaterialApi
@ExperimentalAnimationApi
class MainActivity : AppCompatActivity() {

	// rust library is initialized inside data model
	private val signerDataModel by viewModels<SignerDataModel>()

	override fun onCreate(savedInstanceState: Bundle?) {
		super.onCreate(savedInstanceState)
		signerDataModel.context = applicationContext
		signerDataModel.activity = this

		if (savedInstanceState == null) {
			signerDataModel.lateInit()
		}

		//remove automatic insets so bottom sheet can dimm status bar, other views will add their paddings if needed.
		WindowCompat.setDecorFitsSystemWindows(window, false)
		window.statusBarColor = Color.TRANSPARENT;

		setContent {
			SignerApp(signerDataModel)
		}
	}
}


@ExperimentalMaterialApi
@ExperimentalAnimationApi
@Composable
fun SignerApp(signerDataModel: SignerDataModel) {
	SignerNewTheme {
		val onBoardingDone = signerDataModel.onBoardingDone.collectAsState()
		val authenticated = signerDataModel.authenticated.collectAsState()
		val actionResult = signerDataModel.actionResult.collectAsState()
		val shieldAlert = signerDataModel.alertState.collectAsState()
		val localNavAction = signerDataModel.localNavAction.collectAsState()

		when (onBoardingDone.value) {
			OnboardingWasShown.Yes -> {
				if (authenticated.value) {
					BackHandler {
						signerDataModel.navigator.backAction()
					}
					// Structure to contain all app
					Box {
						//screens before redesign
						Scaffold(
							modifier = Modifier
								.navigationBarsPadding()
								.captionBarPadding()
								.statusBarsPadding(),
							topBar = {
								if (NavigationMigrations.shouldShowBar(
										localNavAction = localNavAction.value,
										globalNavAction = actionResult.value,
									)
								) {
									TopBar(
										signerDataModel = signerDataModel,
										alertState = shieldAlert,
									)
								}
							},
							bottomBar = {
								if (NavigationMigrations.shouldShowBar(
										localNavAction = localNavAction.value,
										globalNavAction = actionResult.value,
									)
									&& actionResult.value?.footer == true
								) {
									BottomBar(signerDataModel = signerDataModel)
								}
							},
						) { innerPadding ->
							Box(modifier = Modifier.padding(innerPadding)) {
								ScreenSelector(
									screenData = actionResult.value?.screenData
										?: ScreenData.Documents,//default fallback
									alertState = shieldAlert,
									navigate = signerDataModel.navigator::navigate,
									signerDataModel = signerDataModel
								)
								ModalSelector(
									modalData = actionResult.value?.modalData,
									localNavAction = localNavAction.value,
									alertState = shieldAlert,
									navigate = signerDataModel.navigator::navigate,
									signerDataModel = signerDataModel,
								)
							}
						}
						//new screens selectors
						Box(
							modifier = Modifier
								.navigationBarsPadding()
								.captionBarPadding(),
						) {
							CombinedScreensSelector(
								screenData = actionResult.value.screenData
									?: ScreenData.Documents,//default fallback
								localNavAction = localNavAction.value,
								alertState = shieldAlert,
								signerDataModel = signerDataModel
							)
							BottomSheetSelector(
								modalData = actionResult.value.modalData,
								localNavAction = localNavAction.value,
								alertState = shieldAlert,
								signerDataModel = signerDataModel,
								navigator = signerDataModel.navigator,
							)
							AlertSelector(
<<<<<<< HEAD
								alert = actionResult.value.alertData,
								alertState = shieldAlert,
								button = signerDataModel.navigator::navigate,
=======
								alert = actionResult.value?.alertData,
								alertState = shieldAlert,
								navigate = signerDataModel.navigator::navigate,
>>>>>>> 56720d10
								acknowledgeWarning = signerDataModel::acknowledgeWarning
							)
						}
					}
				} else {
					Column(verticalArrangement = Arrangement.Center) {
						Spacer(Modifier.weight(0.5f))
						BigButton(
							text = stringResource(R.string.unlock_app_button),
							action = {
								signerDataModel.authentication.authenticate(signerDataModel.activity) {
									signerDataModel.totalRefresh()
								}
							}
						)
						Spacer(Modifier.weight(0.5f))
					}
				}
			}
			OnboardingWasShown.No -> {
				if (shieldAlert.value == AlertState.None) {
					Scaffold(
						modifier = Modifier
							.navigationBarsPadding()
							.captionBarPadding()
							.statusBarsPadding(),
					) { padding ->
						LandingView(
							signerDataModel::onBoard,
							modifier = Modifier.padding(padding)
						)
					}
				} else {
					Box(
						contentAlignment = Alignment.Center,
						modifier = Modifier.padding(12.dp),
					) {
						Text(
							"Please enable airplane mode",
							color = MaterialTheme.colors.Text600
						)
					}
				}
			}
			OnboardingWasShown.InProgress -> {
				if (authenticated.value) {
					WaitingScreen()
				} else {
					Column(verticalArrangement = Arrangement.Center) {
						Spacer(Modifier.weight(0.5f))
						BigButton(
							text = stringResource(R.string.unlock_app_button),
							action = {
								signerDataModel.lateInit()
							}
						)
						Spacer(Modifier.weight(0.5f))
					}
				}
			}
		}
	}
}<|MERGE_RESOLUTION|>--- conflicted
+++ resolved
@@ -145,15 +145,9 @@
 								navigator = signerDataModel.navigator,
 							)
 							AlertSelector(
-<<<<<<< HEAD
 								alert = actionResult.value.alertData,
 								alertState = shieldAlert,
-								button = signerDataModel.navigator::navigate,
-=======
-								alert = actionResult.value?.alertData,
-								alertState = shieldAlert,
 								navigate = signerDataModel.navigator::navigate,
->>>>>>> 56720d10
 								acknowledgeWarning = signerDataModel::acknowledgeWarning
 							)
 						}
