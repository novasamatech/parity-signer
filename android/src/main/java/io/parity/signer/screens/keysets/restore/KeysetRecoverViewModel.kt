package io.parity.signer.screens.keysets.restore

import androidx.lifecycle.ViewModel
import io.parity.signer.dependencygraph.ServiceLocator
import io.parity.signer.domain.backend.RecoverSeedInteractor
import io.parity.signer.domain.backend.mapError
import kotlinx.coroutines.flow.MutableStateFlow
import kotlinx.coroutines.flow.asStateFlow
import kotlinx.coroutines.flow.update
import kotlinx.coroutines.runBlocking

class KeysetRecoverViewModel : ViewModel() {

	private val backendInteractor = RecoverSeedInteractor()

	private val _recoverSeed = MutableStateFlow<KeysetRecoverModel>(
		KeysetRecoverModel.new(getGuessWords(""))
	)
	val recoverSeed = _recoverSeed.asStateFlow()

	val existingSeeds = ServiceLocator.seedStorage.lastKnownSeedNames

	private fun getGuessWords(input: String): List<String> {
		return runBlocking {
			backendInteractor.seedPhraseGuessWords(input).mapError() ?: emptyList()
		}
	}

	private fun validateSeedPhrase(phrase: List<String>): Boolean {
		return runBlocking {
<<<<<<< HEAD
			backendInteractor.validateSeedPhrase(phrase.joinToString(separator = " ") )
=======
			backendInteractor.validateSeedPhrase(phrase.joinToString(separator = " "))
>>>>>>> d3065d62
				.mapError() ?: false
		}
	}

	fun onUserInput(rawUserInput: String) {
		val currentModel = _recoverSeed.value
		if (currentModel.enteredWords.size <= KeysetRecoverModel.WORDS_CAP) {
			if (rawUserInput.isEmpty()) {
				_recoverSeed.update {
					it.copy(
						rawUserInput = KeysetRecoverModel.SPACE_CHARACTER.toString(),
						enteredWords = it.enteredWords.dropLast(1)
					)
				}
			} else if (rawUserInput.first() != KeysetRecoverModel.SPACE_CHARACTER) {
				//user removed first symbol?
				_recoverSeed.update {
					it.copy(
						rawUserInput = KeysetRecoverModel.SPACE_CHARACTER.toString() + rawUserInput,
					)
				}
			} else {
				//valid word input handling
				val input = rawUserInput.trim()
				val guessing = getGuessWords(input)
				if (rawUserInput.endsWith(KeysetRecoverModel.SPACE_CHARACTER)) {
					if (guessing.contains(input)) {
						onAddword(input)
					}
					//valid symbol input handling
				} else if (guessing.isNotEmpty()) {
					_recoverSeed.update {
						it.copy(
							rawUserInput = rawUserInput,
							suggestedWords = guessing
						)
					}
				}
			}
		} else {
			_recoverSeed.update {
				it.copy(
					rawUserInput = KeysetRecoverModel.SPACE_CHARACTER.toString(),
				)
			}
		}
	}

	fun onAddword(word: String) {
		_recoverSeed.update {
			val newDraft = it.enteredWords + word
			it.copy(
				rawUserInput = KeysetRecoverModel.SPACE_CHARACTER.toString(),
				enteredWords = newDraft,
				validSeed = validateSeedPhrase(newDraft),
				suggestedWords = getGuessWords("")
			)
		}
	}
}


data class KeysetRecoverModel(
	val rawUserInput: String,
	val suggestedWords: List<String>,
	val enteredWords: List<String>,
	val validSeed: Boolean
) {
	companion object {

		// Maximum word count in `bip39` standard.
		// See <https://docs.rs/tiny-bip39/0.8.2/src/bip39/mnemonic_type.rs.html#60>
		const val WORDS_CAP: Int = 24;

		const val SPACE_CHARACTER: Char = ' '
		const val NEW_LINE: Char = '\n'

		fun new(suggestedWords: List<String>): KeysetRecoverModel {
			return KeysetRecoverModel(
				rawUserInput = SPACE_CHARACTER.toString(),
				suggestedWords = suggestedWords,
				enteredWords = emptyList(),
				validSeed = false,
			)
		}

		fun stub(): KeysetRecoverModel {
			return KeysetRecoverModel(
				rawUserInput = "ggf",
				suggestedWords = listOf("ggfhg", "goha"),
				enteredWords = listOf("somve", "words", "that", "are", "draft"),
				validSeed = false,
			)
		}
	}
}<|MERGE_RESOLUTION|>--- conflicted
+++ resolved
@@ -28,11 +28,7 @@
 
 	private fun validateSeedPhrase(phrase: List<String>): Boolean {
 		return runBlocking {
-<<<<<<< HEAD
-			backendInteractor.validateSeedPhrase(phrase.joinToString(separator = " ") )
-=======
 			backendInteractor.validateSeedPhrase(phrase.joinToString(separator = " "))
->>>>>>> d3065d62
 				.mapError() ?: false
 		}
 	}
