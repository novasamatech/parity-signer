package io.parity.signer.screens.keysetdetails

import android.content.res.Configuration
import androidx.compose.foundation.Image
import androidx.compose.foundation.background
import androidx.compose.foundation.clickable
import androidx.compose.foundation.layout.Arrangement
import androidx.compose.foundation.layout.Box
import androidx.compose.foundation.layout.Column
import androidx.compose.foundation.layout.Row
import androidx.compose.foundation.layout.Spacer
import androidx.compose.foundation.layout.defaultMinSize
import androidx.compose.foundation.layout.fillMaxHeight
import androidx.compose.foundation.layout.fillMaxWidth
import androidx.compose.foundation.layout.padding
import androidx.compose.foundation.layout.size
import androidx.compose.foundation.rememberScrollState
import androidx.compose.foundation.shape.RoundedCornerShape
import androidx.compose.foundation.verticalScroll
import androidx.compose.material.Icon
import androidx.compose.material.MaterialTheme
import androidx.compose.material.Surface
import androidx.compose.material.Text
import androidx.compose.material.icons.Icons
import androidx.compose.material.icons.filled.Add
import androidx.compose.material.icons.filled.ChevronLeft
import androidx.compose.material.icons.filled.ChevronRight
import androidx.compose.material.icons.filled.MoreHoriz
import androidx.compose.runtime.Composable
import androidx.compose.runtime.State
import androidx.compose.runtime.mutableStateOf
import androidx.compose.runtime.remember
import androidx.compose.ui.Alignment
import androidx.compose.ui.Modifier
import androidx.compose.ui.graphics.Color
import androidx.compose.ui.graphics.ColorFilter
import androidx.compose.ui.res.dimensionResource
import androidx.compose.ui.res.painterResource
import androidx.compose.ui.res.stringResource
import androidx.compose.ui.text.style.TextAlign
import androidx.compose.ui.tooling.preview.Preview
import androidx.compose.ui.unit.dp
import io.parity.signer.R
import io.parity.signer.components.base.SecondaryButtonWide
import io.parity.signer.components.exposesecurity.ExposedIcon
import io.parity.signer.components.panels.BottomBar
import io.parity.signer.components.panels.BottomBarState
import io.parity.signer.domain.BASE58_STYLE_ABBREVIATE
import io.parity.signer.domain.Callback
import io.parity.signer.domain.EmptyNavigator
import io.parity.signer.domain.KeyModel
import io.parity.signer.domain.KeySetDetailsModel
import io.parity.signer.domain.Navigator
import io.parity.signer.domain.NetworkState
import io.parity.signer.domain.abbreviateString
import io.parity.signer.domain.conditional
import io.parity.signer.screens.keysetdetails.items.KeyDerivedItem
import io.parity.signer.screens.keysetdetails.items.SeedKeyDetails
import io.parity.signer.ui.theme.SignerNewTheme
import io.parity.signer.ui.theme.SignerTypeface
import io.parity.signer.ui.theme.pink300
import io.parity.signer.ui.theme.textDisabled
import io.parity.signer.ui.theme.textTertiary
import io.parity.signer.uniffi.Action

/**
 * Single Seed/Key set is selected is it's details
 * For non-multiselect state,
 * For multiselec screen KeyManager is still used
 */
@Composable
fun KeySetDetailsScreenView(
	model: KeySetDetailsModel,
	navigator: Navigator,
	networkState: State<NetworkState?>, //for shield icon
	fullModelWasEmpty: Boolean,
	onFilterClicked: Callback,
	onMenu: Callback,
	onShowPublicKey: (title: String, key: String) -> Unit,
) {
	Column {
		KeySetDetailsHeader(
			onAddKey = {
				navigator.navigate(Action.NEW_KEY) //new derived key
			},
			onBack = { navigator.backAction() },
			onMenu = onMenu, //navigator.navigate(Action.RIGHT_BUTTON_ACTION) was in rust navigation
		)
		Box(modifier = Modifier.weight(1f)) {
			if (model.keysAndNetwork.isNotEmpty()) {
				Column(
					modifier = Modifier
						.verticalScroll(rememberScrollState()),
					verticalArrangement = Arrangement.spacedBy(4.dp),
				) {
<<<<<<< HEAD
					SeedKeyItemElement(model)

					FilterRow(onFilterClicked)
=======
					//seed
					model.root?.let {
						SeedKeyDetails(
							model = it,
							onShowPublicKey = onShowPublicKey,
							modifier = Modifier.padding(horizontal = 24.dp, vertical = 8.dp)
								.padding(bottom = 16.dp)
						)
					}
>>>>>>> e619f768

					for (networkAndKeys in model.keysAndNetwork) {
						KeyDerivedItem(
							model = networkAndKeys.key,
							networkLogo = networkAndKeys.network.networkLogo,
						) {
							val selectKeyDetails =
								"${networkAndKeys.key.addressKey}\n${networkAndKeys.network.networkSpecsKey}"
							navigator.navigate(Action.SELECT_KEY, selectKeyDetails)
						}
					}
				}
			} else if (fullModelWasEmpty) {
				//no derived keys at all
				Column() {
					//seed
<<<<<<< HEAD
					SeedKeyItemElement(model)
=======
					model.root?.let {
						SeedKeyDetails(
							model = it,
							onShowPublicKey = onShowPublicKey,
							Modifier.padding(horizontal = 24.dp, vertical = 16.dp)
						)
					}
>>>>>>> e619f768
					KeySetDetailsEmptyList(onAdd = {
						navigator.navigate(Action.NEW_KEY, "") //new derived key
					})
				}
			} else {
				Column() {
					SeedKeyItemElement(model)
					//no keys because filtered
					FilterRow(onFilterClicked)
					Spacer(modifier = Modifier.weight(0.5f))
					Text(
						text = stringResource(R.string.key_set_details_all_filtered_keys_title),
						color = MaterialTheme.colors.primary,
						style = SignerTypeface.TitleM,
						textAlign = TextAlign.Center,
						modifier = Modifier.padding(horizontal = 40.dp)
					)
					Spacer(modifier = Modifier.weight(0.5f))
				}
			}

			ExposedIcon(
				networkState = networkState, navigator = navigator,
				Modifier
					.align(Alignment.BottomEnd)
					.padding(end = 16.dp, bottom = 24.dp)
			)
		}
		BottomBar(navigator, BottomBarState.KEYS)
	}
}

@Composable
private fun SeedKeyItemElement(model: KeySetDetailsModel) {
	model.root?.let {
		SeedKeyDetails(
			model = it,
			Modifier
				.padding(horizontal = 24.dp, vertical = 8.dp)
				.padding(bottom = 16.dp)
		)
	}
}

@Composable
private fun FilterRow(onFilterClicked: Callback) {
	Row(
		modifier = Modifier.padding(horizontal = 24.dp, vertical = 8.dp),
		verticalAlignment = Alignment.CenterVertically
	) {
		Text(
			text = stringResource(R.string.key_sets_details_screem_derived_subtitle),
			color = MaterialTheme.colors.textTertiary,
			style = SignerTypeface.BodyM,
			modifier = Modifier.weight(1f),
		)
		Icon(
			painter = painterResource(id = R.drawable.ic_tune_28),
			contentDescription = stringResource(R.string.key_sets_details_screem_filter_icon_description),
			modifier = Modifier
				.clickable(onClick = onFilterClicked)
				.size(28.dp),
			tint = MaterialTheme.colors.pink300,
		)
	}
}


@Composable
fun KeySetDetailsHeader(
	onAddKey: Callback,
	onBack: Callback,
	onMenu: Callback,
) {
	Row(
		modifier = Modifier
			.fillMaxWidth(1f)
			.defaultMinSize(minHeight = 56.dp),
		verticalAlignment = Alignment.CenterVertically,
	) {
		Image(
			imageVector = Icons.Filled.ChevronLeft,
			contentDescription = stringResource(R.string.description_back_button),
			colorFilter = ColorFilter.tint(MaterialTheme.colors.primary),
			modifier = Modifier
				.padding(horizontal = 8.dp)
				.clickable(onClick = onBack)
				.padding(8.dp)
				.size(24.dp)
				.align(Alignment.CenterVertically)
		)
		//center
		Spacer(modifier = Modifier.weight(1f))
		//end
		Image(
			imageVector = Icons.Default.Add,
			contentDescription = stringResource(R.string.key_sets_details_screem_create_derived_button),
			colorFilter = ColorFilter.tint(MaterialTheme.colors.primary),
			modifier = Modifier
				.clickable(onClick = onAddKey)
				.padding(8.dp)
				.size(24.dp)
				.align(Alignment.CenterVertically)
		)
		Image(
			imageVector = Icons.Filled.MoreHoriz,
			contentDescription = stringResource(R.string.description_menu_button),
			colorFilter = ColorFilter.tint(MaterialTheme.colors.primary),
			modifier = Modifier
				.padding(end = 8.dp)
				.clickable(onClick = onMenu)
				.padding(8.dp)
				.size(24.dp)
				.align(Alignment.CenterVertically)
		)
	}
}

/**
 * Not clickable item - disabled automatically
 */
@Composable
fun SeedKeyViewItem(
	seedKeyModel: KeyModel,
	onClick: Callback?,
) {
	Surface(
		modifier = Modifier
			.conditional(onClick != null) {
				clickable(onClick = onClick!!)
			},
		color = Color.Transparent,
	)
	{
		Row(
			modifier = Modifier
				.padding(top = 16.dp, bottom = 16.dp, start = 24.dp),
			verticalAlignment = Alignment.CenterVertically,
		) {
			Column(Modifier.weight(1f)) {
				Text(
					text = seedKeyModel.seedName,
					color = if (onClick != null) MaterialTheme.colors.primary else MaterialTheme.colors.textDisabled,
					style = SignerTypeface.TitleL,
				)
				Text(
					text = seedKeyModel.base58.abbreviateString(BASE58_STYLE_ABBREVIATE),
					color = if (onClick != null) MaterialTheme.colors.textTertiary else MaterialTheme.colors.textDisabled,
					style = SignerTypeface.BodyM,
				)
			}
			if (onClick != null) {
				Image(
					imageVector = Icons.Filled.ChevronRight,
					contentDescription = null,
					colorFilter = ColorFilter.tint(MaterialTheme.colors.textDisabled),
					modifier = Modifier
						.padding(end = 16.dp)
						.size(28.dp)
				)
			}
		}
	}
}

@Composable
private fun KeySetDetailsEmptyList(onAdd: Callback) {
	Column(
		modifier = Modifier
			.fillMaxHeight(1f)
			.padding(horizontal = 16.dp),
		horizontalAlignment = Alignment.CenterHorizontally
	) {
		Spacer(modifier = Modifier.weight(0.5f))

		Column(
			modifier = Modifier
				.background(
					color = MaterialTheme.colors.pink300.copy(alpha = 0.12f),
					shape = RoundedCornerShape(dimensionResource(id = R.dimen.bigCornerRadius)),
				)
				.padding(24.dp)
		)
		{
			Text(
				text = stringResource(R.string.key_set_details_no_keys_title),
				color = MaterialTheme.colors.primary,
				style = SignerTypeface.TitleM,
				textAlign = TextAlign.Center,
			)
			SecondaryButtonWide(
				label = stringResource(R.string.key_sets_details_screem_create_derived_button),
				withBackground = true,
				modifier = Modifier
					.padding(top = 16.dp, bottom = 24.dp, start = 24.dp, end = 24.dp),
				onClicked = onAdd
			)
		}
		Spacer(modifier = Modifier.weight(0.5f))
	}
}

@Preview(
	name = "light", group = "general", uiMode = Configuration.UI_MODE_NIGHT_NO,
	showBackground = true, backgroundColor = 0xFFFFFFFF,
)
@Preview(
	name = "dark", group = "general",
	uiMode = Configuration.UI_MODE_NIGHT_YES,
	showBackground = true, backgroundColor = 0xFF000000,
)
@Composable
private fun PreviewKeySetDetailsScreen() {
	val state = remember { mutableStateOf(NetworkState.Active) }
	val mockModel = KeySetDetailsModel.createStub()
	SignerNewTheme {
		Box(modifier = Modifier.size(350.dp, 550.dp)) {
<<<<<<< HEAD
			KeySetDetailsScreenView(mockModel, EmptyNavigator(), state, false, {}, {})
=======
			KeySetDetailsScreenView(mockModel, EmptyNavigator(), state, {}, {_,_ ->})
>>>>>>> e619f768
		}
	}
}

@Preview(
	name = "light", group = "general", uiMode = Configuration.UI_MODE_NIGHT_NO,
	showBackground = true, backgroundColor = 0xFFFFFFFF,
)
@Preview(
	name = "dark", group = "general",
	uiMode = Configuration.UI_MODE_NIGHT_YES,
	showBackground = true, backgroundColor = 0xFF000000,
)
@Composable
private fun PreviewKeySetDetailsScreenEmpty() {
	val state = remember { mutableStateOf(NetworkState.Active) }
	val mockModel =
		KeySetDetailsModel.createStub().copy(keysAndNetwork = emptyList())
	SignerNewTheme {
		Box(modifier = Modifier.size(350.dp, 550.dp)) {
<<<<<<< HEAD
			KeySetDetailsScreenView(mockModel, EmptyNavigator(), state, true, {}, {})
		}
	}
}

@Preview(
	name = "light", group = "general", uiMode = Configuration.UI_MODE_NIGHT_NO,
	showBackground = true, backgroundColor = 0xFFFFFFFF,
)
@Preview(
	name = "dark", group = "general",
	uiMode = Configuration.UI_MODE_NIGHT_YES,
	showBackground = true, backgroundColor = 0xFF000000,
)
@Composable
private fun PreviewKeySetDetailsScreenFiltered() {
	val state = remember { mutableStateOf(NetworkState.Active) }
	val mockModel =
		KeySetDetailsModel.createStub().copy(keysAndNetwork = emptyList())
	SignerNewTheme {
		Box(modifier = Modifier.size(350.dp, 550.dp)) {
			KeySetDetailsScreenView(mockModel, EmptyNavigator(), state, false, {}, {})
=======
			KeySetDetailsScreenView(mockModel, EmptyNavigator(), state, {}, {_,_ ->})
>>>>>>> e619f768
		}
	}
}<|MERGE_RESOLUTION|>--- conflicted
+++ resolved
@@ -93,21 +93,9 @@
 						.verticalScroll(rememberScrollState()),
 					verticalArrangement = Arrangement.spacedBy(4.dp),
 				) {
-<<<<<<< HEAD
-					SeedKeyItemElement(model)
+					SeedKeyItemElement(model, onShowPublicKey)
 
 					FilterRow(onFilterClicked)
-=======
-					//seed
-					model.root?.let {
-						SeedKeyDetails(
-							model = it,
-							onShowPublicKey = onShowPublicKey,
-							modifier = Modifier.padding(horizontal = 24.dp, vertical = 8.dp)
-								.padding(bottom = 16.dp)
-						)
-					}
->>>>>>> e619f768
 
 					for (networkAndKeys in model.keysAndNetwork) {
 						KeyDerivedItem(
@@ -124,24 +112,14 @@
 				//no derived keys at all
 				Column() {
 					//seed
-<<<<<<< HEAD
-					SeedKeyItemElement(model)
-=======
-					model.root?.let {
-						SeedKeyDetails(
-							model = it,
-							onShowPublicKey = onShowPublicKey,
-							Modifier.padding(horizontal = 24.dp, vertical = 16.dp)
-						)
-					}
->>>>>>> e619f768
+					SeedKeyItemElement(model, onShowPublicKey)
 					KeySetDetailsEmptyList(onAdd = {
 						navigator.navigate(Action.NEW_KEY, "") //new derived key
 					})
 				}
 			} else {
 				Column() {
-					SeedKeyItemElement(model)
+					SeedKeyItemElement(model, onShowPublicKey)
 					//no keys because filtered
 					FilterRow(onFilterClicked)
 					Spacer(modifier = Modifier.weight(0.5f))
@@ -168,10 +146,13 @@
 }
 
 @Composable
-private fun SeedKeyItemElement(model: KeySetDetailsModel) {
+private fun SeedKeyItemElement(model: KeySetDetailsModel,
+															 onShowPublicKey: (title: String, key: String) -> Unit,
+) {
 	model.root?.let {
 		SeedKeyDetails(
 			model = it,
+			onShowPublicKey = onShowPublicKey,
 			Modifier
 				.padding(horizontal = 24.dp, vertical = 8.dp)
 				.padding(bottom = 16.dp)
@@ -352,11 +333,7 @@
 	val mockModel = KeySetDetailsModel.createStub()
 	SignerNewTheme {
 		Box(modifier = Modifier.size(350.dp, 550.dp)) {
-<<<<<<< HEAD
-			KeySetDetailsScreenView(mockModel, EmptyNavigator(), state, false, {}, {})
-=======
-			KeySetDetailsScreenView(mockModel, EmptyNavigator(), state, {}, {_,_ ->})
->>>>>>> e619f768
+			KeySetDetailsScreenView(mockModel, EmptyNavigator(), state, false, {}, {}, {_,_ ->})
 		}
 	}
 }
@@ -377,8 +354,7 @@
 		KeySetDetailsModel.createStub().copy(keysAndNetwork = emptyList())
 	SignerNewTheme {
 		Box(modifier = Modifier.size(350.dp, 550.dp)) {
-<<<<<<< HEAD
-			KeySetDetailsScreenView(mockModel, EmptyNavigator(), state, true, {}, {})
+			KeySetDetailsScreenView(mockModel, EmptyNavigator(), state, true, {}, {}, {_,_ ->})
 		}
 	}
 }
@@ -399,10 +375,7 @@
 		KeySetDetailsModel.createStub().copy(keysAndNetwork = emptyList())
 	SignerNewTheme {
 		Box(modifier = Modifier.size(350.dp, 550.dp)) {
-			KeySetDetailsScreenView(mockModel, EmptyNavigator(), state, false, {}, {})
-=======
-			KeySetDetailsScreenView(mockModel, EmptyNavigator(), state, {}, {_,_ ->})
->>>>>>> e619f768
+			KeySetDetailsScreenView(mockModel, EmptyNavigator(), state, false, {}, {}, {_,_ ->})
 		}
 	}
 }