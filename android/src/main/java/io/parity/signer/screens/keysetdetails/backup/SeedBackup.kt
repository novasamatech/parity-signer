--- conflicted
+++ resolved
@@ -62,11 +62,7 @@
 			subtitile = model.seedBase58.abbreviateString(BASE58_STYLE_ABBREVIATE),
 			onCloseClicked = onClose,
 		)
-<<<<<<< HEAD
-		SignerBottomSheetDivider(padding = 24.dp)
-=======
-		SignerDivider()
->>>>>>> 5d7b3785
+		SignerDivider(padding = 24.dp)
 		Column(
 			modifier = Modifier
 				.verticalScroll(rememberScrollState()),
@@ -83,11 +79,7 @@
 			for (index in 0..model.derivations.lastIndex) {
 				SlimKeyItem(model = model.derivations[index])
 				if (index != model.derivations.lastIndex) {
-<<<<<<< HEAD
-					SignerBottomSheetDivider(padding = 24.dp)
-=======
-					SignerDivider()
->>>>>>> 5d7b3785
+					SignerDivider(padding = 24.dp)
 				}
 			}
 			Spacer(modifier = Modifier.size(height = 80.dp, width = 1.dp))
