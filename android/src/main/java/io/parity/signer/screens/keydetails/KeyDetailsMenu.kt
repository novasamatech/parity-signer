package io.parity.signer.screens.keydetails

import android.content.res.Configuration
import androidx.annotation.DrawableRes
import androidx.compose.foundation.clickable
import androidx.compose.foundation.layout.*
import androidx.compose.material.Icon
import androidx.compose.material.MaterialTheme
import androidx.compose.material.Text
import androidx.compose.runtime.*
import androidx.compose.ui.Alignment
import androidx.compose.ui.Modifier
import androidx.compose.ui.graphics.Color
import androidx.compose.ui.graphics.painter.Painter
import androidx.compose.ui.graphics.vector.ImageVector
import androidx.compose.ui.graphics.vector.rememberVectorPainter
import androidx.compose.ui.res.painterResource
import androidx.compose.ui.res.stringResource
import androidx.compose.ui.text.style.TextAlign
import androidx.compose.ui.tooling.preview.Preview
import androidx.compose.ui.unit.dp
import io.parity.signer.R
import io.parity.signer.components.base.BottomSheetConfirmDialog
import io.parity.signer.screens.keydetails.exportprivatekey.ConfirmExportPrivateKeyMenu
import io.parity.signer.components.base.RowButtonsBottomSheet
import io.parity.signer.components.base.SecondaryButtonBottomSheet
import io.parity.signer.models.Callback
import io.parity.signer.models.EmptyNavigator
import io.parity.signer.models.Navigator
import io.parity.signer.ui.theme.SignerNewTheme
import io.parity.signer.ui.theme.TypefaceNew
import io.parity.signer.ui.theme.red400
import io.parity.signer.ui.theme.textSecondary
import io.parity.signer.uniffi.Action
import io.parity.signer.uniffi.MKeyDetails

@Composable
fun KeyDetailsMenuAction(
	navigator: Navigator,
	keyDetails: MKeyDetails?
) {
	val state = remember {
		mutableStateOf(KeyDetailsMenuState.GENERAL)
	}
	when (state.value) {
		KeyDetailsMenuState.GENERAL -> KeyDetailsGeneralMenu(navigator, state)

		KeyDetailsMenuState.DELETE_CONFIRM -> KeyDetailsDeleteConfirmBottomSheet(
			onCancel = { navigator.backAction() },
			onRemoveKey = { navigator.navigate(Action.REMOVE_KEY) },
		)
		KeyDetailsMenuState.PRIVATE_KEY_CONFIRM -> ConfirmExportPrivateKeyMenu(
			navigator = navigator,
			publicKey = keyDetails!!.pubkey,
		)
	}
}

@Composable
private fun KeyDetailsGeneralMenu(
	navigator: Navigator,
	state: MutableState<KeyDetailsMenuState>
) {
	val sidePadding = 24.dp
	Column(
		modifier = Modifier
			.fillMaxWidth()
			.padding(start = sidePadding, end = sidePadding, top = 8.dp),
	) {

//		MenuItemForBottomSheet(
//			iconId = R.drawable.ic_networks_28,
//			label = stringResource(R.string.menu_option_address_on_other_networks),
//			tint = null,
//			onclick = {
//				//
//			}
//		)


		MenuItemForBottomSheet(
			iconId = R.drawable.ic_private_key_28,
			label = stringResource(R.string.menu_option_export_private_key),
			tint = null,
			onclick = {
				state.value = KeyDetailsMenuState.PRIVATE_KEY_CONFIRM
			}
		)

//		MenuItemForBottomSheet(
//			iconId = R.drawable.ic_blockchain_28,
//			label = stringResource(R.string.menu_option_change_keys_network),
//			tint = null,
//			onclick = {
//				//
//			}
//		)

		MenuItemForBottomSheet(
			iconId = R.drawable.ic_backspace_28,
			label = stringResource(R.string.menu_option_forget_delete_key),
			tint = MaterialTheme.colors.red400,
			onclick = {
				state.value = KeyDetailsMenuState.DELETE_CONFIRM
			}
		)
		Spacer(modifier = Modifier.padding(bottom = 8.dp))
		SecondaryButtonBottomSheet(
			label = stringResource(R.string.generic_cancel),
		) {
			navigator.backAction()
		}
		Spacer(modifier = Modifier.padding(bottom = 16.dp))
	}
}


@Composable
fun KeyDetailsDeleteConfirmBottomSheet(
	onCancel: Callback,
	onRemoveKey: Callback,
) {
<<<<<<< HEAD
	BottomSheetConfirmDialog(
		title = stringResource(R.string.remove_key_confirm_title),
		message = stringResource(R.string.remove_key_confirm_text),
		ctaLabel = stringResource(R.string.remove_key_confirm_cta),
		onCancel = onCancel,
		onCta = onRemoveKey,
	)
=======
	val sidePadding = 24.dp
	Column(
		modifier = Modifier
			.fillMaxWidth()
			.padding(start = sidePadding, end = sidePadding, top = 32.dp),
	) {

		Text(
			modifier = Modifier.fillMaxWidth(1f),
			text = stringResource(R.string.remove_key_confirm_title),
			color = MaterialTheme.colors.primary,
			style = TypefaceNew.TitleL,
			textAlign = TextAlign.Center,
		)
		Text(
			modifier = Modifier
				.fillMaxWidth(1f)
				.padding(
					top = 16.dp, bottom = 24.dp,
					start = 8.dp, end = 8.dp
				),
			text = stringResource(R.string.remove_key_confirm_text),
			color = MaterialTheme.colors.textSecondary,
			style = TypefaceNew.BodyL,
			textAlign = TextAlign.Center,
		)
		RowButtonsBottomSheet(
			labelCancel = stringResource(R.string.generic_cancel),
			labelCta = stringResource(R.string.remove_key_confirm_cta),
			onClickedCancel = onCancel,
			onClickedCta = onRemoveKey,
		)
		Spacer(modifier = Modifier.padding(bottom = 24.dp))

		DisposableEffect(Unit) {
			onDispose { onCancel() }
		}
	}
>>>>>>> 46fa6c39
}


@Composable
internal fun MenuItemForBottomSheet(
	vector: ImageVector,
	label: String,
	tint: Color? = null,
	onclick: () -> Unit
) {
	MenuItemForBottomSheetInternal(
		onclick, rememberVectorPainter(vector),
		tint, label
	)
}

@Composable
internal fun MenuItemForBottomSheet(
	@DrawableRes iconId: Int,
	label: String,
	tint: Color? = null,
	onclick: () -> Unit
) {
	MenuItemForBottomSheetInternal(
		onclick, painterResource(id = iconId),
		tint, label
	)
}

@Composable
private fun MenuItemForBottomSheetInternal(
	onclick: () -> Unit,
	painter: Painter,
	tint: Color?,
	label: String
) {
	Row(
		modifier = Modifier
			.clickable(onClick = onclick)
			.padding(vertical = 8.dp)
			.fillMaxWidth(),
		verticalAlignment = Alignment.CenterVertically,
	) {
		Icon(
			painter = painter,
			contentDescription = null,
			modifier = Modifier
				.size(28.dp),
			tint = tint ?: MaterialTheme.colors.textSecondary,
		)
		Spacer(modifier = Modifier.padding(end = 24.dp))
		Text(
			text = label,
			color = tint ?: MaterialTheme.colors.textSecondary,
			style = TypefaceNew.TitleS,
		)
	}
}


private enum class KeyDetailsMenuState {
	GENERAL, DELETE_CONFIRM, PRIVATE_KEY_CONFIRM
}


@Preview(
	name = "light", group = "general", uiMode = Configuration.UI_MODE_NIGHT_NO,
	showBackground = true, backgroundColor = 0xFFFFFFFF,
)
@Preview(
	name = "dark", group = "general",
	uiMode = Configuration.UI_MODE_NIGHT_YES,
	showBackground = true, backgroundColor = 0xFF000000,
)
@Composable
private fun PreviewKeyDetailsGeneralMenu() {
	SignerNewTheme {
		KeyDetailsMenuAction(
			EmptyNavigator(),
			null
		)
	}
}


@Preview(
	name = "light", group = "general", uiMode = Configuration.UI_MODE_NIGHT_NO,
	showBackground = true, backgroundColor = 0xFFFFFFFF,
)
@Preview(
	name = "dark", group = "general",
	uiMode = Configuration.UI_MODE_NIGHT_YES,
	showBackground = true, backgroundColor = 0xFF000000,
)
@Composable
private fun PreviewKeyDetailsDeleteConfirmAction() {
	SignerNewTheme {
		KeyDetailsDeleteConfirmBottomSheet(
			{}, {},
		)
	}
}<|MERGE_RESOLUTION|>--- conflicted
+++ resolved
@@ -120,7 +120,6 @@
 	onCancel: Callback,
 	onRemoveKey: Callback,
 ) {
-<<<<<<< HEAD
 	BottomSheetConfirmDialog(
 		title = stringResource(R.string.remove_key_confirm_title),
 		message = stringResource(R.string.remove_key_confirm_text),
@@ -128,46 +127,6 @@
 		onCancel = onCancel,
 		onCta = onRemoveKey,
 	)
-=======
-	val sidePadding = 24.dp
-	Column(
-		modifier = Modifier
-			.fillMaxWidth()
-			.padding(start = sidePadding, end = sidePadding, top = 32.dp),
-	) {
-
-		Text(
-			modifier = Modifier.fillMaxWidth(1f),
-			text = stringResource(R.string.remove_key_confirm_title),
-			color = MaterialTheme.colors.primary,
-			style = TypefaceNew.TitleL,
-			textAlign = TextAlign.Center,
-		)
-		Text(
-			modifier = Modifier
-				.fillMaxWidth(1f)
-				.padding(
-					top = 16.dp, bottom = 24.dp,
-					start = 8.dp, end = 8.dp
-				),
-			text = stringResource(R.string.remove_key_confirm_text),
-			color = MaterialTheme.colors.textSecondary,
-			style = TypefaceNew.BodyL,
-			textAlign = TextAlign.Center,
-		)
-		RowButtonsBottomSheet(
-			labelCancel = stringResource(R.string.generic_cancel),
-			labelCta = stringResource(R.string.remove_key_confirm_cta),
-			onClickedCancel = onCancel,
-			onClickedCta = onRemoveKey,
-		)
-		Spacer(modifier = Modifier.padding(bottom = 24.dp))
-
-		DisposableEffect(Unit) {
-			onDispose { onCancel() }
-		}
-	}
->>>>>>> 46fa6c39
 }
 
 
