--- conflicted
+++ resolved
@@ -38,11 +38,7 @@
 			KeyCard(identity = it)
 		}
 		transaction.networkInfo?.let {
-<<<<<<< HEAD
-			NetworkCard(network = NetworkCardModel(it))
-=======
-			NetworkCard(title = it.networkTitle, logo = it.networkLogo)
->>>>>>> 8c5c623f
+			NetworkCard(NetworkCardModel(it.networkTitle, it.networkLogo))
 		}
 		when (action) {
 			TransactionType.SIGN -> {
