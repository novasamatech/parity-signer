--- conflicted
+++ resolved
@@ -59,14 +59,8 @@
 				menuNavController.navigate("${KeySetDetailsMenuSubgraph.keys_public_key}/$title/$key")
 			},
 			onBack = onBack,
-<<<<<<< HEAD
 			onAddNewKey = {
 				navController.navigate(KeySetDetailsNavSubgraph.newKeySet)
-=======
-			onAddNewKey =
-			{//todo dmitry extend nav graph instead of rust
-				navigator.navigate(Action.NEW_KEY) //new derived key
->>>>>>> f0c30aef
 			},
 			onFilterClicked = {
 				menuNavController.navigate(KeySetDetailsMenuSubgraph.network_filter)
