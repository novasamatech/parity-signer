package io.parity.signer.screens.scan.camera

import android.annotation.SuppressLint
import android.util.Log
import androidx.camera.core.ImageProxy
import androidx.lifecycle.ViewModel
import com.google.mlkit.vision.barcode.BarcodeScanner
import com.google.mlkit.vision.common.InputImage
import io.parity.signer.domain.encodeHex
import io.parity.signer.domain.submitErrorState
import io.parity.signer.uniffi.*
import kotlinx.coroutines.flow.MutableStateFlow
import kotlinx.coroutines.flow.StateFlow
import kotlinx.coroutines.flow.asStateFlow


class CameraViewModel() : ViewModel() {

	val isTorchEnabled = MutableStateFlow(false)

	private val _bananaSplitPayload = MutableStateFlow<List<String>?>(null)
	val bananaSplitPayload: StateFlow<List<String>?> =
		_bananaSplitPayload.asStateFlow()

	private val _pendingTransactionPayloads =
		MutableStateFlow<Set<String>>(emptySet())
	val pendingTransactionPayloads: StateFlow<Set<String>> =
		_pendingTransactionPayloads.asStateFlow()

	private val _total = MutableStateFlow<Int?>(null)
	private val _captured = MutableStateFlow<Int?>(null)

	// Observables for model data
	internal val total: StateFlow<Int?> = _total.asStateFlow()
	internal val captured: StateFlow<Int?> = _captured.asStateFlow()

	// payload of currently scanned qr codes for multiqr transaction like metadata update.
	private var currentMultiQrTransaction = mutableSetOf<String>()

	/**
	 * Barcode detecting function.
	 * This uses experimental features
	 */
	@SuppressLint("UnsafeOptInUsageError")
	fun processFrame(
		barcodeScanner: BarcodeScanner,
		imageProxy: ImageProxy
	) {

		if (imageProxy.image == null) return
		val inputImage = InputImage.fromMediaImage(
			imageProxy.image!!,
			imageProxy.imageInfo.rotationDegrees,
		)

		barcodeScanner.process(inputImage)
			.addOnSuccessListener { barcodes ->
				barcodes.forEach {
					val payloadString = it?.rawBytes?.encodeHex()
					if (!currentMultiQrTransaction.contains(payloadString) && !payloadString.isNullOrEmpty()) {
						if (total.value == null) {
							try {
								val proposeTotal =
									qrparserGetPacketsTotal(payloadString, true).toInt()
								if (proposeTotal == 1) {
									decode(listOf(payloadString))
								} else {
									currentMultiQrTransaction += payloadString
									_captured.value = currentMultiQrTransaction.size
									_total.value = proposeTotal
								}
							} catch (e: java.lang.Exception) {
								Log.e("scanVM", "QR sequence length estimation $e")
							}
						} else {
							currentMultiQrTransaction += payloadString
							if ((currentMultiQrTransaction.size + 1) >= (total.value ?: 0)) {
								decode(currentMultiQrTransaction.toList())
							} else {
								_captured.value = currentMultiQrTransaction.size
							}
							Log.d("scanVM", "captured " + captured.value.toString())
						}
					}
				}
			}
			.addOnFailureListener {
				Log.e("scanVM", "Scan failed " + it.message.toString())
			}
			.addOnCompleteListener {
				imageProxy.close()
			}
	}

	private fun decode(completePayload: List<String>) {
		try {
			val payload = qrparserTryDecodeQrSequence(
				data = completePayload,
				password = null,
				cleaned = true,
			)
			when (payload) {
				is DecodeSequenceResult.BBananaSplitRecoveryResult -> {
					when (payload.b) {
						is BananaSplitRecoveryResult.RecoveredSeed -> {
							//we passed a null password in qrparserTryDecodeQrSequence so we can't get there
							submitErrorState("cannot happen here that for scanning we don't have password request")
						}
						BananaSplitRecoveryResult.RequestPassword -> {
							resetScanValues()
							_bananaSplitPayload.value = completePayload
						}
					}
				}
				is DecodeSequenceResult.Other -> {
					val actualPayload = payload.s
					resetScanValues()
					addPendingTransaction(actualPayload)
				}
<<<<<<< HEAD
				//todo dmitry new option for dynamic derivation
=======

				is DecodeSequenceResult.DynamicDerivations -> {
					//todo dmitry new option for dynamic derivation
				}
>>>>>>> ba206873
			}

		} catch (e: Exception) {
			Log.e("scanVM", "Single frame decode failed $e")
		}
	}

	private fun addPendingTransaction(payload: String) {
		_pendingTransactionPayloads.value += payload
	}

	/**
	 * Clears camera progress
	 */
	fun resetScanValues() {
		currentMultiQrTransaction = mutableSetOf()
		_captured.value = null
		_total.value = null
	}

	fun resetPendingTransactions() {
		_pendingTransactionPayloads.value = emptySet()
		_bananaSplitPayload.value = null
		resetScanValues()
	}
}<|MERGE_RESOLUTION|>--- conflicted
+++ resolved
@@ -117,14 +117,10 @@
 					resetScanValues()
 					addPendingTransaction(actualPayload)
 				}
-<<<<<<< HEAD
-				//todo dmitry new option for dynamic derivation
-=======
 
 				is DecodeSequenceResult.DynamicDerivations -> {
 					//todo dmitry new option for dynamic derivation
 				}
->>>>>>> ba206873
 			}
 
 		} catch (e: Exception) {
