package io.parity.signer.models

import android.annotation.SuppressLint
import android.content.*
import android.provider.Settings
import androidx.fragment.app.FragmentActivity
import androidx.lifecycle.ViewModel
import io.parity.signer.dependencygraph.ServiceLocator
import io.parity.signer.dependencygraph.getDbNameFromContext
import io.parity.signer.models.storage.SeedStorage
import io.parity.signer.models.storage.tellRustSeedNames
import io.parity.signer.ui.navigationselectors.OnboardingWasShown
import io.parity.signer.uniffi.*
import kotlinx.coroutines.flow.MutableStateFlow
import kotlinx.coroutines.flow.StateFlow
import org.json.JSONObject
import java.io.File
import java.io.FileOutputStream

class SignerDataModel : ViewModel() {

	// Internal model values
	private val _onBoardingDone = MutableStateFlow(OnboardingWasShown.InProgress)

	// todo migrate to use dependencies from ServiceLocator rather than expecting them here
	val context: Context get() = ServiceLocator.appContext
	val activity: FragmentActivity get() = ServiceLocator.activityScope!!.activity

	val navigator by lazy { SignerNavigator(this) }

	// Alert
	private val _alertState: MutableStateFlow<AlertState> =
		MutableStateFlow(AlertState.None)

	// Current key details, after rust API will migrate to REST-like should not store this value here.
	internal var lastOpenedKeyDetails: MKeyDetails? = null

	// Transaction
	internal var action = JSONObject()

	val seedStorage: SeedStorage = ServiceLocator.seedStorage

	// Navigator
	internal val _actionResult = MutableStateFlow(
		ActionResult(
			screenLabel = "",
			back = false,
			footer = false,
			footerButton = null,
			rightButton = null,
			screenNameType = ScreenNameType.H4,
			screenData = ScreenData.Documents,
			modalData = null,
			alertData = null,
		)
	)

	internal val _localNavAction = MutableStateFlow<LocalNavAction>(
		LocalNavAction.None
	)

	// Data storage locations
	internal var dbName: String = ""

	// Observables for screens state

	val onBoardingDone: StateFlow<OnboardingWasShown> = _onBoardingDone
	val authenticated: StateFlow<Boolean> = ServiceLocator.authentication.auth

	val alertState: StateFlow<AlertState> = _alertState

	val actionResult: StateFlow<ActionResult> = _actionResult

	val localNavAction: StateFlow<LocalNavAction> = _localNavAction

	// MARK: init boilerplate begin

	/**
	 * Don't forget to call real init after defining context!
	 */
	fun lateInit() {
		// Define local database name
		dbName = context.getDbNameFromContext()

		// Airplane mode detector
		isAirplaneOn()

		val intentFilter = IntentFilter("android.intent.action.AIRPLANE_MODE")

		val receiver: BroadcastReceiver = object : BroadcastReceiver() {
			override fun onReceive(context: Context, intent: Intent) {
				isAirplaneOn()
			}
		}

		context.registerReceiver(receiver, intentFilter)

		// Imitate ios behavior
		val authentication = ServiceLocator.authentication
		authentication.authenticate(activity) {
			seedStorage.init(context)
			totalRefresh()
		}
	}

	/**
	 * Populate database!
	 * This is normal onboarding
	 */
	fun onBoard() {
		wipe()
		copyAsset("")
		historyInitHistoryWithCert()
		totalRefresh()
	}

	/**
	 * Init database with no general certificate
	 */
	private fun jailbreak() {
		wipe()
		copyAsset("")
		historyInitHistoryNoCert()
		totalRefresh()
	}

	/**
	 * Wipes all data
	 */
	@SuppressLint("ApplySharedPref")
	fun wipe() {
		deleteDir(File(dbName))
		seedStorage.wipe()
	}

	/**
	 * Util to copy single Assets file
	 */
	private fun copyFileAsset(path: String) {
		val file = File(dbName, path)
		file.createNewFile()
		val input = context.assets.open("Database$path")
		val output = FileOutputStream(file)
		val buffer = ByteArray(1024)
		var read = input.read(buffer)
		while (read != -1) {
			output.write(buffer, 0, read)
			read = input.read(buffer)
		}
		output.close()
		input.close()
	}

	/**
	 * Util to copy Assets to data dir; only used in onBoard().
	 */
	private fun copyAsset(path: String) {
		val contents = context.assets.list("Database$path")
		if (contents == null || contents.isEmpty()) {
			copyFileAsset(path)
		} else {
			File(dbName, path).mkdirs()
			for (entry in contents) copyAsset("$path/$entry")
		}
	}

	/**
	 * Util to remove directory
	 */
	private fun deleteDir(fileOrDirectory: File) {
		if (fileOrDirectory.isDirectory) {
			val listFiles = fileOrDirectory.listFiles()
			if (!listFiles.isNullOrEmpty()) {
				for (child in listFiles) deleteDir(child)
			}
		}
		fileOrDirectory.delete()
	}

	/**
	 * Checks if airplane mode was off
	 */
	private fun isAirplaneOn() {
		if (Settings.Global.getInt(
				context.contentResolver,
				Settings.Global.AIRPLANE_MODE_ON,
				0
			) == 0
		) {
			if (alertState.value != AlertState.Active) {
				_alertState.value = AlertState.Active
				if (onBoardingDone.value == OnboardingWasShown.Yes) {
					historyDeviceWasOnline()
				}
			}
		} else {
			if (alertState.value == AlertState.Active) {
				_alertState.value = if (onBoardingDone.value == OnboardingWasShown.Yes)
					AlertState.Past else AlertState.None
			}
		}
	}

	// MARK: Init boilerplate end

	// MARK: General utils begin

	/**
	 * This returns the app into starting state; should be called
	 * on all "back"-like events and new screen spawns just in case
	 */
	fun totalRefresh() {
		val checkRefresh = File(dbName).exists()
		if (checkRefresh) _onBoardingDone.value =
			OnboardingWasShown.Yes else _onBoardingDone.value = OnboardingWasShown.No
		if (checkRefresh) {
			tellRustSeedNames(init = true)
			getAlertState()
			isAirplaneOn()
<<<<<<< HEAD
			val allNames = seedStorage.getSeedNames()
			initNavigation(dbName, allNames.toList())
=======
>>>>>>> 67660428
			navigator.navigate(Action.START)
		}
	}

	/**
	 * Auth user and wipe the Signer to initial state
	 */
	fun wipeToFactory() {
		val authentication = ServiceLocator.authentication
		authentication.authenticate(activity) {
			wipe()
			totalRefresh()
		}
	}

	/**
	 * Auth user and wipe Signer to state without general verifier certificate
	 */
	fun wipeToJailbreak() {
		val authentication = ServiceLocator.authentication
		authentication.authenticate(activity) {
			jailbreak()
		}
	}

	fun getAppVersion(): String {
		return context.packageManager.getPackageInfo(
			context.packageName,
			0
		).versionName
	}

	private fun getAlertState() {
		_alertState.value = if (historyGetWarnings()) {
			if (alertState.value == AlertState.Active) AlertState.Active else AlertState.Past
		} else {
			AlertState.None
		}
	}

	fun acknowledgeWarning() {
		if (alertState.value == AlertState.Past) {
			historyAcknowledgeWarnings()
			_alertState.value = AlertState.None
		}
	}
}

/**
 * Describes current state of network detection alertness
 */
enum class AlertState {
	None,
	Active,
	Past
}<|MERGE_RESOLUTION|>--- conflicted
+++ resolved
@@ -214,14 +214,10 @@
 		if (checkRefresh) _onBoardingDone.value =
 			OnboardingWasShown.Yes else _onBoardingDone.value = OnboardingWasShown.No
 		if (checkRefresh) {
-			tellRustSeedNames(init = true)
+			val allNames = seedStorage.getSeedNames()
+			initNavigation(dbName, allNames.toList())
 			getAlertState()
 			isAirplaneOn()
-<<<<<<< HEAD
-			val allNames = seedStorage.getSeedNames()
-			initNavigation(dbName, allNames.toList())
-=======
->>>>>>> 67660428
 			navigator.navigate(Action.START)
 		}
 	}
