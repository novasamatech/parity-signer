--- conflicted
+++ resolved
@@ -5,16 +5,11 @@
 import io.parity.signer.BuildConfig
 import io.parity.signer.bottomsheets.exportprivatekey.PrivateKeyExportModel
 import io.parity.signer.components.NetworkCardModel
-<<<<<<< HEAD
-import io.parity.signer.components2.KeyCardModel
-import io.parity.signer.uniffi.*
-=======
 import io.parity.signer.components.sharedcomponents.KeyCardModel
 import io.parity.signer.uniffi.Action
 import io.parity.signer.uniffi.ScreenData
 import io.parity.signer.uniffi.backendAction
 import io.parity.signer.uniffi.generateSecretKeyQr
->>>>>>> 58eddd20
 import java.lang.RuntimeException
 
 
@@ -89,11 +84,7 @@
 				val viewModel = PrivateKeyExportModel(
 					qrImage = secretKeyDetailsQR.qr,
 					keyCard = KeyCardModel.fromAddress(
-						address_card = MAddressCard(
-							base58=secretKeyDetailsQR.base58,
-							multiselect=secretKeyDetailsQR.multiselect,
-							address=secretKeyDetailsQR.address,
-						),
+						address = secretKeyDetailsQR.address,
 						networkTitle = secretKeyDetailsQR.networkInfo.networkTitle
 					),
 					NetworkCardModel(secretKeyDetailsQR.networkInfo)
