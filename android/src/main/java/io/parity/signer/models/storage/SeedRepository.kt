--- conflicted
+++ resolved
@@ -4,16 +4,12 @@
 import android.util.Log
 import android.widget.Toast
 import androidx.fragment.app.FragmentActivity
-import io.parity.signer.backend.UniffiResult
 import io.parity.signer.models.AuthResult
 import io.parity.signer.models.Authentication
-<<<<<<< HEAD
-import io.parity.signer.models.submitErrorState
-=======
 import io.parity.signer.models.Navigator
 import io.parity.signer.uniffi.Action
 import io.parity.signer.uniffi.updateSeedNames
->>>>>>> cd63fbde
+import io.parity.signer.models.submitErrorState
 
 
 class SeedRepository(
@@ -22,11 +18,6 @@
 	private val activity: FragmentActivity,
 ) {
 
-<<<<<<< HEAD
-	/**
-	 * Try to get phrases if timeout if
-	 */
-=======
 	fun containSeedName(seedName: String) : Boolean {
 		return storage.lastKnownSeedNames.value.contains(seedName)
 	}
@@ -35,7 +26,9 @@
 		return storage.lastKnownSeedNames.value
 	}
 
->>>>>>> cd63fbde
+	/**
+	 * Try to get phrases if timeout if
+	 */
 	suspend fun getSeedPhrases(seedNames: List<String>): RepoResult<String> {
 		return try {
 			try {
@@ -61,7 +54,6 @@
 	}
 
 	/**
-<<<<<<< HEAD
 	 * Force ask for authentication and get seed phrase
 	 */
 	suspend fun getSeedPhraseForceAuth(seed: String): RepoResult<String> {
@@ -78,7 +70,8 @@
 		}
 	}
 
-=======
+
+	/**
 	 * Add seed, encrypt it, and create default accounts
 	 *
 	 * @return if was successfully added
@@ -139,7 +132,6 @@
 		val allNames = storage.getSeedNames()
 		updateSeedNames(allNames.toList())
 	}
->>>>>>> cd63fbde
 
 	private fun getSeedPhrasesDangerous(seedNames: List<String>): RepoResult<String> {
 		val seedPhrases = seedNames
