--- conflicted
+++ resolved
@@ -29,13 +29,7 @@
 import io.parity.signer.models.Navigator
 import io.parity.signer.models.intoImageBitmap
 import io.parity.signer.ui.helpers.PreviewData
-<<<<<<< HEAD
-import io.parity.signer.ui.theme.SignerNewTheme
-import io.parity.signer.ui.theme.appliedStroke
-import io.parity.signer.ui.theme.fill6
-=======
 import io.parity.signer.ui.theme.*
->>>>>>> 3dbd04bc
 
 @Composable
 fun PrivateKeyExportBottomSheet(
@@ -74,56 +68,12 @@
 					),
 				contentAlignment = Alignment.Center,
 			) {
-<<<<<<< HEAD
 				Image(
 					bitmap = model.qrImage.intoImageBitmap(),
 					contentDescription = stringResource(R.string.qr_with_address_to_scan_description),
 					contentScale = ContentScale.Fit,
 					modifier = Modifier.size(264.dp)
 				)
-=======
-				BottomSheetHeader(stringResource(R.string.export_private_key_title)) {
-					navigator.backAction()
-				}
-
-				val qrRounding = 16.dp
-				val plateShape =
-					RoundedCornerShape(qrRounding, qrRounding, qrRounding, qrRounding)
-				Column(
-					modifier = Modifier
-                        .clip(plateShape)
-                        .border(
-                            BorderStroke(1.dp, MaterialTheme.colors.appliedStroke),
-                            plateShape
-                        )
-                        .background(MaterialTheme.colors.fill6, plateShape)
-				) {
-					Box(
-						modifier = Modifier
-                            .fillMaxWidth(1f)
-                            .aspectRatio(1.1f)
-                            .background(
-                                Color.White,
-                                RoundedCornerShape(qrRounding)
-                            ),
-						contentAlignment = Alignment.Center,
-					) {
-						Image(
-							bitmap = model.qrImage.intoImageBitmap(),
-							contentDescription = stringResource(R.string.qr_with_address_to_scan_description),
-							contentScale = ContentScale.Fit,
-							modifier = Modifier.size(264.dp)
-						)
-					}
-					KeyCard(model.keyCard)
-				}
-				//autohide component
-				val timerText = stringResource(R.string.export_private_key_timer_label)
-				CircularCountDownTimer(
-					SHOW_PRIVATE_KEY_TIMEOUT,
-					timerText
-				) { navigator.backAction() }
->>>>>>> 3dbd04bc
 			}
 			KeyCard(model.keyCard)
 
