package io.parity.signer.backend

import io.parity.signer.models.NetworkModel
import io.parity.signer.models.submitErrorState
import io.parity.signer.models.toNetworkModel
import io.parity.signer.uniffi.*
import kotlinx.coroutines.Dispatchers
import kotlinx.coroutines.async
import kotlinx.coroutines.withContext

/**
 * Wrapper for uniffi calls into rust. Made for centralized handling errors
 * and to have those functions scoped in specific namespace
 */
class UniffiInteractor(private val dbName: String) {

	suspend fun navigate(
		action: Action,
		details: String = "",
		seedPhrase: String = "",
	): UniffiResult<ActionResult> = withContext(Dispatchers.IO) {
		try {
			UniffiResult.Success(backendAction(action, details, seedPhrase))
		} catch (e: ErrorDisplayed) {
			UniffiResult.Error(e)
		}
	}

	suspend fun exportSeedKeyInfos(seedsToExport: List<String>): UniffiResult<MKeysInfoExport> =
		withContext(Dispatchers.IO) {
			try {
				val keyInfo = exportKeyInfo(
					selectedNames = seedsToExport.associateWith { ExportedSet.All },
				)
				UniffiResult.Success(keyInfo)
			} catch (e: ErrorDisplayed) {
				UniffiResult.Error(e)
			}
		}

	suspend fun exportSeedWithKeys(
<<<<<<< HEAD
		seed: String, derivedKeyAddr: List<String>
	): UniffiResult<MKeysInfoExport> = withContext(Dispatchers.IO) {
		try {
			val keys = keysBySeedName(dbName, seed)
			val pathAndNetworks = derivedKeyAddr.map { keyAddr ->
				val key = keys.set.find { it.key.addressKey == keyAddr }!!
				PathAndNetwork(
					key.key.address.path, key.network.networkSpecsKey
=======
		seed: String,
		derivedKeyAddr: List<String>
	): UniffiResult<MKeysInfoExport> =
		withContext(Dispatchers.IO) {
			try {
				val keys = keysBySeedName(seed)
				val pathAndNetworks = derivedKeyAddr.map { keyAddr ->
					val key = keys.set.find { it.key.addressKey == keyAddr }!!
					PathAndNetwork(
						key.key.address.path,
						key.network.networkSpecsKey
					)
				}
				val keyInfo = exportKeyInfo(
					selectedNames = mapOf(seed to ExportedSet.Selected(pathAndNetworks)),
>>>>>>> bcccbdd0
				)
			}
			val keyInfo = exportKeyInfo(
				dbname = dbName,
				selectedNames = mapOf(seed to ExportedSet.Selected(pathAndNetworks)),
			)
			UniffiResult.Success(keyInfo)
		} catch (e: ErrorDisplayed) {
			UniffiResult.Error(e)
		}
	}

	suspend fun encodeToQrImages(binaryData: List<List<UByte>>): UniffiResult<List<List<UByte>>> =
		withContext(Dispatchers.IO) {
			try {
				val images = binaryData.map {
					async(Dispatchers.IO) {
						encodeToQr(it, false)
					}
				}.map { it.await() }
				UniffiResult.Success(images)
			} catch (e: ErrorDisplayed) {
				UniffiResult.Error(e)
			}
		}

	suspend fun getAllNetworks(): UniffiResult<List<NetworkModel>> =
		withContext(Dispatchers.IO) {
			try {
				val networks = getAllNetworks(dbName).map { it.toNetworkModel() }
				UniffiResult.Success(networks)
			} catch (e: ErrorDisplayed) {
				UniffiResult.Error(e)
			}
		}

	suspend fun validateDerivationPath(
		path: String,
		seed: String,
		selectedNetworkSpecs: String
	): UniffiResult<DerivationCheck> =
		withContext(Dispatchers.IO) {
			try {
				val validationResult = substratePathCheck(
					seedName = seed,
					dbname = dbName,
					path = path,
					network = selectedNetworkSpecs
				)
				UniffiResult.Success(validationResult)
			} catch (e: ErrorDisplayed) {
				UniffiResult.Error(e)
			}
		}
}

sealed class UniffiResult<T> {
	data class Success<T>(val result: T) : UniffiResult<T>()
	data class Error<Any>(val error: ErrorDisplayed) : UniffiResult<Any>()
}

fun <T> UniffiResult<T>.mapError(): T? {
	return when (this) {
		is UniffiResult.Error -> {
			submitErrorState("uniffi interaction exception $error")
			null
		}
		is UniffiResult.Success -> {
			result
		}
	}
}
<|MERGE_RESOLUTION|>--- conflicted
+++ resolved
@@ -39,36 +39,18 @@
 		}
 
 	suspend fun exportSeedWithKeys(
-<<<<<<< HEAD
 		seed: String, derivedKeyAddr: List<String>
 	): UniffiResult<MKeysInfoExport> = withContext(Dispatchers.IO) {
 		try {
-			val keys = keysBySeedName(dbName, seed)
+			val keys = keysBySeedName( seed)
 			val pathAndNetworks = derivedKeyAddr.map { keyAddr ->
 				val key = keys.set.find { it.key.addressKey == keyAddr }!!
 				PathAndNetwork(
 					key.key.address.path, key.network.networkSpecsKey
-=======
-		seed: String,
-		derivedKeyAddr: List<String>
-	): UniffiResult<MKeysInfoExport> =
-		withContext(Dispatchers.IO) {
-			try {
-				val keys = keysBySeedName(seed)
-				val pathAndNetworks = derivedKeyAddr.map { keyAddr ->
-					val key = keys.set.find { it.key.addressKey == keyAddr }!!
-					PathAndNetwork(
-						key.key.address.path,
-						key.network.networkSpecsKey
-					)
-				}
-				val keyInfo = exportKeyInfo(
-					selectedNames = mapOf(seed to ExportedSet.Selected(pathAndNetworks)),
->>>>>>> bcccbdd0
 				)
 			}
 			val keyInfo = exportKeyInfo(
-				dbname = dbName,
+
 				selectedNames = mapOf(seed to ExportedSet.Selected(pathAndNetworks)),
 			)
 			UniffiResult.Success(keyInfo)
@@ -94,7 +76,7 @@
 	suspend fun getAllNetworks(): UniffiResult<List<NetworkModel>> =
 		withContext(Dispatchers.IO) {
 			try {
-				val networks = getAllNetworks(dbName).map { it.toNetworkModel() }
+				val networks = io.parity.signer.uniffi.getAllNetworks().map { it.toNetworkModel() }
 				UniffiResult.Success(networks)
 			} catch (e: ErrorDisplayed) {
 				UniffiResult.Error(e)
@@ -110,7 +92,6 @@
 			try {
 				val validationResult = substratePathCheck(
 					seedName = seed,
-					dbname = dbName,
 					path = path,
 					network = selectedNetworkSpecs
 				)
