package io.parity.signer.ui

import android.util.Log
import androidx.activity.compose.BackHandler
import androidx.compose.foundation.layout.*
import androidx.compose.material.Scaffold
import androidx.compose.runtime.Composable
import androidx.compose.runtime.LaunchedEffect
import androidx.compose.runtime.collectAsState
import androidx.compose.ui.Modifier
import androidx.compose.ui.platform.LocalContext
import androidx.fragment.app.FragmentActivity
import androidx.lifecycle.viewmodel.compose.viewModel
import androidx.navigation.NavGraphBuilder
import androidx.navigation.NavHostController
import androidx.navigation.compose.composable
import io.parity.signer.components.panels.BottomBar
import io.parity.signer.components.panels.TopBar
import io.parity.signer.dependencygraph.ServiceLocator
import io.parity.signer.domain.NavigationMigrations
<<<<<<< HEAD
import io.parity.signer.domain.SignerMainViewModel
import io.parity.signer.domain.findActivity
=======
import io.parity.signer.domain.SharedViewModel
>>>>>>> 46b7e0b2
import io.parity.signer.screens.onboarding.UnlockAppAuthScreen
import io.parity.signer.screens.onboarding.WaitingScreen
import io.parity.signer.ui.rustnavigationselectors.*


fun NavGraphBuilder.mainSignerAppFlow(globalNavController: NavHostController) {
	composable(route = MainGraphRoutes.mainScreenRoute) {
		val sharedViewModel: SharedViewModel = viewModel()

		val authenticated = sharedViewModel.authenticated.collectAsState()

		BackHandler {
			sharedViewModel.navigator.backAction()
		}

		if (authenticated.value) {
			SignerMainSubgraph(sharedViewModel)
		} else {
<<<<<<< HEAD
			val currentActivity = LocalContext.current.findActivity() as FragmentActivity
			UnlockAppAuthScreen {
				val authentication = ServiceLocator.authentication
				authentication.authenticate(currentActivity) {
					signerMainViewModel.totalRefresh()
				}
			}
=======
			UnlockAppAuthScreen { sharedViewModel.totalRefresh() }
>>>>>>> 46b7e0b2
		}
		LaunchedEffect(Unit) {
			Log.d(
				NAVIGATION_TAG,
				"main rust-handled screen navigation subgraph opened"
			)
		}
	}
}


@Composable
fun SignerMainSubgraph(sharedViewModel: SharedViewModel) {

	val actionResultState = sharedViewModel.actionResult.collectAsState()
	val shieldAlert = sharedViewModel.networkState.collectAsState()
	val localNavAction = sharedViewModel.localNavAction.collectAsState()

	val actionResult = actionResultState.value

	if (actionResult == null) {
		WaitingScreen()
	} else {
		// Structure to contain all app
		Box {
			//screens before redesign
			Scaffold(
				modifier = Modifier
					.navigationBarsPadding()
					.captionBarPadding()
					.statusBarsPadding(),
				topBar = {
					if (NavigationMigrations.shouldShowBar(
							localNavAction = localNavAction.value,
							globalNavAction = actionResult,
						)
					) {
						TopBar(
							sharedViewModel = sharedViewModel,
							actionResult = actionResult,
							networkState = shieldAlert,
						)
					}
				},
				bottomBar = {
					if (NavigationMigrations.shouldShowBar(
							localNavAction = localNavAction.value,
							globalNavAction = actionResult,
						)
						&& actionResult.footer
					) {
						BottomBar(sharedViewModel = sharedViewModel)
					}
				},
			) { innerPadding ->
				Box(modifier = Modifier.padding(innerPadding)) {
					ScreenSelector(
						screenData = actionResult.screenData,
						networkState = shieldAlert,
						navigate = sharedViewModel.navigator::navigate,
						sharedViewModel = sharedViewModel
					)
					ModalSelector(
						modalData = actionResult.modalData,
						localNavAction = localNavAction.value,
						networkState = shieldAlert,
						navigate = sharedViewModel.navigator::navigate,
						sharedViewModel = sharedViewModel,
					)
				}
			}
			//new screens selectors
			Box(
				modifier = Modifier
					.navigationBarsPadding()
					.captionBarPadding(),
			) {
				CombinedScreensSelector(
					screenData = actionResult.screenData,
					localNavAction = localNavAction.value,
					networkState = shieldAlert,
					sharedViewModel = sharedViewModel
				)
				BottomSheetSelector(
					modalData = actionResult.modalData,
					localNavAction = localNavAction.value,
					networkState = shieldAlert,
					sharedViewModel = sharedViewModel,
					navigator = sharedViewModel.navigator,
				)
				AlertSelector(
					alert = actionResult.alertData,
					networkState = shieldAlert,
					navigate = sharedViewModel.navigator::navigate,
					acknowledgeWarning = sharedViewModel::acknowledgeWarning
				)
			}
		}
	}
}

<|MERGE_RESOLUTION|>--- conflicted
+++ resolved
@@ -18,12 +18,8 @@
 import io.parity.signer.components.panels.TopBar
 import io.parity.signer.dependencygraph.ServiceLocator
 import io.parity.signer.domain.NavigationMigrations
-<<<<<<< HEAD
-import io.parity.signer.domain.SignerMainViewModel
+import io.parity.signer.domain.SharedViewModel
 import io.parity.signer.domain.findActivity
-=======
-import io.parity.signer.domain.SharedViewModel
->>>>>>> 46b7e0b2
 import io.parity.signer.screens.onboarding.UnlockAppAuthScreen
 import io.parity.signer.screens.onboarding.WaitingScreen
 import io.parity.signer.ui.rustnavigationselectors.*
@@ -42,17 +38,13 @@
 		if (authenticated.value) {
 			SignerMainSubgraph(sharedViewModel)
 		} else {
-<<<<<<< HEAD
 			val currentActivity = LocalContext.current.findActivity() as FragmentActivity
 			UnlockAppAuthScreen {
 				val authentication = ServiceLocator.authentication
 				authentication.authenticate(currentActivity) {
-					signerMainViewModel.totalRefresh()
+					sharedViewModel.totalRefresh()
 				}
 			}
-=======
-			UnlockAppAuthScreen { sharedViewModel.totalRefresh() }
->>>>>>> 46b7e0b2
 		}
 		LaunchedEffect(Unit) {
 			Log.d(
