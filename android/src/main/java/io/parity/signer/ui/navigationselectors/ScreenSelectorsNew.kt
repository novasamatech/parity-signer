package io.parity.signer.ui.navigationselectors

import androidx.compose.foundation.layout.Box
import androidx.compose.foundation.layout.statusBarsPadding
import androidx.compose.runtime.Composable
import androidx.compose.runtime.State
import androidx.compose.ui.Modifier
<<<<<<< HEAD
import io.parity.signer.bottomsheets.LogComment
import io.parity.signer.models.*
import io.parity.signer.screens.keydetails.KeyDetailsMenuAction
import io.parity.signer.screens.keydetails.exportprivatekey.PrivateKeyExportBottomSheet
=======
import io.parity.signer.screens.keydetails.exportprivatekey.PrivateKeyExportBottomSheet
import io.parity.signer.models.*
import io.parity.signer.screens.keydetails.KeyDetailsMenuAction
import io.parity.signer.screens.keydetails.KeyDetailsPublicKeyScreen
>>>>>>> 94e8fc26
import io.parity.signer.screens.keysets.NewSeedMenu
import io.parity.signer.screens.logs.LogsMenu
import io.parity.signer.screens.logs.LogsScreen
import io.parity.signer.screens.logs.toLogsScreenModel
import io.parity.signer.ui.BottomSheetWrapperRoot
import io.parity.signer.ui.theme.SignerNewTheme
import io.parity.signer.uniffi.ModalData
import io.parity.signer.uniffi.ScreenData

@Composable
fun CombinedScreensSelector(
	screenData: ScreenData,
	alertState: State<AlertState?>,
	signerDataModel: SignerDataModel
) {
	val rootNavigator = signerDataModel.navigator

	when (screenData) {
		is ScreenData.SeedSelector -> {
			KeySetsNavSubgraph(
				screenData.f.toKeySetsSelectModel(),
				rootNavigator = rootNavigator,
				alertState = alertState,
			)
		}
		is ScreenData.Keys ->
			KeySetDetailsNavSubgraph(
				model = screenData.f.toKeySetDetailsModel(),
				rootNavigator = rootNavigator,
				alertState = alertState,
				singleton = signerDataModel,
			)
<<<<<<< HEAD
		is ScreenData.Log ->
			Box(Modifier.statusBarsPadding()) {
				LogsScreen(
					model = screenData.f.toLogsScreenModel(),
					navigator = rootNavigator,
=======
		is ScreenData.KeyDetails ->
			Box(modifier = Modifier.statusBarsPadding()) {
				KeyDetailsPublicKeyScreen(
					model = screenData.f.toKeyDetailsModel(),
					rootNavigator = rootNavigator,
>>>>>>> 94e8fc26
				)
			}
		else -> {} //old Selector showing them
	}
}

@Composable
fun BottomSheetSelector(
	modalData: ModalData?,
	localNavAction: LocalNavAction?,
	alertState: State<AlertState?>,
	signerDataModel: SignerDataModel,
	navigator: Navigator,
) {
	SignerNewTheme {

		if (localNavAction != null && localNavAction != LocalNavAction.None) {

			when (localNavAction) {
				is LocalNavAction.ShowExportPrivateKey -> {
					BottomSheetWrapperRoot {
						PrivateKeyExportBottomSheet(
							model = localNavAction.model,
							navigator = localNavAction.navigator
						)
					}
				}
				LocalNavAction.None -> {}
			}
		} else {
			when (modalData) {
				is ModalData.KeyDetailsAction ->
					BottomSheetWrapperRoot(onClosedAction = {
						navigator.backAction()
					}) {
						KeyDetailsMenuAction(
							navigator = navigator,
							keyDetails = signerDataModel.lastOpenedKeyDetails
						)
					}
				//todo change design to new
				is ModalData.NewSeedMenu ->
					BottomSheetWrapperRoot(onClosedAction = {
						navigator.backAction()
					}) {
						NewSeedMenu(
							alertState = alertState,
							navigator = signerDataModel.navigator,
						)
					}
				is ModalData.LogRight ->
					BottomSheetWrapperRoot(onClosedAction = {
						navigator.backAction()
					}) {
						LogsMenu(
							navigator = signerDataModel.navigator,
						)
					}
				//todo update design
				is ModalData.LogComment -> LogComment(signerDataModel = signerDataModel)
				else -> {}
			}
		}
	}
}

<|MERGE_RESOLUTION|>--- conflicted
+++ resolved
@@ -5,17 +5,11 @@
 import androidx.compose.runtime.Composable
 import androidx.compose.runtime.State
 import androidx.compose.ui.Modifier
-<<<<<<< HEAD
 import io.parity.signer.bottomsheets.LogComment
 import io.parity.signer.models.*
 import io.parity.signer.screens.keydetails.KeyDetailsMenuAction
 import io.parity.signer.screens.keydetails.exportprivatekey.PrivateKeyExportBottomSheet
-=======
-import io.parity.signer.screens.keydetails.exportprivatekey.PrivateKeyExportBottomSheet
-import io.parity.signer.models.*
-import io.parity.signer.screens.keydetails.KeyDetailsMenuAction
 import io.parity.signer.screens.keydetails.KeyDetailsPublicKeyScreen
->>>>>>> 94e8fc26
 import io.parity.signer.screens.keysets.NewSeedMenu
 import io.parity.signer.screens.logs.LogsMenu
 import io.parity.signer.screens.logs.LogsScreen
@@ -48,19 +42,18 @@
 				alertState = alertState,
 				singleton = signerDataModel,
 			)
-<<<<<<< HEAD
+		is ScreenData.KeyDetails ->
+			Box(modifier = Modifier.statusBarsPadding()) {
+				KeyDetailsPublicKeyScreen(
+					model = screenData.f.toKeyDetailsModel(),
+					rootNavigator = rootNavigator,
+				)
+			}
 		is ScreenData.Log ->
 			Box(Modifier.statusBarsPadding()) {
 				LogsScreen(
 					model = screenData.f.toLogsScreenModel(),
 					navigator = rootNavigator,
-=======
-		is ScreenData.KeyDetails ->
-			Box(modifier = Modifier.statusBarsPadding()) {
-				KeyDetailsPublicKeyScreen(
-					model = screenData.f.toKeyDetailsModel(),
-					rootNavigator = rootNavigator,
->>>>>>> 94e8fc26
 				)
 			}
 		else -> {} //old Selector showing them
