--- conflicted
+++ resolved
@@ -6,10 +6,7 @@
 import io.parity.signer.bottomsheets.exportprivatekey.PrivateKeyExportBottomSheet
 import io.parity.signer.models.AlertState
 import io.parity.signer.models.LocalNavAction
-<<<<<<< HEAD
-=======
 import io.parity.signer.models.Navigator
->>>>>>> 1da5f344
 import io.parity.signer.models.SignerDataModel
 import io.parity.signer.ui.theme.SignerNewTheme
 import io.parity.signer.uniffi.Action
@@ -43,17 +40,10 @@
 			when (modalData) {
 				is ModalData.KeyDetailsAction ->
 					BottomSheetWrapper(onClosedAction = {
-<<<<<<< HEAD
-						signerDataModel.navigator.backAction()
-					} ) {
-						KeyDetailsMenuAction(
-							navigator = signerDataModel.navigator,
-=======
 						navigator.backAction()
 					} ) {
 						KeyDetailsMenuAction(
 							navigator = navigator,
->>>>>>> 1da5f344
 							keyDetails = signerDataModel.lastOpenedKeyDetails
 						)
 					}
