--- conflicted
+++ resolved
@@ -288,15 +288,12 @@
 	<string name="create_derivations_failure">Derivation key failure: %1$s</string>
 	<string name="unlock_screen_title">Please Unlock the App</string>
 	<string name="unlock_screen_description">The device has been locked because of failed authentication, please unlock the device to keep using the Signer</string>
-<<<<<<< HEAD
+	<string name="key_set_details_no_keys_title">Key Set Don\'t Have Any Derived Keys</string>
+	<string name="key_sets_empty_title">You Don\'t Have Any Key Sets</string>
+	<string name="key_sets_empty_message">Add a new Key Set to Store Keys and Sign Transactions</string>
 	<string name="screen_lock_title">Set Up Screen Lock</string>
 	<string name="screen_lock_description">Any operation in Signer requires user authentication via pin, pattern or fingerprint. Please enable screen lock to set up those in your android. Using the application without a screen lock is not allowed.</string>
 	<string name="screen_lock_open_settings_button">Go to Settings</string>
-=======
-	<string name="key_set_details_no_keys_title">Key Set Don\'t Have Any Derived Keys</string>
-	<string name="key_sets_empty_title">You Don\'t Have Any Key Sets</string>
-	<string name="key_sets_empty_message">Add a new Key Set to Store Keys and Sign Transactions</string>
->>>>>>> 37ce2949
 
 
 </resources>
