--- conflicted
+++ resolved
@@ -169,10 +169,7 @@
 
 dependencies {
     implementation project(':react-native-svg')
-<<<<<<< HEAD
-=======
     implementation project(':react-native-randombytes')
->>>>>>> 5e0332e2
     implementation project(':@react-native-community_netinfo')
     implementation project(':react-native-randombytes')
     implementation fileTree(dir: "libs", include: ["*.jar"])
