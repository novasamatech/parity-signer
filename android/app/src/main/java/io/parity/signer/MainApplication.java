package io.parity.signer;

import android.app.Application;

import com.facebook.react.ReactApplication;
import com.horcrux.svg.SvgPackage;
<<<<<<< HEAD
=======
import com.bitgo.randombytes.RandomBytesPackage;
>>>>>>> 5e0332e2
import com.reactnativecommunity.netinfo.NetInfoPackage;
import com.bitgo.randombytes.RandomBytesPackage;
import com.facebook.react.ReactNativeHost;
import com.facebook.react.ReactPackage;
import com.facebook.react.shell.MainReactPackage;
import com.facebook.soloader.SoLoader;


import java.util.Arrays;
import java.util.List;

public class MainApplication extends Application implements ReactApplication {

  private final ReactNativeHost mReactNativeHost = new ReactNativeHost(this) {
    @Override
    public boolean getUseDeveloperSupport() {
      return BuildConfig.DEBUG;
    }

    @Override
    protected List<ReactPackage> getPackages() {
      return Arrays.<ReactPackage>asList(
          new MainReactPackage(),
            new SvgPackage(),
<<<<<<< HEAD
=======
            new RandomBytesPackage(),
>>>>>>> 5e0332e2
            new NetInfoPackage(),
            new RandomBytesPackage(),
          new EthkeyBridgePackage(),
          new RNGestureHandlerPackage()
      );
    }

    @Override
    protected String getJSMainModuleName() {
      return "index";
    }
  };

  @Override
  public ReactNativeHost getReactNativeHost() {
    return mReactNativeHost;
  }

  @Override
  public void onCreate() {
    super.onCreate();
    SoLoader.init(this, /* native exopackage */ false);
  }
}<|MERGE_RESOLUTION|>--- conflicted
+++ resolved
@@ -4,10 +4,7 @@
 
 import com.facebook.react.ReactApplication;
 import com.horcrux.svg.SvgPackage;
-<<<<<<< HEAD
-=======
 import com.bitgo.randombytes.RandomBytesPackage;
->>>>>>> 5e0332e2
 import com.reactnativecommunity.netinfo.NetInfoPackage;
 import com.bitgo.randombytes.RandomBytesPackage;
 import com.facebook.react.ReactNativeHost;
@@ -32,10 +29,7 @@
       return Arrays.<ReactPackage>asList(
           new MainReactPackage(),
             new SvgPackage(),
-<<<<<<< HEAD
-=======
             new RandomBytesPackage(),
->>>>>>> 5e0332e2
             new NetInfoPackage(),
             new RandomBytesPackage(),
           new EthkeyBridgePackage(),
