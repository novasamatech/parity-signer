--- conflicted
+++ resolved
@@ -21,11 +21,8 @@
 import io.parity.signer.components.RestoreSeedPhraseBox
 import io.parity.signer.components.RestoreSeedPhraseSuggest
 import io.parity.signer.models.*
-<<<<<<< HEAD
 import org.json.JSONArray
 import org.json.JSONObject
-=======
->>>>>>> 6a029b1f
 
 @Composable
 fun RecoverSeedPhrase(
@@ -87,7 +84,6 @@
 			Text("Create seed keys")
 		}
 		Spacer(Modifier.weight(0.1f))
-<<<<<<< HEAD
 		//TODO: hide when keyboard is shown
 		BigButton(
 			text = "Next",
@@ -102,27 +98,6 @@
 			},
 			isDisabled = seedPhraseReady.isBlank()
 		)
-=======
-		//if (true) { //TODO: hide when keyboard is shown
-			BigButton(
-				text = "Next",
-				action = {
-					signerDataModel.screenData.value?.let { screenData ->
-						screenData.optString("seed_name").let { seedName ->
-							seedPhraseReady?.let {
-								signerDataModel.addSeed(
-									seedName = seedName,
-									seedPhrase = it,
-									createSeedKeys = createSeedKeys.value
-								)
-							}
-						}
-					}
-				},
-				isDisabled = seedPhraseReady == null
-			)
-		//}
->>>>>>> 6a029b1f
 		Spacer(Modifier.weight(0.1f))
 	}
 
