--- conflicted
+++ resolved
@@ -63,17 +63,13 @@
 	val cameraProviderFuture =
 		remember { ProcessCameraProvider.getInstance(context) }
 
-<<<<<<< HEAD
-	val resetScan: () -> Unit = { button(Action.GO_BACK, "", "") }
-
-	KeepScreenOn()
-=======
 	val resetScan: () -> Unit = {
 		resetScanValues()
 		button(Action.GO_BACK, "", "")
 	}
 
->>>>>>> 07938f46
+  KeepScreenOn()
+  
 	Column(
 		Modifier
 			.fillMaxSize()
