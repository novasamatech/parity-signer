--- conflicted
+++ resolved
@@ -33,12 +33,8 @@
 			KeyManager(
 				signerDataModel::pushButton,
 				signerDataModel::increment,
-<<<<<<< HEAD
-				screenData ?: JSONObject()
-=======
 				screenData ?: JSONObject(),
 				alertState
->>>>>>> 1e1a948d
 			)
 		}
 		SignerScreen.Settings -> {
