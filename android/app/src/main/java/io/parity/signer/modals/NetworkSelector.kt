--- conflicted
+++ resolved
@@ -18,16 +18,11 @@
 import io.parity.signer.uniffi.MscNetworkInfo
 
 @Composable
-<<<<<<< HEAD
 fun NetworkSelector(
 	modalData: MNetworkMenu,
 	button: (Action, String) -> Unit
 ) {
 	val networks = modalData.networks
-=======
-fun NetworkSelector(networks: MNetworkMenu, signerDataModel: SignerDataModel) {
-	val nets = networks.networks
->>>>>>> c4ad31be
 	Surface(
 		color = Color(0x00000000),
 		modifier = Modifier.clickable { button(Action.GO_BACK, "") }
@@ -55,19 +50,19 @@
 						contentPadding = PaddingValues(horizontal = 8.dp),
 						verticalArrangement = Arrangement.spacedBy(10.dp)
 					) {
-						items(nets.size) { item ->
+						items(networks.size) { item ->
 							Row(Modifier.clickable {
 								button(
 									Action.CHANGE_NETWORK,
-									nets[item].key
+									networks[item].key
 								)
 							}) {
 								NetworkCard(
 									network = MscNetworkInfo(
-										networkTitle = nets[item].title,
-										networkLogo = nets[item].logo
+										networkTitle = networks[item].title,
+										networkLogo = networks[item].logo
 									),
-									selected = nets[item].selected
+									selected = networks[item].selected
 								)
 							}
 						}
