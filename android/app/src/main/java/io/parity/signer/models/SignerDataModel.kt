--- conflicted
+++ resolved
@@ -374,18 +374,12 @@
 		cleaned: Boolean
 	): String
 
-<<<<<<< HEAD
-	external fun substrateCheckPath(path: String): Boolean
-=======
-	external fun substrateGuessWord(part: String): String
-
 	external fun substratePathCheck(
 		seedName: String,
 		path: String,
 		network: String,
 		dbname: String
 	): String
->>>>>>> d795c4e6
 
 	private external fun historyInitHistoryWithCert(dbname: String)
 	private external fun historyInitHistoryNoCert(dbname: String)
