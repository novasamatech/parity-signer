--- conflicted
+++ resolved
@@ -75,11 +75,7 @@
 
     @ReactMethod
     public void blake2s(String data, Promise promise) {
-<<<<<<< HEAD
-        promise.resolve(ethkeyBlake2s(data));
-=======
         promise.resolve(ethkeyBlake(data));
->>>>>>> 0c331d3e
     }
 
     @ReactMethod
@@ -129,8 +125,6 @@
         }
     }
 
-<<<<<<< HEAD
-=======
     @ReactMethod
     public void substrateAddress(String seed, int prefix, Promise promise) {
         try {
@@ -140,17 +134,12 @@
         }
     }
 
->>>>>>> 0c331d3e
     private static native String ethkeyBrainwalletAddress(String seed);
     private static native String ethkeyBrainwalletBIP39Address(String seed);
     private static native String ethkeyBrainwalletSign(String seed, String message);
     private static native String ethkeyRlpItem(String data, int position);
     private static native String ethkeyKeccak(String data);
-<<<<<<< HEAD
-    private static native String ethkeyBlake2s(String data);
-=======
     private static native String ethkeyBlake(String data);
->>>>>>> 0c331d3e
     private static native String ethkeyEthSign(String data);
     private static native String ethkeyBlockiesIcon(String seed);
     private static native String ethkeyRandomPhrase();
@@ -158,8 +147,5 @@
     private static native String ethkeyDecryptData(String data, String password);
     private static native String ethkeyQrCode(String data);
     private static native String ethkeyQrCodeHex(String data);
-<<<<<<< HEAD
-=======
     private static native String substrateBrainwalletAddress(String seed, int prefix);
->>>>>>> 0c331d3e
 }