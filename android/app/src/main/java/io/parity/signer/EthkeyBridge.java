--- conflicted
+++ resolved
@@ -181,7 +181,7 @@
     private static native String ethkeyQrCodeHex(String data);
     private static native String substrateBrainwalletAddress(String seed, int prefix);
     private static native String substrateBrainwalletSign(String seed, String message);
-<<<<<<< HEAD
+    private static native boolean schnorrkelVerify(String seed, String message, String signature);
 
     /* secure native */
 
@@ -257,7 +257,4 @@
     private static native boolean snDelete(Activity activity, String app, String key);
     private static native String snEthkeyBrainwalletSign(Activity activity, String app, String key, String message, String encrypted);
     private static native String snSubstrateBrainwalletSign(Activity activity, String app, String key, String message, String encrypted);
-=======
-    private static native boolean schnorrkelVerify(String seed, String message, String signature);
->>>>>>> 2711f7d6
 }