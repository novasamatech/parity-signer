# Update Network Tutorial

Parity Signer support adding a new Substrate based network or update the existing network via QR code.

This tutorial will walk through how to add a new Rococo Network with Polkadot.js App.

## 1. Get the network metadata as QR Code

Switch to the network you want to play with on Polkadot.js app. Click `Settings` -> `MetaData`

![Network Metadata QR Code](images/Network-Metadata-QR.png)

Here we can see the chain specifications like `Network Name`, `Address Prefix`, and `Genesis Hash` etc. They are all the metaData of the network which is required by Parity Signer. The only item we could change is network color, it is used on Parity Signer to distinguish other networks. 

On the right side is the QR Code we need.

<<<<<<< HEAD
## 2. Scan metadata QR code with Parity Signer 
=======
## 2. Scan metadata QR code with Parity Signer
>>>>>>> cceca67a

Now on the Parity Signer app, click the QR scanner Button anywhere on the app, and scan this QR code, you will have the new Network added to Parity Signer. You can now create accounts under it and sign extrinsic with this network. 

![Network Metadata Added on Parity Signer](images/Network-Metadata-Added.png)

Notice since the metadata is generally very big data, and currently, it is hard to sync with Parity Signer, so when signing the transactions on added networks, we cannot interpreter the extrinsic details at the moment. Please check on this [issue](https://github.com/paritytech/parity-signer/issues/457) for the update.<|MERGE_RESOLUTION|>--- conflicted
+++ resolved
@@ -14,11 +14,7 @@
 
 On the right side is the QR Code we need.
 
-<<<<<<< HEAD
-## 2. Scan metadata QR code with Parity Signer 
-=======
 ## 2. Scan metadata QR code with Parity Signer
->>>>>>> cceca67a
 
 Now on the Parity Signer app, click the QR scanner Button anywhere on the app, and scan this QR code, you will have the new Network added to Parity Signer. You can now create accounts under it and sign extrinsic with this network. 
 
