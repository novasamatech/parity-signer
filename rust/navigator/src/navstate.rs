//! Navigation state of the app

use db_handling::manage_history::get_history_entry_by_order;
use definitions::navigation::{
    ActionResult, FooterButton, History, MEnterPassword, MKeyDetailsMulti, MKeys, MLog,
    MLogDetails, MManageNetworks, MNetworkCard, MNewSeed, MPasswordConfirm, MRecoverSeedName,
    MRecoverSeedPhrase, MSCAuthor, MSCContent, MSeedMenu, MSeeds, MSettings, MSignSufficientCrypto,
    MSignatureReady, MSufficientCryptoReady, MTransaction, ModalData, RightButton, ScreenData,
    ScreenNameType, TransactionNetworkInfo, TransactionType,
};
use sp_runtime::MultiSigner;
use transaction_parsing::{entry_to_transactions_with_decoding, TransactionAction};
use zeroize::Zeroize;

use crate::actions::Action;
use crate::alerts::Alert;
use crate::modals::Modal;
use crate::screens::{
    AddressState, AddressStateMulti, DeriveState, KeysState, RecoverSeedPhraseState, Screen,
    SpecialtyKeysState, SufficientCryptoState, TransactionState,
};
use db_handling::interface_signer::{get_all_seed_names_with_identicons, guess};
use definitions::{
    error::{AddressGeneration, AddressGenerationCommon, AddressKeySource, ErrorSource},
    error_signer::{
        ErrorSigner, ExtraAddressKeySourceSigner, InputSigner, InterfaceSigner, Signer,
    },
    keyring::{AddressKey, NetworkSpecsKey},
    users::AddressDetails,
};

///State of the app as remembered by backend
#[derive(Clone)]
pub struct State {
    pub navstate: Navstate,
    pub dbname: Option<String>,
    pub seed_names: Vec<String>,
    pub networks: Vec<NetworkSpecsKey>,
}

///Navigation state is completely defined here
#[derive(Clone, Debug)]
pub struct Navstate {
    pub screen: Screen,
    pub modal: Modal,
    pub alert: Alert,
}

impl Navstate {
    pub fn new() -> Navstate {
        Navstate {
            screen: Screen::Log,
            modal: Modal::Empty,
            alert: Alert::Empty,
        }
    }
}

impl Default for Navstate {
    fn default() -> Self {
        Self::new()
    }
}

impl State {
    fn handle_navbar_log(&self) -> (Navstate, String) {
        let mut new_navstate = self.navstate.to_owned();
        let errorline = String::new();
        if self.get_footer() {
            new_navstate = Navstate::clean_screen(Screen::Log)
        }
        (new_navstate, errorline)
    }

    fn handle_navbar_scan(&self) -> (Navstate, String) {
        let mut new_navstate = self.navstate.to_owned();
        let errorline = String::new();
        if self.get_footer() {
            new_navstate = Navstate::clean_screen(Screen::Scan)
        }
        (new_navstate, errorline)
    }

    fn handle_navbar_keys(&self) -> (Navstate, String) {
        let mut new_navstate = self.navstate.to_owned();
        let errorline = String::new();

        if self.get_footer() {
            new_navstate = self.correct_seed_selector()
        }
        (new_navstate, errorline)
    }

    fn handle_navbar_settings(&self) -> (Navstate, String) {
        let mut new_navstate = self.navstate.to_owned();
        let errorline = String::new();
        if self.get_footer() {
            new_navstate = Navstate::clean_screen(Screen::Settings)
        }
        (new_navstate, errorline)
    }

    fn handle_action_start(&self, dbname: &str) -> (Navstate, String) {
        let mut new_navstate = self.navstate.to_owned();
        let mut errorline = String::new();
        println!(
            "Seednames: {:?}, total: {}",
            self.seed_names,
            self.seed_names.len()
        );
        match db_handling::interface_signer::purge_transactions(dbname) {
            Ok(()) => {
                if self.seed_names.is_empty() {
                    new_navstate = self.correct_seed_selector();
                } else {
                    new_navstate = Navstate::clean_screen(Screen::Log);
                }
            }
            Err(e) => {
                new_navstate.alert = Alert::Error;
                errorline.push_str(&<Signer>::show(&e));
            }
        }

        (new_navstate, errorline)
    }

    fn handle_action_go_back(&self, dbname: &str) -> (Navstate, String) {
        let mut new_navstate = self.navstate.clone();
        let mut errorline = String::new();

        match self.navstate.alert {
            Alert::Empty => {
                if let Modal::Empty = self.navstate.modal {
                    match &self.navstate.screen {
                        Screen::LogDetails(_) => {
                            new_navstate.screen = Screen::Log;
                        }
                        Screen::Transaction(_) => {
                            match db_handling::interface_signer::purge_transactions(dbname) {
                                Ok(()) => new_navstate.screen = Screen::Scan,
                                Err(e) => {
                                    new_navstate.alert = Alert::Error;
                                    errorline.push_str(&<Signer>::show(&e));
                                }
                            }
                        }
                        Screen::Keys(ref keys_state) => {
                            match keys_state.get_specialty() {
                                SpecialtyKeysState::MultiSelect(_) => {
                                    new_navstate.screen =
                                        Screen::Keys(keys_state.deselect_specialty())
                                }
                                _ => new_navstate = self.correct_seed_selector(),
                            };
                        }
                        Screen::KeyDetails(address_state) => {
                            new_navstate.screen = Screen::Keys(address_state.blank_keys_state());
                        }
                        Screen::KeyDetailsMulti(address_state_multi) => {
                            new_navstate.screen =
                                Screen::Keys(address_state_multi.blank_keys_state());
                        }
                        Screen::NewSeed => {
                            new_navstate = self.correct_seed_selector();
                        }
                        Screen::RecoverSeedName(_) => {
                            new_navstate = self.correct_seed_selector();
                        }
                        Screen::RecoverSeedPhrase(ref recover_seed_phrase_state) => {
                            new_navstate.screen =
                                Screen::RecoverSeedName(recover_seed_phrase_state.name());
                        }
                        Screen::DeriveKey(d) => {
                            new_navstate.screen = Screen::Keys(d.blank_keys_state());
                        }
                        Screen::Verifier => {
                            new_navstate.screen = Screen::Settings;
                        }
                        Screen::ManageNetworks => {
                            new_navstate.screen = Screen::Settings;
                        }
                        Screen::NetworkDetails(_) => {
                            new_navstate.screen = Screen::ManageNetworks;
                        }
                        Screen::SelectSeedForBackup => {
                            new_navstate.screen = Screen::Settings;
                        }
                        Screen::SignSufficientCrypto(a) => match a.content() {
                            transaction_signing::SufficientContent::AddSpecs(key) => {
                                new_navstate.screen = Screen::NetworkDetails(key);
                            }
                            transaction_signing::SufficientContent::LoadMeta(key, _) => {
                                new_navstate.screen = Screen::NetworkDetails(key);
                            }
                            transaction_signing::SufficientContent::LoadTypes => {
                                new_navstate.screen = Screen::Settings;
                            }
                        },
                        Screen::Documents => {
                            new_navstate = Navstate::clean_screen(Screen::Settings)
                        }
                        _ => {
                            println!("Back button pressed at the bottom of navigation");
                        }
                    };
                } else {
                    match &self.navstate.screen {
                        Screen::Transaction(_) => {
                            match db_handling::interface_signer::purge_transactions(dbname) {
                                Ok(()) => new_navstate = Navstate::clean_screen(Screen::Log),
                                Err(e) => {
                                    new_navstate.alert = Alert::Error;
                                    errorline.push_str(&<Signer>::show(&e));
                                }
                            }
                        }
                        Screen::SignSufficientCrypto(_) => {
                            new_navstate = Navstate::clean_screen(Screen::Settings);
                        }
                        _ => {
                            new_navstate.modal = Modal::Empty;
                        }
                    }
                }
            }
            Alert::ErrorDisplay => {
                new_navstate = Navstate::clean_screen(Screen::Settings);
            }
            _ => new_navstate.alert = Alert::Empty,
        }

        (new_navstate, errorline)
    }

    fn handle_action_go_forward(
        &self,
        dbname: &str,
        details_str: &str,
        secret_seed_phrase: &str,
    ) -> (Navstate, String) {
        let mut new_navstate = self.navstate.clone();
        let mut errorline = String::new();
        match self.navstate.screen {
            Screen::Log => {
                match self.navstate.modal {
                    Modal::LogComment => {
                        // details_str is user entered comment
                        match db_handling::manage_history::history_entry_user(dbname, details_str) {
                            Ok(()) => new_navstate = Navstate::clean_screen(Screen::Log),
                            Err(e) => {
                                new_navstate.alert = Alert::Error;
                                errorline.push_str(&<Signer>::show(&e));
                            }
                        }
                    }
                    _ => println!("GoForward does nothing here"),
                }
            }
            Screen::NewSeed => {
                // details_str is new seed name
                match self.navstate.modal {
                    Modal::Empty => {
                        new_navstate.modal = Modal::NewSeedBackup(details_str.to_string())
                    }
                    Modal::NewSeedBackup(ref seed_name) => match details_str.parse::<bool>() {
                        Ok(roots) => {
                            match db_handling::identities::try_create_seed(
                                seed_name,
                                secret_seed_phrase,
                                roots,
                                dbname,
                            ) {
                                Ok(()) => match KeysState::new(seed_name, dbname) {
                                    Ok(a) => new_navstate = Navstate::clean_screen(Screen::Keys(a)),
                                    Err(e) => {
                                        new_navstate.alert = Alert::Error;
                                        errorline.push_str(&<Signer>::show(&e));
                                    }
                                },
                                Err(e) => {
                                    new_navstate.alert = Alert::Error;
                                    errorline.push_str(&<Signer>::show(&e));
                                }
                            }
                        }
                        Err(_) => {
                            new_navstate.alert = Alert::Error;
                            errorline.push_str(&<Signer>::show(&ErrorSigner::Interface(
                                InterfaceSigner::FlagNotBool(details_str.to_string()),
                            )));
                        }
                    },
                    _ => println!("GoForward does nothing here"),
                }
            }
            Screen::RecoverSeedName(_) => {
                match db_handling::identities::get_addresses_by_seed_name(dbname, details_str) {
                    Ok(a) => {
                        if a.is_empty() {
                            new_navstate = Navstate::clean_screen(Screen::RecoverSeedPhrase(
                                RecoverSeedPhraseState::new(details_str),
                            ))
                        } else {
                            new_navstate.alert = Alert::Error;
                            errorline.push_str(&<Signer>::show(&ErrorSigner::Input(
                                InputSigner::SeedNameExists(details_str.to_string()),
                            )));
                        }
                    }
                    Err(e) => {
                        new_navstate.alert = Alert::Error;
                        errorline.push_str(&<Signer>::show(&e));
                    }
                }
            }
            Screen::RecoverSeedPhrase(ref recover_seed_phrase_state) => {
                let seed_name = recover_seed_phrase_state.name();
                match details_str.parse::<bool>() {
                    Ok(roots) => match db_handling::identities::try_create_seed(
                        &seed_name,
                        secret_seed_phrase,
                        roots,
                        dbname,
                    ) {
                        Ok(()) => match KeysState::new(&seed_name, dbname) {
                            Ok(a) => new_navstate = Navstate::clean_screen(Screen::Keys(a)),
                            Err(e) => {
                                new_navstate.alert = Alert::Error;
                                errorline.push_str(&<Signer>::show(&e));
                            }
                        },
                        Err(e) => {
                            new_navstate.alert = Alert::Error;
                            errorline.push_str(&<Signer>::show(&e));
                        }
                    },
                    Err(_) => {
                        new_navstate.alert = Alert::Error;
                        errorline.push_str(&<Signer>::show(&ErrorSigner::Interface(
                            InterfaceSigner::FlagNotBool(details_str.to_string()),
                        )));
                    }
                }
            }
            Screen::DeriveKey(ref derive_state) => {
                new_navstate.screen = Screen::DeriveKey(derive_state.update(details_str));
                match db_handling::identities::try_create_address(
                    &derive_state.seed_name(),
                    secret_seed_phrase,
                    details_str,
                    &derive_state.network_specs_key(),
                    dbname,
                ) {
                    Ok(()) => {
                        new_navstate =
                            Navstate::clean_screen(Screen::Keys(KeysState::new_in_network(
                                &derive_state.seed_name(),
                                &derive_state.network_specs_key(),
                            )))
                    }
                    Err(e) => {
                        if let ErrorSigner::AddressGeneration(AddressGeneration::Common(
                            AddressGenerationCommon::DerivationExists(
                                ref multisigner,
                                ref address_details,
                                _,
                            ),
                        )) = e
                        {
                            new_navstate.screen = Screen::DeriveKey(
                                derive_state.collided_with(multisigner, address_details),
                            );
                            new_navstate.modal = Modal::Empty;
                            new_navstate.alert = Alert::Error;
                            errorline.push_str(&<Signer>::show(&e));
                        } else {
                            new_navstate.alert = Alert::Error;
                            errorline.push_str(&<Signer>::show(&e));
                        }
                    }
                }
            }
            Screen::Transaction(ref t) => {
                match t.action() {
                    transaction_parsing::TransactionAction::Sign {
                        content,
                        checksum,
                        has_pwd,
                        author_info,
                        network_info,
                    } => {
                        if has_pwd {
                            match self.navstate.modal {
                                Modal::EnterPassword => {
                                    let mut seed = t.seed();
                                    match transaction_signing::handle_sign(
                                        checksum,
                                        &seed,
                                        details_str,
                                        &t.get_comment(),
                                        dbname,
                                    ) {
                                        Ok(a) => {
                                            seed.zeroize();
                                            new_navstate.modal = Modal::SignatureReady(a);
                                        }
                                        Err(e) => {
                                            seed.zeroize();
                                            if let ErrorSigner::WrongPasswordNewChecksum(c) = e {
                                                if t.ok() {
                                                    new_navstate.screen = Screen::Transaction(
                                                        Box::new(t.update_checksum_sign(
                                                            c,
                                                            content,
                                                            has_pwd,
                                                            author_info,
                                                            network_info,
                                                        )),
                                                    );
                                                } else {
                                                    new_navstate =
                                                        Navstate::clean_screen(Screen::Log);
                                                }
                                            }
                                            new_navstate.alert = Alert::Error;
                                            errorline.push_str(&<Signer>::show(&e));
                                        }
                                    }
                                }
                                _ => {
                                    new_navstate.screen = Screen::Transaction(Box::new(
                                        t.add_comment(details_str).update_seed(secret_seed_phrase),
                                    ));
                                    new_navstate.modal = Modal::EnterPassword;
                                }
                            }
                        } else {
                            match transaction_signing::handle_sign(
                                checksum,
                                secret_seed_phrase,
                                "",
                                details_str,
                                dbname,
                            ) {
                                Ok(a) => {
                                    new_navstate.modal = Modal::SignatureReady(a);
                                }
                                Err(e) => {
                                    new_navstate.alert = Alert::Error;
                                    errorline.push_str(&<Signer>::show(&e));
                                }
                            }
                        }
                    }
                    transaction_parsing::TransactionAction::Stub {
                        s: _,
                        u: checksum,
                        stub: stub_nav,
                    } => match transaction_signing::handle_stub(checksum, dbname) {
                        Ok(()) => match stub_nav {
                            transaction_parsing::StubNav::AddSpecs {
                                n: network_specs_key,
                            } => {
                                new_navstate = Navstate::clean_screen(Screen::NetworkDetails(
                                    network_specs_key,
                                ));
                            }
                            transaction_parsing::StubNav::LoadMeta {
                                l: network_specs_key,
                            } => {
                                new_navstate = Navstate::clean_screen(Screen::NetworkDetails(
                                    network_specs_key,
                                ));
                            }
                            transaction_parsing::StubNav::LoadTypes => {
                                new_navstate = Navstate::clean_screen(Screen::ManageNetworks);
                            }
                        },
                        Err(e) => {
                            new_navstate.alert = Alert::Error;
                            errorline.push_str(&<Signer>::show(&e));
                        }
                    },
                    transaction_parsing::TransactionAction::Read { .. } => {
                        println!("GoForward does nothing here")
                    }
                    transaction_parsing::TransactionAction::Derivations {
                        content: _,
                        network_info: _,
                        checksum,
                        network_specs_key,
                    } => {
                        match self.navstate.modal {
                            Modal::SelectSeed => {
                                // details_str is seed_name
                                // secret_seed_phrase is seed_phrase
                                match db_handling::identities::import_derivations(
                                    checksum,
                                    details_str,
                                    secret_seed_phrase,
                                    dbname,
                                ) {
                                    Ok(()) => {
                                        new_navstate = Navstate::clean_screen(Screen::Keys(
                                            KeysState::new_in_network(
                                                details_str,
                                                &network_specs_key,
                                            ),
                                        ));
                                    }
                                    Err(e) => {
                                        new_navstate.alert = Alert::Error;
                                        errorline.push_str(&<Signer>::show(&e));
                                    }
                                }
                            }
                            Modal::Empty => {
                                new_navstate.modal = Modal::SelectSeed;
                            }
                            _ => println!("GoForward does nothing here"),
                        }
                    }
                }
            }
            Screen::ManageNetworks => match NetworkSpecsKey::from_hex(details_str) {
                Ok(network_specs_key) => {
                    new_navstate = Navstate::clean_screen(Screen::NetworkDetails(network_specs_key))
                }
                Err(e) => {
                    new_navstate.alert = Alert::Error;
                    errorline.push_str(&<Signer>::show(&e));
                }
            },
            Screen::SignSufficientCrypto(ref s) => {
                match s.key_selected() {
                    Some((multisigner, address_details, _)) => {
                        // can get here only if there is a password
                        // details_str is password entry attempt
                        if let Modal::EnterPassword = self.navstate.modal {
                            let mut seed = s.seed();
                            match transaction_signing::sign_content(
                                &multisigner,
                                &address_details,
                                s.content(),
                                dbname,
                                &seed,
                                details_str,
                            ) {
                                Ok(a) => {
                                    seed.zeroize();
                                    new_navstate.modal = Modal::SufficientCryptoReady(a);
                                }
                                Err(e) => {
                                    seed.zeroize();
                                    if let ErrorSigner::WrongPassword = e {
                                        if s.ok() {
                                            new_navstate.screen =
                                                Screen::SignSufficientCrypto(s.plus_one());
                                        } else {
                                            new_navstate = Navstate::clean_screen(Screen::Log);
                                        }
                                    }
                                    new_navstate.alert = Alert::Error;
                                    errorline.push_str(&<Signer>::show(&e));
                                }
                            }
                        }
                    }
                    None => {
                        // details_str is hex_address_key
                        // secret_seed_phrase is seed phrase
                        match process_hex_address_key_address_details(details_str, dbname) {
                            Ok((multisigner, address_details)) => {
                                if address_details.has_pwd {
                                    new_navstate.screen = Screen::SignSufficientCrypto(s.update(
                                        &multisigner,
                                        &address_details,
                                        secret_seed_phrase,
                                    ));
                                    new_navstate.modal = Modal::EnterPassword;
                                } else {
                                    match transaction_signing::sign_content(
                                        &multisigner,
                                        &address_details,
                                        s.content(),
                                        dbname,
                                        secret_seed_phrase,
                                        "",
                                    ) {
                                        Ok(a) => {
                                            new_navstate.screen = Screen::SignSufficientCrypto(
                                                s.update(&multisigner, &address_details, ""),
                                            );
                                            new_navstate.modal = Modal::SufficientCryptoReady(a);
                                        }
                                        Err(e) => {
                                            new_navstate.alert = Alert::Error;
                                            errorline.push_str(&<Signer>::show(&e));
                                        }
                                    }
                                }
                            }
                            Err(e) => {
                                new_navstate.alert = Alert::Error;
                                errorline.push_str(&<Signer>::show(&e));
                            }
                        }
                    }
                }
            }
            _ => println!("GoForward does nothing here"),
        };
        (new_navstate, errorline)
    }

    fn handle_select_seed(&self, dbname: &str, details_str: &str) -> (Navstate, String) {
        let mut new_navstate = self.navstate.clone();
        let mut errorline = String::new();
        match self.navstate.screen {
            Screen::SeedSelector => {
                if !details_str.is_empty() {
                    // details_str is seed name
                    match KeysState::new(details_str, dbname) {
                        Ok(a) => {
                            new_navstate = Navstate::clean_screen(Screen::Keys(a));
                        }
                        Err(e) => {
                            new_navstate.alert = Alert::Error;
                            errorline.push_str(&<Signer>::show(&e));
                        }
                    }
                } else {
                    println!("SelectSeed needs non-empty details_str")
                }
            }
            _ => println!("SelectSeed does nothing here"),
        }

        (new_navstate, errorline)
    }

    fn handle_select_key(&self, dbname: &str, details_str: &str) -> (Navstate, String) {
        let mut new_navstate = self.navstate.clone();
        let mut errorline = String::new();
        match self.navstate.screen {
            Screen::Keys(ref keys_state) => {
                if keys_state.is_multiselect() {
                    match process_hex_address_key(details_str) {
                        Ok(multisigner) => {
                            new_navstate = Navstate::clean_screen(Screen::Keys(
                                keys_state.select_single(&multisigner),
                            ));
                        }
                        Err(e) => {
                            new_navstate.alert = Alert::Error;
                            errorline.push_str(&<Signer>::show(&e));
                        }
                    }
                } else {
                    match AddressState::new(details_str, keys_state, dbname) {
                        Ok(a) => {
                            new_navstate = Navstate::clean_screen(Screen::KeyDetails(a));
                        }
                        Err(e) => {
                            new_navstate.alert = Alert::Error;
                            errorline.push_str(&<Signer>::show(&e));
                        }
                    }
                }
            }
            _ => println!("SelectKey does nothing here"),
        }

        (new_navstate, errorline)
    }

    fn handle_new_key(&self, details_str: &str) -> (Navstate, String) {
        let mut new_navstate = self.navstate.clone();
        let errorline = String::new();
        match self.navstate.screen {
            Screen::Keys(ref keys_state) => {
                new_navstate = Navstate::clean_screen(Screen::DeriveKey(DeriveState::new(
                    details_str,
                    keys_state,
                )));
            }
            _ => println!("NewKey does nothing here"),
        }

        (new_navstate, errorline)
    }

    fn handle_right_button(&self) -> (Navstate, String) {
        let mut new_navstate = self.navstate.clone();
        let errorline = String::new();
        match &self.navstate.screen {
            Screen::Log => new_navstate.modal = self.toggle_modal(Modal::LogRight),
            Screen::SeedSelector => new_navstate.modal = self.toggle_modal(Modal::NewSeedMenu),
            Screen::Keys(_) => new_navstate.modal = self.toggle_modal(Modal::SeedMenu),
            Screen::KeyDetails(_) => {
                new_navstate.modal = self.toggle_modal(Modal::KeyDetailsAction)
            }
            Screen::ManageNetworks => new_navstate.modal = self.toggle_modal(Modal::TypesInfo),
            Screen::NetworkDetails(_) => {
                new_navstate.modal = self.toggle_modal(Modal::NetworkDetailsMenu)
            }
            _ => {}
        }

        (new_navstate, errorline)
    }

    fn handle_shield(&self) -> (Navstate, String) {
        let mut new_navstate = self.navstate.clone();
        let errorline = String::new();

        new_navstate.alert = Alert::Shield;
        (new_navstate, errorline)
    }

    fn handle_new_seed(&self) -> (Navstate, String) {
        let mut new_navstate = self.navstate.clone();
        let errorline = String::new();
        if let Screen::SeedSelector = self.navstate.screen {
            if let Modal::NewSeedMenu = self.navstate.modal {
                new_navstate = Navstate::clean_screen(Screen::NewSeed);
            }
        }
        (new_navstate, errorline)
    }

    fn handle_recover_seed(&self) -> (Navstate, String) {
        let mut new_navstate = self.navstate.clone();
        let errorline = String::new();
        if let Screen::SeedSelector = self.navstate.screen {
            if let Modal::NewSeedMenu = self.navstate.modal {
                new_navstate = Navstate::clean_screen(Screen::RecoverSeedName(String::new()));
            }
        }
        (new_navstate, errorline)
    }

    fn handle_backup_seed(&self, dbname: &str, details_str: &str) -> (Navstate, String) {
        let mut new_navstate = self.navstate.clone();
        let mut errorline = String::new();
        if details_str.is_empty() {
            match &self.navstate.screen {
                Screen::Keys(ref keys_state) => {
                    if let Modal::SeedMenu = self.navstate.modal {
                        new_navstate.modal = Modal::Backup(keys_state.seed_name());
                    }
                }
                Screen::Settings => {
                    new_navstate = Navstate::clean_screen(Screen::SelectSeedForBackup);
                }
                _ => println!("BackupSeed without seed_name does nothing here"),
            }
        } else if let Screen::SelectSeedForBackup = self.navstate.screen {
            new_navstate = match KeysState::new(details_str, dbname) {
                Ok(a) => Navstate {
                    screen: Screen::Keys(a),
                    modal: Modal::Backup(details_str.to_string()),
                    alert: Alert::Empty,
                },
                Err(e) => {
                    errorline.push_str(&<Signer>::show(&e));
                    Navstate {
                        screen: Screen::Log,
                        modal: Modal::Empty,
                        alert: Alert::Error,
                    }
                }
            };
        }

        (new_navstate, errorline)
    }

    fn handle_network_selector(&self) -> (Navstate, String) {
        let mut new_navstate = self.navstate.clone();
        let errorline = String::new();

        if let Modal::NetworkSelector(_) = self.navstate.modal {
            new_navstate.modal = Modal::Empty;
        } else {
            match &self.navstate.screen {
                Screen::Keys(ref keys_state) => {
                    new_navstate.modal = Modal::NetworkSelector(keys_state.network_specs_key());
                }
                _ => println!("NetworkSelector does nothing here"),
            }
        }

        (new_navstate, errorline)
    }

    fn handle_next_unit(&self) -> (Navstate, String) {
        let mut new_navstate = self.navstate.clone();
        let errorline = String::new();

        match self.navstate.screen {
            Screen::KeyDetailsMulti(ref address_state_multi) => {
                new_navstate =
                    Navstate::clean_screen(Screen::KeyDetailsMulti(address_state_multi.next()));
            }
            _ => println!("NextUnit does nothing here"),
        }
        (new_navstate, errorline)
    }

    fn handle_previous_unit(&self) -> (Navstate, String) {
        let mut new_navstate = self.navstate.clone();
        let errorline = String::new();
        match self.navstate.screen {
            Screen::KeyDetailsMulti(ref address_state_multi) => {
                new_navstate =
                    Navstate::clean_screen(Screen::KeyDetailsMulti(address_state_multi.previous()));
            }
            _ => println!("PreviousUnit does nothing here"),
        }
        (new_navstate, errorline)
    }

    fn handle_change_network(&self, details_str: &str) -> (Navstate, String) {
        let mut new_navstate = self.navstate.clone();
        let mut errorline = String::new();

        if let Screen::Keys(ref keys_state) = self.navstate.screen {
            if let Modal::NetworkSelector(_) = self.navstate.modal {
                match NetworkSpecsKey::from_hex(details_str) {
                    Ok(network_specs_key) => {
                        new_navstate = Navstate::clean_screen(Screen::Keys(
                            keys_state.change_network(&network_specs_key),
                        ))
                    }
                    Err(e) => {
                        new_navstate.alert = Alert::Error;
                        errorline.push_str(&<Signer>::show(&e));
                    }
                }
<<<<<<< HEAD
            }
        }

        (new_navstate, errorline)
    }

    fn handle_change_password(&self, details_str: &str) -> (Navstate, String) {
        let mut new_navstate = self.navstate.clone();
        let errorline = String::new();

        match self.navstate.screen {
            Screen::DeriveKey(ref derive_state) => {
                new_navstate.screen = Screen::DeriveKey(derive_state.update(details_str));
                new_navstate.modal = Modal::PasswordConfirm;
            }
            _ => println!("No password to check"),
        }
        (new_navstate, errorline)
    }

    fn handle_transaction_fetched(&self, dbname: &str, details_str: &str) -> (Navstate, String) {
        let mut new_navstate = self.navstate.clone();
        let errorline = String::new();

        if let Screen::Scan = self.navstate.screen {
            new_navstate = Navstate::clean_screen(Screen::Transaction(Box::new(
                TransactionState::new(details_str, dbname),
            )));
        }

        (new_navstate, errorline)
    }

    fn handle_remove_network(&self, dbname: &str) -> (Navstate, String) {
        let mut new_navstate = self.navstate.clone();
        let mut errorline = String::new();
        match self.navstate.screen {
            Screen::NetworkDetails(ref network_specs_key) => {
                if let Modal::NetworkDetailsMenu = self.navstate.modal {
                    match db_handling::remove_network::remove_network(network_specs_key, dbname) {
                        Ok(()) => {
                            new_navstate = Navstate::clean_screen(Screen::ManageNetworks);
                        }
                        Err(e) => {
                            new_navstate.alert = Alert::Error;
                            errorline.push_str(&<Signer>::show(&e));
=======
                Action::RemoveNetwork => match self.navstate.screen {
                    Screen::NetworkDetails(ref network_specs_key) => {
                        if let Modal::NetworkDetailsMenu = self.navstate.modal {
                            match db_handling::helpers::remove_network(network_specs_key, dbname) {
                                Ok(()) => {
                                    new_navstate = Navstate::clean_screen(Screen::ManageNetworks);
                                }
                                Err(e) => {
                                    new_navstate.alert = Alert::Error;
                                    errorline.push_str(&<Signer>::show(&e));
                                }
                            }
                        }
                    }
                    _ => println!("RemoveNetwork does nothing here"),
                },
                Action::RemoveMetadata => match self.navstate.screen {
                    Screen::NetworkDetails(ref network_specs_key) => match self.navstate.modal {
                        Modal::ManageMetadata(network_version) => {
                            match db_handling::helpers::remove_metadata(
                                network_specs_key,
                                network_version,
                                dbname,
                            ) {
                                Ok(()) => {
                                    new_navstate = Navstate::clean_screen(Screen::NetworkDetails(
                                        network_specs_key.to_owned(),
                                    ));
                                }
                                Err(e) => {
                                    new_navstate.alert = Alert::Error;
                                    errorline.push_str(&<Signer>::show(&e));
                                }
                            }
                        }
                        _ => println!("RemoveMetadata does nothing here"),
                    },
                    _ => println!("RemoveMetadata does nothing here"),
                },
                Action::RemoveTypes => match self.navstate.screen {
                    Screen::ManageNetworks => match self.navstate.modal {
                        Modal::TypesInfo => match db_handling::helpers::remove_types_info(dbname) {
                            Ok(()) => {
                                new_navstate = Navstate::clean_screen(Screen::Log);
                            }
                            Err(e) => {
                                new_navstate.alert = Alert::Error;
                                errorline.push_str(&<Signer>::show(&e));
                            }
                        },
                        _ => println!("RemoveTypes does nothing here"),
                    },
                    _ => println!("RemoveTypes does nothing here"),
                },
                Action::SignNetworkSpecs => match self.navstate.screen {
                    Screen::NetworkDetails(ref network_specs_key) => {
                        if let Modal::NetworkDetailsMenu = self.navstate.modal {
                            new_navstate = Navstate::clean_screen(Screen::SignSufficientCrypto(
                                SufficientCryptoState::init(
                                    transaction_signing::SufficientContent::AddSpecs(
                                        network_specs_key.to_owned(),
                                    ),
                                ),
                            ));
>>>>>>> e0a04d59
                        }
                    }
                }
            }
            _ => println!("RemoveNetwork does nothing here"),
        }

        (new_navstate, errorline)
    }

    fn handle_remove_metadata(&self, dbname: &str) -> (Navstate, String) {
        let mut new_navstate = self.navstate.clone();
        let mut errorline = String::new();
        match self.navstate.screen {
            Screen::NetworkDetails(ref network_specs_key) => match self.navstate.modal {
                Modal::ManageMetadata(network_version) => {
                    match db_handling::remove_network::remove_metadata(
                        network_specs_key,
                        network_version,
                        dbname,
                    ) {
                        Ok(()) => {
                            new_navstate = Navstate::clean_screen(Screen::NetworkDetails(
                                network_specs_key.to_owned(),
                            ));
                        }
                        Err(e) => {
                            new_navstate.alert = Alert::Error;
                            errorline.push_str(&<Signer>::show(&e));
                        }
                    }
                }
                _ => println!("RemoveMetadata does nothing here"),
            },
            _ => println!("RemoveMetadata does nothing here"),
        }

        (new_navstate, errorline)
    }

    fn handle_remove_types(&self, dbname: &str) -> (Navstate, String) {
        let mut new_navstate = self.navstate.clone();
        let mut errorline = String::new();
        match self.navstate.screen {
            Screen::ManageNetworks => match self.navstate.modal {
                Modal::TypesInfo => match db_handling::remove_types::remove_types_info(dbname) {
                    Ok(()) => {
                        new_navstate = Navstate::clean_screen(Screen::Log);
                    }
                    Err(e) => {
                        new_navstate.alert = Alert::Error;
                        errorline.push_str(&<Signer>::show(&e));
                    }
                },
                _ => println!("RemoveTypes does nothing here"),
            },
            _ => println!("RemoveTypes does nothing here"),
        }

        (new_navstate, errorline)
    }

    fn handle_sign_network_specs(&self) -> (Navstate, String) {
        let mut new_navstate = self.navstate.clone();
        let errorline = String::new();
        match self.navstate.screen {
            Screen::NetworkDetails(ref network_specs_key) => {
                if let Modal::NetworkDetailsMenu = self.navstate.modal {
                    new_navstate = Navstate::clean_screen(Screen::SignSufficientCrypto(
                        SufficientCryptoState::init(
                            transaction_signing::SufficientContent::AddSpecs(
                                network_specs_key.to_owned(),
                            ),
                        ),
                    ));
                }
            }
            _ => println!("SignNetworkSpecs does nothing here"),
        }

        (new_navstate, errorline)
    }

    fn handle_sign_metadata(&self) -> (Navstate, String) {
        let mut new_navstate = self.navstate.clone();
        let errorline = String::new();
        match self.navstate.screen {
            Screen::NetworkDetails(ref network_specs_key) => {
                if let Modal::ManageMetadata(network_version) = self.navstate.modal {
                    new_navstate = Navstate::clean_screen(Screen::SignSufficientCrypto(
                        SufficientCryptoState::init(
                            transaction_signing::SufficientContent::LoadMeta(
                                network_specs_key.to_owned(),
                                network_version,
                            ),
                        ),
                    ));
                }
            }
            _ => println!("SignMetadata does nothing here"),
        }

        (new_navstate, errorline)
    }

    fn handle_sign_types(&self) -> (Navstate, String) {
        let mut new_navstate = self.navstate.clone();
        let errorline = String::new();
        match self.navstate.screen {
            Screen::ManageNetworks => match self.navstate.modal {
                Modal::TypesInfo => {
                    new_navstate = Navstate::clean_screen(Screen::SignSufficientCrypto(
                        SufficientCryptoState::init(
                            transaction_signing::SufficientContent::LoadTypes,
                        ),
                    ));
                }
                _ => println!("SignTypes does nothing here"),
            },
            _ => println!("SignTypes does nothing here"),
        }

        (new_navstate, errorline)
    }

    fn handle_manage_networks(&self) -> (Navstate, String) {
        let mut new_navstate = self.navstate.clone();
        let errorline = String::new();

        match self.navstate.screen {
            Screen::Settings => {
                new_navstate = Navstate::clean_screen(Screen::ManageNetworks);
            }
            _ => println!("ManageNetworks does nothing here"),
        }
        (new_navstate, errorline)
    }

    fn handle_view_general_verifier(&self) -> (Navstate, String) {
        let mut new_navstate = self.navstate.clone();
        let errorline = String::new();

        match self.navstate.screen {
            Screen::Settings => {
                new_navstate = Navstate::clean_screen(Screen::Verifier);
            }
            _ => println!("ViewGeneralVerifier does nothing here"),
        }
        (new_navstate, errorline)
    }

    fn handle_manage_metadata(&self, details_str: &str) -> (Navstate, String) {
        let mut new_navstate = self.navstate.clone();
        let mut errorline = String::new();
        match self.navstate.screen {
            Screen::NetworkDetails(_) => match details_str.parse::<u32>() {
                Ok(version) => {
                    new_navstate.modal = Modal::ManageMetadata(version);
                }
                Err(_) => {
                    new_navstate.alert = Alert::Error;
                    errorline.push_str(&<Signer>::show(&ErrorSigner::Interface(
                        InterfaceSigner::VersionNotU32(details_str.to_string()),
                    )));
                }
            },
            _ => println!("ManageMetadata does nothing here"),
        }

        (new_navstate, errorline)
    }

    fn handle_remove_key(&self, dbname: &str) -> (Navstate, String) {
        let mut new_navstate = self.navstate.clone();
        let mut errorline = String::new();
        match self.navstate.screen {
            Screen::Keys(ref keys_state) => match keys_state.get_specialty() {
                SpecialtyKeysState::Swiped(ref multisigner) => {
                    match db_handling::identities::remove_key(
                        dbname,
                        multisigner,
                        &keys_state.network_specs_key(),
                    ) {
                        Ok(()) => {
                            new_navstate =
                                Navstate::clean_screen(Screen::Keys(KeysState::new_in_network(
                                    &keys_state.seed_name(),
                                    &keys_state.network_specs_key(),
                                )));
                        }
                        Err(e) => {
                            new_navstate.alert = Alert::Error;
                            errorline.push_str(&<Signer>::show(&e));
                        }
                    }
                }
                SpecialtyKeysState::MultiSelect(ref multiselect) => {
                    match db_handling::identities::remove_keys_set(
                        dbname,
                        multiselect,
                        &keys_state.network_specs_key(),
                    ) {
                        Ok(()) => {
                            new_navstate =
                                Navstate::clean_screen(Screen::Keys(KeysState::new_in_network(
                                    &keys_state.seed_name(),
                                    &keys_state.network_specs_key(),
                                )));
                        }
                        Err(e) => {
                            new_navstate.alert = Alert::Error;
                            errorline.push_str(&<Signer>::show(&e));
                        }
                    }
                }
                SpecialtyKeysState::None => println!("RemoveKey does nothing here"),
            },
            Screen::KeyDetails(ref address_state) => {
                if let Modal::KeyDetailsAction = self.navstate.modal {
                    match db_handling::identities::remove_key(
                        dbname,
                        &address_state.multisigner(),
                        &address_state.network_specs_key(),
                    ) {
                        Ok(()) => {
                            new_navstate = Navstate::clean_screen(Screen::Log);
                        }
                        Err(e) => {
                            new_navstate.alert = Alert::Error;
                            errorline.push_str(&<Signer>::show(&e));
                        }
                    }
                } else {
                    println!("RemoveKey does nothing here")
                }
            }
            _ => println!("RemoveKey does nothing here"),
        }

        (new_navstate, errorline)
    }

    fn handle_create_log_comment(&self) -> (Navstate, String) {
        let mut new_navstate = self.navstate.clone();
        let errorline = String::new();
        match self.navstate.screen {
            Screen::Log => {
                if let Modal::LogRight = self.navstate.modal {
                    new_navstate.modal = Modal::LogComment;
                } else {
                    println!("CreateLogComment does nothing here")
                }
            }
            _ => println!("CreateLogComment does nothing here"),
        }

        (new_navstate, errorline)
    }

    fn handle_remove_seed(&self, dbname: &str) -> (Navstate, String) {
        let mut new_navstate = self.navstate.clone();
        let mut errorline = String::new();
        match self.navstate.screen {
            Screen::Keys(ref keys_state) => {
                if let Modal::SeedMenu = self.navstate.modal {
                    match db_handling::identities::remove_seed(dbname, &keys_state.seed_name()) {
                        Ok(()) => {
                            new_navstate = Navstate::clean_screen(Screen::Log);
                        }
                        Err(e) => {
                            new_navstate.alert = Alert::Error;
                            errorline.push_str(&<Signer>::show(&e));
                        }
                    }
                } else {
                    println!("RemoveSeed does nothing here")
                }
            }
            _ => println!("RemoveSeed does nothing here"),
        }

        (new_navstate, errorline)
    }

    fn handle_clear_log(&self, dbname: &str) -> (Navstate, String) {
        let mut new_navstate = self.navstate.clone();
        let mut errorline = String::new();
        match self.navstate.screen {
            Screen::Log => {
                if let Modal::LogRight = self.navstate.modal {
                    match db_handling::manage_history::clear_history(dbname) {
                        Ok(()) => {
                            new_navstate = Navstate::clean_screen(Screen::Log);
                        }
                        Err(e) => {
                            new_navstate.alert = Alert::Error;
                            errorline.push_str(&<Signer>::show(&e));
                        }
                    }
                } else {
                    println!("ClearLog does nothing here")
                }
            }
            _ => println!("ClearLog does nothing here"),
        }
        (new_navstate, errorline)
    }

    fn handle_show_log_details(&self, details_str: &str) -> (Navstate, String) {
        let mut new_navstate = self.navstate.clone();
        let mut errorline = String::new();

        match self.navstate.screen {
            Screen::Log => {
                // details_str is u32 order which will be shown
                match details_str.parse::<u32>() {
                    Ok(order) => new_navstate = Navstate::clean_screen(Screen::LogDetails(order)),
                    Err(_) => {
                        new_navstate.alert = Alert::Error;
                        errorline.push_str(&<Signer>::show(&ErrorSigner::Interface(
                            InterfaceSigner::OrderNotU32(details_str.to_string()),
                        )));
                    }
                }
            }
            _ => println!("ShowLogDetails does nothing here"),
        }

        (new_navstate, errorline)
    }

    fn handle_swipe(&self, details_str: &str) -> (Navstate, String) {
        let mut new_navstate = self.navstate.clone();
        let mut errorline = String::new();
        match self.navstate.screen {
            Screen::Keys(ref keys_state) => match process_hex_address_key(details_str) {
                Ok(multisigner) => {
                    new_navstate =
                        Navstate::clean_screen(Screen::Keys(keys_state.swipe(&multisigner)));
                }
                Err(e) => {
                    new_navstate.alert = Alert::Error;
                    errorline.push_str(&<Signer>::show(&e));
                }
            },
            _ => println!("Swipe does nothing here"),
        }

        (new_navstate, errorline)
    }

    fn handle_long_tap(&self, details_str: &str) -> (Navstate, String) {
        let mut new_navstate = self.navstate.clone();
        let mut errorline = String::new();
        match self.navstate.screen {
            Screen::Keys(ref keys_state) => match process_hex_address_key(details_str) {
                Ok(multisigner) => {
                    new_navstate = Navstate::clean_screen(Screen::Keys(
                        keys_state.select_single(&multisigner),
                    ));
                }
                Err(e) => {
                    new_navstate.alert = Alert::Error;
                    errorline.push_str(&<Signer>::show(&e));
                }
            },
            _ => println!("LongTap does nothing here"),
        }

        (new_navstate, errorline)
    }

    fn handle_select_all(&self, dbname: &str) -> (Navstate, String) {
        let mut new_navstate = self.navstate.clone();
        let mut errorline = String::new();

        match self.navstate.screen {
            Screen::Keys(ref keys_state) => match keys_state.get_specialty() {
                SpecialtyKeysState::MultiSelect(ref multiselect) => {
                    match db_handling::interface_signer::addresses_set_seed_name_network(
                        dbname,
                        &keys_state.seed_name(),
                        &keys_state.network_specs_key(),
                    ) {
                        Ok(set) => {
                            let all: Vec<MultiSigner> = set
                                .into_iter()
                                .map(|(multisigner, _)| multisigner)
                                .collect();
                            let mut complete = true;
                            for multisigner in all.iter() {
                                if !multiselect.contains(multisigner) {
                                    complete = false
                                }
                            }
                            let new_multiselect = {
                                if complete {
                                    Vec::new()
                                } else {
                                    all
                                }
                            };
                            new_navstate = Navstate::clean_screen(Screen::Keys(
                                keys_state.select_set(new_multiselect),
                            ));
                        }
                        Err(e) => {
                            new_navstate.alert = Alert::Error;
                            errorline.push_str(&<Signer>::show(&e));
                        }
                    }
                }
                _ => println!("SelectAll does nothing here"),
            },
            _ => println!("SelectAll does nothing here"),
        }

        (new_navstate, errorline)
    }

    fn handle_export_multi_select(&self, dbname: &str) -> (Navstate, String) {
        let mut new_navstate = self.navstate.clone();
        let mut errorline = String::new();

        match self.navstate.screen {
            Screen::Keys(ref keys_state) => {
                if let SpecialtyKeysState::MultiSelect(ref multiselect) = keys_state.get_specialty()
                {
                    match AddressStateMulti::new(
                        keys_state.seed_name(),
                        keys_state.network_specs_key(),
                        multiselect,
                        dbname,
                    ) {
                        Ok(a) => new_navstate = Navstate::clean_screen(Screen::KeyDetailsMulti(a)),
                        Err(e) => {
                            new_navstate.alert = Alert::Error;
                            errorline.push_str(&<Signer>::show(&e));
                        }
                    }
                } else {
                    println!("ExportMultiSelect does nothing here")
                }
            }
            _ => println!("ExportMultiSelect does nothing here"),
        }

        (new_navstate, errorline)
    }

    fn handle_increment(
        &self,
        details_str: &str,
        dbname: &str,
        secret_seed_phrase: &str,
    ) -> (Navstate, String) {
        let mut new_navstate = self.navstate.clone();
        let mut errorline = String::new();

        match self.navstate.screen {
            Screen::Keys(ref keys_state) => {
                if let SpecialtyKeysState::Swiped(multisigner) = keys_state.get_specialty() {
                    match details_str.parse::<u32>() {
                        Ok(increment) => {
                            match db_handling::identities::create_increment_set(
                                increment,
                                &multisigner,
                                &keys_state.network_specs_key(),
                                secret_seed_phrase,
                                dbname,
                            ) {
                                Ok(()) => {
                                    new_navstate = Navstate::clean_screen(Screen::Keys(
                                        KeysState::new_in_network(
                                            &keys_state.seed_name(),
                                            &keys_state.network_specs_key(),
                                        ),
                                    ));
                                }
                                Err(e) => {
                                    new_navstate.alert = Alert::Error;
                                    errorline.push_str(&<Signer>::show(&e));
                                }
                            }
                        }
                        Err(_) => {
                            new_navstate.alert = Alert::Error;
                            errorline.push_str(&<Signer>::show(&ErrorSigner::Interface(
                                InterfaceSigner::IncNotU32(details_str.to_string()),
                            )));
                        }
                    }
                } else {
                    println!("Increment does nothing here")
                }
            }
            _ => println!("Increment does nothing here"),
        }

        (new_navstate, errorline)
    }

    fn handle_show_documents(&self) -> (Navstate, String) {
        let mut new_navstate = self.navstate.clone();
        let errorline = String::new();
        match self.navstate.screen {
            Screen::Settings => new_navstate = Navstate::clean_screen(Screen::Documents),
            _ => println!("ShowDocuments does nothing here"),
        }
        (new_navstate, errorline)
    }

    fn handle_text_entry(&mut self, details_str: &str) -> (Navstate, String) {
        let mut new_navstate = self.navstate.clone();
        let errorline = String::new();

        match self.navstate.screen {
            Screen::RecoverSeedPhrase(ref mut recover_seed_phrase_state) => {
                recover_seed_phrase_state.text_entry(details_str);
                new_navstate = Navstate::clean_screen(Screen::RecoverSeedPhrase(
                    recover_seed_phrase_state.to_owned(),
                ));
            }
            _ => println!("TextEntry does nothing here"),
        }

        (new_navstate, errorline)
    }

    fn handle_push_word(&mut self, details_str: &str) -> (Navstate, String) {
        let mut new_navstate = self.navstate.clone();
        let errorline = String::new();

        match self.navstate.screen {
            Screen::RecoverSeedPhrase(ref mut recover_seed_phrase_state) => {
                recover_seed_phrase_state.push_word(details_str);
                new_navstate = Navstate::clean_screen(Screen::RecoverSeedPhrase(
                    recover_seed_phrase_state.to_owned(),
                ));
            }
            _ => println!("PushWord does nothing here"),
        }

        (new_navstate, errorline)
    }

    ///Decide what to do and do it!
    pub fn perform(
        &mut self,
        action: Action,
        details_str: &str,
        secret_seed_phrase: &str,
    ) -> Result<ActionResult, String> {
        let mut new_navstate = self.navstate.to_owned();

        if let Some(ref dbname) = self.dbname.clone() {
            let mut errorline;
            //Try to perform action
            (new_navstate, errorline) = match action {
                //App init
                Action::Start => self.handle_action_start(dbname),
                //Simple navigation commands
                Action::NavbarLog => self.handle_navbar_log(),
                Action::NavbarScan => self.handle_navbar_scan(),
                Action::NavbarKeys => self.handle_navbar_keys(),
                Action::NavbarSettings => self.handle_navbar_settings(),
                //General back action is defined here
                Action::GoBack => self.handle_action_go_back(dbname),
                Action::GoForward => {
                    self.handle_action_go_forward(dbname, details_str, secret_seed_phrase)
                }
                Action::SelectSeed => self.handle_select_seed(dbname, details_str),
                Action::SelectKey => self.handle_select_key(dbname, details_str),
                Action::NewKey => self.handle_new_key(details_str),
                Action::RightButtonAction => self.handle_right_button(),
                Action::Shield => self.handle_shield(),
                Action::NewSeed => self.handle_new_seed(),
                Action::RecoverSeed => self.handle_recover_seed(),
                Action::BackupSeed => self.handle_backup_seed(dbname, details_str),
                Action::NetworkSelector => self.handle_network_selector(),
                Action::NextUnit => self.handle_next_unit(),
                Action::PreviousUnit => self.handle_previous_unit(),
                Action::ChangeNetwork => self.handle_change_network(details_str),
                Action::CheckPassword => self.handle_change_password(details_str),
                Action::TransactionFetched => self.handle_transaction_fetched(dbname, details_str),
                Action::RemoveNetwork => self.handle_remove_network(dbname),
                Action::RemoveMetadata => self.handle_remove_metadata(dbname),
                Action::RemoveTypes => self.handle_remove_types(dbname),
                Action::SignNetworkSpecs => self.handle_sign_network_specs(),
                Action::SignMetadata => self.handle_sign_metadata(),
                Action::SignTypes => self.handle_sign_types(),
                Action::ManageNetworks => self.handle_manage_networks(),
                Action::ViewGeneralVerifier => self.handle_view_general_verifier(),
                Action::ManageMetadata => self.handle_manage_metadata(details_str),
                Action::RemoveKey => self.handle_remove_key(dbname),
                Action::RemoveSeed => self.handle_remove_seed(dbname),
                Action::ClearLog => self.handle_clear_log(dbname),
                Action::CreateLogComment => self.handle_create_log_comment(),
                Action::ShowLogDetails => self.handle_show_log_details(details_str),
                Action::Swipe => self.handle_swipe(details_str),
                Action::LongTap => self.handle_long_tap(details_str),
                Action::SelectAll => self.handle_select_all(dbname),
                Action::ExportMultiSelect => self.handle_export_multi_select(dbname),
                Action::Increment => self.handle_increment(details_str, dbname, secret_seed_phrase),
                Action::ShowDocuments => self.handle_show_documents(),
                Action::TextEntry => self.handle_text_entry(details_str),
                Action::PushWord => self.handle_push_word(details_str),
                Action::Nothing => (new_navstate, String::new()),
            };

            //Prepare screen details
            let screen_data = match new_navstate.screen {
                Screen::Log => {
                    let history = db_handling::manage_history::get_history(dbname).unwrap();
                    let log: Vec<_> = history
                        .into_iter()
                        .map(|(order, entry)| History {
                            order: order.stamp(),
                            timestamp: entry.timestamp,
                            events: entry.events,
                        })
                        .collect();
                    let f = MLog { log };

                    ScreenData::Log { f }
                }
                Screen::LogDetails(order) => {
                    let e = get_history_entry_by_order(order, dbname).unwrap();
                    let timestamp = e.timestamp.clone();
                    let events = entry_to_transactions_with_decoding(e, dbname).unwrap();
                    let f = MLogDetails { timestamp, events };
                    ScreenData::LogDetails { f }
                }
                Screen::Scan => ScreenData::Scan,
                Screen::Transaction(ref t) => {
                    let (content, ttype, author_info, network_info) = match t.action() {
                        TransactionAction::Derivations {
                            content,
                            network_info,
                            ..
                        } => (
                            content,
                            TransactionType::ImportDerivations,
                            None,
                            Some(network_info),
                        ),
                        TransactionAction::Sign {
                            content,
                            author_info,
                            network_info,
                            ..
                        } => (
                            content,
                            TransactionType::Sign,
                            Some(author_info),
                            Some(network_info),
                        ),
                        TransactionAction::Stub { s, .. } => (s, TransactionType::Stub, None, None),
                        TransactionAction::Read { r } => (r, TransactionType::Read, None, None),
                    };
                    ScreenData::Transaction {
                        f: MTransaction {
                            content,
                            ttype,
                            author_info,
                            network_info: network_info.map(|i| TransactionNetworkInfo {
                                network_title: i.title,
                                network_logo: i.logo,
                            }),
                        },
                    }
                }
                Screen::SeedSelector | Screen::SelectSeedForBackup => {
                    let seed_name_cards =
                        db_handling::interface_signer::get_all_seed_names_with_identicons(
                            dbname,
                            &self.seed_names,
                        )
                        .unwrap();
                    let f = MSeeds { seed_name_cards };
                    ScreenData::SeedSelector { f }
                }
                Screen::Keys(ref keys_state) => {
                    let (root, set, title, logo) =
                        db_handling::interface_signer::print_identities_for_seed_name_and_network(
                            dbname,
                            &keys_state.seed_name(),
                            &keys_state.network_specs_key(),
                            keys_state.get_swiped_key(),
                            keys_state.get_multiselect_keys(),
                        )
                        .unwrap();
                    let multiselect_mode = keys_state.is_multiselect();
                    let multiselect_count =
                        if let SpecialtyKeysState::MultiSelect(ref multiselect) =
                            keys_state.get_specialty()
                        {
                            multiselect.len().to_string()
                        } else {
                            String::new()
                        };
                    let network = MNetworkCard { title, logo };
                    let f = MKeys {
                        set,
                        root,
                        network,
                        multiselect_mode,
                        multiselect_count,
                    };
                    ScreenData::Keys { f }
                }
                Screen::KeyDetails(ref address_state) => {
                    let f = db_handling::interface_signer::export_key(
                        dbname,
                        &address_state.multisigner(),
                        &address_state.seed_name(),
                        &address_state.network_specs_key(),
                    )
                    .unwrap();
                    ScreenData::KeyDetails { f }
                }
                Screen::KeyDetailsMulti(ref address_state_multi) => {
                    let key_details = db_handling::interface_signer::export_key(
                        dbname,
                        &address_state_multi.multisigner(),
                        &address_state_multi.seed_name(),
                        &address_state_multi.network_specs_key(),
                    )
                    .unwrap();
                    let f = MKeyDetailsMulti {
                        key_details,
                        current_number: address_state_multi.number().to_string(),
                        out_of: address_state_multi.out_of().to_string(),
                    };
                    ScreenData::KeyDetailsMulti { f }
                }
                Screen::NewSeed => {
                    let f = MNewSeed {
                        keyboard: new_navstate.keyboard(),
                    };
                    ScreenData::NewSeed { f }
                }
                Screen::RecoverSeedName(ref seed_name) => {
                    let f = MRecoverSeedName {
                        keyboard: new_navstate.keyboard(),
                        seed_name: seed_name.to_string(),
                    };
                    ScreenData::RecoverSeedName { f }
                }
                Screen::RecoverSeedPhrase(ref recover_seed_phrase_state) => {
                    let draft = recover_seed_phrase_state.draft();
                    let user_input = draft.user_input();
                    let guess_set = guess(user_input);
                    /*
                    let open_part = format!("\"seed_name\":\"{}\",\"keyboard\":{},\"user_input\":\" {}\",\"guess_set\":{},\"draft\":", recover_seed_phrase_state.name(), new_navstate.keyboard(), user_input, guess_set); // first space in user input is intended
                    let mut out = String::with_capacity(open_part.len() + SAFE_RESERVE + (WORD_LENGTH+1)*BIP_CAP + 15); // fit open part, draft as json, ready seed as str
                    out.push_str(&open_part);
                    */

                    let mut out = String::new();
                    let mut seed_draft_print = draft.print();
                    out.push_str(&seed_draft_print);
                    seed_draft_print.zeroize();

                    let ready_seed = draft
                        .try_finalize()
                        .map(|a| a.into_iter().collect::<Vec<_>>().join(" "));
                    let draft = draft.draft();

                    let f = MRecoverSeedPhrase {
                        keyboard: new_navstate.keyboard(),
                        seed_name: recover_seed_phrase_state.name(),
                        user_input: user_input.to_string(),
                        guess_set: guess_set.iter().map(|s| s.to_string()).collect(),
                        draft,
                        ready_seed,
                    };
                    ScreenData::RecoverSeedPhrase { f }
                }
                Screen::DeriveKey(ref derive_state) => {
                    let f = db_handling::interface_signer::derive_prep(
                        dbname,
                        &derive_state.seed_name(),
                        &derive_state.network_specs_key(),
                        derive_state.collision(),
                        details_str,
                        new_navstate.keyboard(),
                    )
                    .unwrap();
                    ScreenData::DeriveKey { f }
                }
                Screen::Settings => {
                    // for now has same content as Screen::Verifier
                    let f = db_handling::helpers::get_general_verifier(dbname).unwrap();
                    // TODO: this code is ugly.
                    let f = if let Some(vv) = f.v {
                        let card = vv.show_card();
                        MSettings {
                            public_key: Some(card.public_key),
                            identicon: Some(card.identicon),
                            encryption: Some(card.encryption),
                            error: None,
                        }
                    } else {
                        Default::default()
                    };
                    ScreenData::Settings { f }
                }
                Screen::Verifier => {
                    let f = db_handling::helpers::get_general_verifier(dbname).unwrap();
                    ScreenData::VVerifier { f: f.show_card() }
                }
                Screen::ManageNetworks => {
                    let networks =
                        db_handling::interface_signer::show_all_networks(dbname).unwrap();
                    let f = MManageNetworks { networks };
                    ScreenData::ManageNetworks { f }
                }
                Screen::NetworkDetails(ref network_specs_key) => {
                    let f = db_handling::interface_signer::network_details_by_key(
                        dbname,
                        network_specs_key,
                    )
                    .unwrap();
                    ScreenData::NNetworkDetails { f }
                }
                Screen::SignSufficientCrypto(_) => {
                    let identities =
                        db_handling::interface_signer::print_all_identities(dbname).unwrap();
                    let f = MSignSufficientCrypto { identities };
                    ScreenData::SignSufficientCrypto { f }
                }
                _ => ScreenData::Documents,
            };

            //Prepare modal details
            let modal_data = match new_navstate.modal {
                Modal::Backup(ref seed_name) => Some(ModalData::Backup {
                    f: db_handling::interface_signer::backup_prep(dbname, seed_name).unwrap(),
                }),
                Modal::SeedMenu => match new_navstate.screen {
                    Screen::Keys(ref keys_state) => {
                        let seed = keys_state.seed_name();
                        new_navstate.screen = Screen::Keys(keys_state.deselect_specialty());
                        Some(ModalData::SeedMenu {
                            f: MSeedMenu { seed },
                        })
                    }
                    _ => None,
                },
                Modal::NewSeedBackup(ref new_seed_name) => Some(ModalData::NewSeedBackup {
                    f: db_handling::interface_signer::print_new_seed(new_seed_name).unwrap(),
                }),
                Modal::NetworkSelector(ref network_specs_key) => Some(ModalData::NetworkSelector {
                    f: db_handling::interface_signer::show_all_networks_with_flag(
                        dbname,
                        network_specs_key,
                    )
                    .unwrap(),
                }),
                Modal::PasswordConfirm => match new_navstate.screen {
                    Screen::DeriveKey(ref derive_state) => {
                        let mut path = derive_state.path();
                        match db_handling::identities::cut_path(&path) {
                            Ok((cropped_path, pwd)) => {
                                path.zeroize();
                                Some(ModalData::PasswordConfirm {
                                    f: MPasswordConfirm {
                                        pwd,
                                        cropped_path,
                                        seed_name: derive_state.seed_name(),
                                    },
                                })
                            }
                            Err(e) => {
                                path.zeroize();
                                new_navstate.alert = Alert::Error;
                                errorline.push_str(&<Signer>::show(&e));
                                None
                            }
                        }
                    }
                    _ => None,
                },
                Modal::SignatureReady(ref a) => Some(ModalData::SignatureReady {
                    f: MSignatureReady {
                        signature: a.to_vec(),
                    },
                }),
                Modal::EnterPassword => match new_navstate.screen {
                    Screen::Transaction(ref t) => {
                        if let transaction_parsing::TransactionAction::Sign {
                            content: _,
                            checksum: _,
                            has_pwd: _,
                            author_info,
                            network_info: _,
                        } = t.action()
                        {
                            Some(ModalData::EnterPassword {
                                f: MEnterPassword {
                                    author_info,
                                    counter: t.counter() as u32,
                                },
                            })
                        } else {
                            None
                        }
                    }
                    Screen::SignSufficientCrypto(ref s) => {
                        if let Some((_, _, author_info)) = s.key_selected() {
                            Some(ModalData::EnterPassword {
                                f: MEnterPassword {
                                    author_info,
                                    counter: s.counter() as u32,
                                },
                            })
                        } else {
                            None
                        }
                    }
                    _ => None,
                },
                Modal::LogRight => Some(ModalData::LogRight {
                    f: definitions::navigation::MLogRight {
                        checksum: db_handling::interface_signer::history_hex_checksum(dbname)
                            .unwrap(),
                    },
                }),
                Modal::ManageMetadata(network_version) => match new_navstate.screen {
                    Screen::NetworkDetails(ref network_specs_key) => {
                        Some(ModalData::ManageNetworks {
                            f: db_handling::interface_signer::metadata_details(
                                dbname,
                                network_specs_key,
                                network_version,
                            )
                            .unwrap(),
                        })
                    }
                    _ => None,
                },
                Modal::SufficientCryptoReady(ref a) => match new_navstate.screen {
                    Screen::SignSufficientCrypto(ref s) => {
                        if let Some((_, _, author_info)) = s.key_selected() {
                            let content = MSCContent {
                                ttype: a.to_string(),
                            };
                            let author_info = MSCAuthor {
                                base58: author_info.base58,
                                identicon: author_info.identicon,
                                seed: author_info.seed,
                                derivation_path: author_info.derivation_path,
                                has_password: None,
                            };
                            let f = MSufficientCryptoReady {
                                author_info,
                                sufficient: vec![],
                                content,
                            };
                            Some(ModalData::SufficientCryptoReady { f })
                        } else {
                            None
                        }
                    }
                    _ => None,
                },
                Modal::TypesInfo => Some(ModalData::TypesInfo {
                    f: db_handling::interface_signer::show_types_status(dbname).unwrap(),
                }),
                Modal::SelectSeed => {
                    match get_all_seed_names_with_identicons(dbname, &self.seed_names) {
                        Ok(a) => Some(ModalData::SelectSeed {
                            f: MSeeds { seed_name_cards: a },
                        }),
                        Err(_e) => {
                            new_navstate.alert = Alert::Error;
                            Some(ModalData::SelectSeed {
                                f: MSeeds {
                                    seed_name_cards: vec![],
                                },
                            })
                        }
                    }
                }
                Modal::NewSeedMenu => Some(ModalData::NewSeedMenu),
                Modal::LogComment => Some(ModalData::LogComment),
                Modal::NetworkDetailsMenu => Some(ModalData::NetworkDetailsMenu),
                Modal::KeyDetailsAction => Some(ModalData::KeyDetailsAction),
                Modal::Empty => None,
            };

            //Prepare alert details
            //Important! No errors could be handled in this block!
            let alert_data = match new_navstate.alert {
                Alert::Error => Some(format!("{{\"error\":\"{}\"}}", errorline)),
                Alert::ErrorDisplay => Some(format!("{{\"error\":\"{}\"}}", errorline)),
                Alert::Empty => None,
                Alert::Shield => Some("{\"shield_state\":\"unknown\"}".to_string()),
            };

            self.navstate = new_navstate;

            let action_result = ActionResult {
                screen_label: self.get_screen_label(),
                back: self.navstate.screen.has_back(),
                footer: self.get_footer(),
                footer_button: self.get_active_navbutton(),
                right_button: self.get_right_button(),
                screen_name_type: self.get_screen_name_type(),
                screen_data,
                modal_data,
                alert_data,
            };

            Ok(action_result)
        } else {
            Err("db not initialized".to_string())
        }
    }

    fn toggle_modal(&self, modal: Modal) -> Modal {
        if modal == self.navstate.modal {
            Modal::Empty
        } else {
            modal
        }
    }

    ///Generate screen label taking into account state
    fn get_screen_label(&self) -> String {
        match &self.navstate.screen {
            Screen::KeyDetails(ref address_state) => {
                if address_state.is_root() {
                    String::from("Seed Key")
                } else {
                    String::from("Derived Key")
                }
            }
            a => a.get_default_label(),
        }
    }

    fn get_footer(&self) -> bool {
        match self.navstate.screen {
            Screen::Log => true,
            Screen::LogDetails(_) => true,
            Screen::Scan => true,
            Screen::Transaction(_) => false,
            Screen::SeedSelector => true,
            Screen::Keys(_) => true,
            Screen::KeyDetails(_) => false,
            Screen::KeyDetailsMulti(_) => false,
            Screen::NewSeed => false,
            Screen::RecoverSeedName(_) => false,
            Screen::RecoverSeedPhrase(_) => false,
            Screen::DeriveKey(_) => false,
            Screen::Settings => true,
            Screen::Verifier => false,
            Screen::ManageNetworks => false,
            Screen::NetworkDetails(_) => false,
            Screen::SelectSeedForBackup => false,
            Screen::SignSufficientCrypto(_) => false,
            Screen::Documents => false,
            Screen::Nowhere => true,
        }
    }

    ///Decide which footer button should shine
    fn get_active_navbutton(&self) -> Option<FooterButton> {
        match self.navstate.screen {
            Screen::Log | Screen::LogDetails(_) => Some(FooterButton::Log),
            Screen::Scan | Screen::Transaction(_) => Some(FooterButton::Scan),
            Screen::SeedSelector
            | Screen::Keys(_)
            | Screen::KeyDetails(_)
            | Screen::KeyDetailsMulti(_)
            | Screen::NewSeed
            | Screen::RecoverSeedName(_)
            | Screen::RecoverSeedPhrase(_)
            | Screen::DeriveKey(_) => Some(FooterButton::Keys),
            Screen::Settings
            | Screen::Verifier
            | Screen::ManageNetworks
            | Screen::NetworkDetails(_)
            | Screen::SelectSeedForBackup
            | Screen::SignSufficientCrypto(_)
            | Screen::Documents => Some(FooterButton::Settings),
            Screen::Nowhere => None,
        }
    }

    ///Should header have some button on the right?
    fn get_right_button(&self) -> Option<RightButton> {
        match self.navstate.screen {
            Screen::Log => Some(RightButton::LogRight),
            Screen::SeedSelector => Some(RightButton::NewSeed),
            Screen::Keys(ref keys_state) => {
                if let Modal::Backup(_) = self.navstate.modal {
                    None
                } else if keys_state.is_multiselect() {
                    Some(RightButton::MultiSelect)
                } else {
                    Some(RightButton::Backup)
                }
            }
            Screen::KeyDetails(_) | Screen::KeyDetailsMulti(_) => Some(RightButton::KeyMenu),
            Screen::NewSeed
            | Screen::RecoverSeedName(_)
            | Screen::RecoverSeedPhrase(_)
            | Screen::DeriveKey(_)
            | Screen::Settings
            | Screen::LogDetails(_)
            | Screen::Scan
            | Screen::Transaction(_)
            | Screen::Documents
            | Screen::Nowhere
            | Screen::Verifier
            | Screen::SignSufficientCrypto(_) => None,
            Screen::ManageNetworks => Some(RightButton::TypesInfo),
            Screen::NetworkDetails(_) => Some(RightButton::NDMenu),
            Screen::SelectSeedForBackup => Some(RightButton::Backup),
        }
    }

    ///Determine whether screen name should be h1 or h4
    fn get_screen_name_type(&self) -> ScreenNameType {
        match self.navstate.screen {
            Screen::Log
            | Screen::LogDetails(_)
            | Screen::Keys(_)
            | Screen::KeyDetails(_)
            | Screen::KeyDetailsMulti(_)
            | Screen::Settings
            | Screen::Verifier
            | Screen::ManageNetworks
            | Screen::NetworkDetails(_)
            | Screen::SelectSeedForBackup
            | Screen::Documents
            | Screen::Nowhere => ScreenNameType::H4,
            Screen::NewSeed
            | Screen::RecoverSeedName(_)
            | Screen::RecoverSeedPhrase(_)
            | Screen::DeriveKey(_)
            | Screen::Scan
            | Screen::Transaction(_)
            | Screen::SeedSelector
            | Screen::SignSufficientCrypto(_) => ScreenNameType::H1,
        }
    }

    fn correct_seed_selector(&self) -> Navstate {
        if self.seed_names.is_empty() {
            Navstate {
                screen: Screen::SeedSelector,
                modal: Modal::NewSeedMenu,
                alert: Alert::Empty,
            }
        } else {
            Navstate::clean_screen(Screen::SeedSelector)
        }
    }
}

impl Navstate {
    pub fn clean_screen(screen: Screen) -> Navstate {
        Navstate {
            screen,
            modal: Modal::Empty,
            alert: Alert::Empty,
        }
    }

    ///Check if keyboard should be shown
    fn keyboard(&self) -> bool {
        if let Modal::Empty = self.modal {
            matches!(self.alert, Alert::Empty)
        } else {
            false
        }
    }
}

fn process_hex_address_key_address_details(
    hex_address_key: &str,
    dbname: &str,
) -> Result<(MultiSigner, AddressDetails), ErrorSigner> {
    let address_key = AddressKey::from_hex(hex_address_key)?;
    let multisigner = address_key.multi_signer::<Signer>(AddressKeySource::Extra(
        ExtraAddressKeySourceSigner::Interface,
    ))?;
    let address_details = db_handling::helpers::get_address_details(dbname, &address_key)?;
    Ok((multisigner, address_details))
}

fn process_hex_address_key(hex_address_key: &str) -> Result<MultiSigner, ErrorSigner> {
    let address_key = AddressKey::from_hex(hex_address_key)?;
    address_key.multi_signer::<Signer>(AddressKeySource::Extra(
        ExtraAddressKeySourceSigner::Interface,
    ))
}

//TODO: tests should probably be performed here, as static object in lib.rs
//will only allow for 1-2 integration tests<|MERGE_RESOLUTION|>--- conflicted
+++ resolved
@@ -839,7 +839,6 @@
                         errorline.push_str(&<Signer>::show(&e));
                     }
                 }
-<<<<<<< HEAD
             }
         }
 
@@ -879,79 +878,13 @@
         match self.navstate.screen {
             Screen::NetworkDetails(ref network_specs_key) => {
                 if let Modal::NetworkDetailsMenu = self.navstate.modal {
-                    match db_handling::remove_network::remove_network(network_specs_key, dbname) {
+                    match db_handling::helpers::remove_network(network_specs_key, dbname) {
                         Ok(()) => {
                             new_navstate = Navstate::clean_screen(Screen::ManageNetworks);
                         }
                         Err(e) => {
                             new_navstate.alert = Alert::Error;
                             errorline.push_str(&<Signer>::show(&e));
-=======
-                Action::RemoveNetwork => match self.navstate.screen {
-                    Screen::NetworkDetails(ref network_specs_key) => {
-                        if let Modal::NetworkDetailsMenu = self.navstate.modal {
-                            match db_handling::helpers::remove_network(network_specs_key, dbname) {
-                                Ok(()) => {
-                                    new_navstate = Navstate::clean_screen(Screen::ManageNetworks);
-                                }
-                                Err(e) => {
-                                    new_navstate.alert = Alert::Error;
-                                    errorline.push_str(&<Signer>::show(&e));
-                                }
-                            }
-                        }
-                    }
-                    _ => println!("RemoveNetwork does nothing here"),
-                },
-                Action::RemoveMetadata => match self.navstate.screen {
-                    Screen::NetworkDetails(ref network_specs_key) => match self.navstate.modal {
-                        Modal::ManageMetadata(network_version) => {
-                            match db_handling::helpers::remove_metadata(
-                                network_specs_key,
-                                network_version,
-                                dbname,
-                            ) {
-                                Ok(()) => {
-                                    new_navstate = Navstate::clean_screen(Screen::NetworkDetails(
-                                        network_specs_key.to_owned(),
-                                    ));
-                                }
-                                Err(e) => {
-                                    new_navstate.alert = Alert::Error;
-                                    errorline.push_str(&<Signer>::show(&e));
-                                }
-                            }
-                        }
-                        _ => println!("RemoveMetadata does nothing here"),
-                    },
-                    _ => println!("RemoveMetadata does nothing here"),
-                },
-                Action::RemoveTypes => match self.navstate.screen {
-                    Screen::ManageNetworks => match self.navstate.modal {
-                        Modal::TypesInfo => match db_handling::helpers::remove_types_info(dbname) {
-                            Ok(()) => {
-                                new_navstate = Navstate::clean_screen(Screen::Log);
-                            }
-                            Err(e) => {
-                                new_navstate.alert = Alert::Error;
-                                errorline.push_str(&<Signer>::show(&e));
-                            }
-                        },
-                        _ => println!("RemoveTypes does nothing here"),
-                    },
-                    _ => println!("RemoveTypes does nothing here"),
-                },
-                Action::SignNetworkSpecs => match self.navstate.screen {
-                    Screen::NetworkDetails(ref network_specs_key) => {
-                        if let Modal::NetworkDetailsMenu = self.navstate.modal {
-                            new_navstate = Navstate::clean_screen(Screen::SignSufficientCrypto(
-                                SufficientCryptoState::init(
-                                    transaction_signing::SufficientContent::AddSpecs(
-                                        network_specs_key.to_owned(),
-                                    ),
-                                ),
-                            ));
->>>>>>> e0a04d59
                         }
                     }
                 }
@@ -968,7 +901,7 @@
         match self.navstate.screen {
             Screen::NetworkDetails(ref network_specs_key) => match self.navstate.modal {
                 Modal::ManageMetadata(network_version) => {
-                    match db_handling::remove_network::remove_metadata(
+                    match db_handling::helpers::remove_metadata(
                         network_specs_key,
                         network_version,
                         dbname,
@@ -997,7 +930,7 @@
         let mut errorline = String::new();
         match self.navstate.screen {
             Screen::ManageNetworks => match self.navstate.modal {
-                Modal::TypesInfo => match db_handling::remove_types::remove_types_info(dbname) {
+                Modal::TypesInfo => match db_handling::helpers::remove_types_info(dbname) {
                     Ok(()) => {
                         new_navstate = Navstate::clean_screen(Screen::Log);
                     }
