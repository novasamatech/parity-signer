//! Navigation state of the app

use db_handling::helpers::get_danger_status;
use db_handling::identities::get_multisigner_by_address;
use db_handling::manage_history::get_history_entry_by_order;
use definitions::navigation::{
    ActionResult, AlertData, FooterButton, History, MDeriveKey, MEnterPassword, MKeyDetailsMulti,
    MLog, MLogDetails, MManageNetworks, MNewSeed, MPasswordConfirm, MRecoverSeedName,
    MRecoverSeedPhrase, MSeedMenu, MSeeds, MSettings, MSignSufficientCrypto,
    MSufficientCryptoReady, MTransaction, ModalData, RightButton, ScreenData, ScreenNameType,
    ShieldAlert, TransactionType,
};
use sp_runtime::MultiSigner;
use std::fmt::Write;
use transaction_parsing::{entry_to_transactions_with_decoding, TransactionAction};
use zeroize::Zeroize;

use crate::actions::Action;
use crate::alerts::Alert;
use crate::export_signatures_bulk;
use crate::modals::Modal;
use crate::screens::{
    AddressState, DeriveState, KeysState, RecoverSeedPhraseState, Screen, SpecialtyKeysState,
    SufficientCryptoState,
};
use crate::states::{SignResult, TransactionState};
use db_handling::interface_signer::{get_all_seed_names_with_identicons, guess};
use definitions::{
    keyring::{AddressKey, NetworkSpecsKey},
    network_specs::Verifier,
    users::AddressDetails,
};

use crate::error::{Error, Result};

///State of the app as remembered by backend
#[derive(Clone)]
pub struct State {
    navstate: Navstate,
    db: sled::Db,
    seed_names: Vec<String>,
}

///Navigation state is completely defined here
#[derive(Clone, Debug)]
pub struct Navstate {
    pub screen: Screen,
    pub modal: Modal,
    pub alert: Alert,
}

impl Navstate {
    pub fn new() -> Navstate {
        Navstate {
            screen: Screen::SeedSelector,
            modal: Modal::Empty,
            alert: Alert::Empty,
        }
    }
}

impl Default for Navstate {
    fn default() -> Self {
        Self::new()
    }
}

impl State {
    pub fn init_navigation(db: sled::Db, seed_names: Vec<String>) -> Self {
        Self {
            navstate: Navstate::new(),
            db,
            seed_names,
        }
    }

    pub fn update_seed_names(&mut self, seed_names: Vec<String>) {
        self.seed_names = seed_names;
    }

    fn handle_navbar_log(&self) -> (Navstate, String) {
        let mut new_navstate = self.navstate.to_owned();
        let errorline = String::new();
        if self.get_footer() {
            new_navstate = Navstate::clean_screen(Screen::Log)
        }
        (new_navstate, errorline)
    }

    fn handle_navbar_scan(&self) -> (Navstate, String) {
        let mut new_navstate = self.navstate.to_owned();
        let errorline = String::new();
        if self.get_footer() {
            new_navstate = Navstate::clean_screen(Screen::Scan)
        }
        (new_navstate, errorline)
    }

    fn handle_navbar_keys(&self) -> (Navstate, String) {
        let mut new_navstate = self.navstate.to_owned();
        let errorline = String::new();

        if self.get_footer() {
            new_navstate = self.correct_seed_selector()
        }
        (new_navstate, errorline)
    }

    fn handle_navbar_settings(&self) -> (Navstate, String) {
        let mut new_navstate = self.navstate.to_owned();
        let errorline = String::new();
        if self.get_footer() {
            new_navstate = Navstate::clean_screen(Screen::Settings)
        }
        (new_navstate, errorline)
    }

    fn handle_action_start(&self) -> (Navstate, String) {
        let mut new_navstate = self.navstate.to_owned();
        let mut errorline = String::new();
        match db_handling::interface_signer::purge_transactions(&self.db) {
            Ok(()) => {
                if self.seed_names.is_empty() {
                    new_navstate = self.correct_seed_selector();
                } else {
                    new_navstate = Navstate::clean_screen(Screen::SeedSelector);
                }
            }
            Err(e) => {
                new_navstate.alert = Alert::Error;
                let _ = write!(&mut errorline, "{}", e);
            }
        }

        (new_navstate, errorline)
    }

    fn handle_action_go_back(&self) -> (Navstate, String) {
        let mut new_navstate = self.navstate.clone();
        let mut errorline = String::new();

        match self.navstate.alert {
            Alert::Empty => {
                if let Modal::Empty = self.navstate.modal {
                    match &self.navstate.screen {
                        Screen::LogDetails(_) => {
                            new_navstate.screen = Screen::Log;
                        }
                        Screen::Transaction(_) => {
                            match db_handling::interface_signer::purge_transactions(&self.db) {
                                Ok(()) => new_navstate.screen = Screen::Scan,
                                Err(e) => {
                                    new_navstate.alert = Alert::Error;
                                    let _ = write!(&mut errorline, "{}", e);
                                }
                            }
                        }
                        Screen::Keys(ref keys_state) => {
                            match keys_state.get_specialty() {
                                SpecialtyKeysState::MultiSelect(_) => {
                                    new_navstate.screen =
                                        Screen::Keys(keys_state.deselect_specialty())
                                }
                                _ => new_navstate = self.correct_seed_selector(),
                            };
                        }
                        Screen::KeyDetails(address_state) => {
                            new_navstate.screen = Screen::Keys(address_state.blank_keys_state());
                        }
                        Screen::KeyDetailsMulti(address_state_multi) => {
                            new_navstate.screen =
                                Screen::Keys(address_state_multi.blank_keys_state());
                        }
                        Screen::NewSeed => {
                            new_navstate = self.correct_seed_selector();
                        }
                        Screen::RecoverSeedName(_) => {
                            new_navstate = self.correct_seed_selector();
                        }
                        Screen::RecoverSeedPhrase(ref recover_seed_phrase_state) => {
                            new_navstate.screen =
                                Screen::RecoverSeedName(recover_seed_phrase_state.name());
                        }
                        Screen::DeriveKey(d) => {
                            new_navstate.screen = Screen::Keys(d.blank_keys_state());
                        }
                        Screen::Verifier => {
                            new_navstate.screen = Screen::Settings;
                        }
                        Screen::ManageNetworks => {
                            new_navstate.screen = Screen::Settings;
                        }
                        Screen::NetworkDetails(_) => {
                            new_navstate.screen = Screen::ManageNetworks;
                        }
                        Screen::SelectSeedForBackup => {
                            new_navstate.screen = Screen::Settings;
                        }
                        Screen::SignSufficientCrypto(a) => match a.content() {
                            transaction_signing::SufficientContent::AddSpecs(key) => {
                                new_navstate.screen = Screen::NetworkDetails(key);
                            }
                            transaction_signing::SufficientContent::LoadMeta(key, _) => {
                                new_navstate.screen = Screen::NetworkDetails(key);
                            }
                            transaction_signing::SufficientContent::LoadTypes => {
                                new_navstate.screen = Screen::Settings;
                            }
                        },
                        Screen::Documents => {
                            new_navstate = Navstate::clean_screen(Screen::Settings)
                        }
                        _ => {
                            println!("Back button pressed at the bottom of navigation");
                        }
                    };
                } else {
                    match &self.navstate.screen {
                        Screen::Transaction(_) => {
                            match db_handling::interface_signer::purge_transactions(&self.db) {
                                Ok(()) => new_navstate = Navstate::clean_screen(Screen::Log),
                                Err(e) => {
                                    new_navstate.alert = Alert::Error;
                                    let _ = write!(&mut errorline, "{}", e);
                                }
                            }
                        }
                        Screen::SignSufficientCrypto(_) => {
                            new_navstate = Navstate::clean_screen(Screen::Settings);
                        }
                        _ => {
                            new_navstate.modal = Modal::Empty;
                        }
                    }
                }
            }
            Alert::ErrorDisplay => {
                new_navstate = Navstate::clean_screen(Screen::Settings);
            }
            _ => new_navstate.alert = Alert::Empty,
        }

        (new_navstate, errorline)
    }

    fn handle_action_go_forward(
        &self,
        details_str: &str,
        secret_seed_phrase: &str,
    ) -> (Navstate, String) {
        let mut new_navstate = self.navstate.clone();
        let mut errorline = String::new();
        match self.navstate.screen {
            Screen::Log => {
                match self.navstate.modal {
                    Modal::LogComment => {
                        // details_str is user entered comment
                        match db_handling::manage_history::history_entry_user(&self.db, details_str)
                        {
                            Ok(()) => new_navstate = Navstate::clean_screen(Screen::Log),
                            Err(e) => {
                                new_navstate.alert = Alert::Error;
                                let _ = write!(&mut errorline, "{}", e);
                            }
                        }
                    }
                    _ => println!("GoForward does nothing here"),
                }
            }
            Screen::NewSeed => {
                // details_str is new seed name
                match self.navstate.modal {
                    Modal::Empty => {
                        new_navstate.modal = Modal::NewSeedBackup(details_str.to_string())
                    }
                    Modal::NewSeedBackup(ref seed_name) => match details_str.parse::<bool>() {
                        Ok(roots) => {
                            match db_handling::identities::try_create_seed(
                                &self.db,
                                seed_name,
                                secret_seed_phrase,
                                roots,
                            ) {
                                Ok(()) => match KeysState::new(&self.db, seed_name) {
                                    Ok(a) => new_navstate = Navstate::clean_screen(Screen::Keys(a)),
                                    Err(e) => {
                                        new_navstate.alert = Alert::Error;
                                        let _ = write!(&mut errorline, "{}", e);
                                    }
                                },
                                Err(e) => {
                                    new_navstate.alert = Alert::Error;
                                    let _ = write!(&mut errorline, "{}", e);
                                }
                            }
                        }
                        Err(e) => {
                            new_navstate.alert = Alert::Error;
                            let _ = write!(&mut errorline, "{}", e);
                        }
                    },
                    _ => println!("GoForward does nothing here"),
                }
            }
            Screen::RecoverSeedName(_) => {
                match db_handling::identities::get_addresses_by_seed_name(&self.db, details_str) {
                    Ok(a) => {
                        if a.is_empty() {
                            new_navstate = Navstate::clean_screen(Screen::RecoverSeedPhrase(
                                RecoverSeedPhraseState::new(details_str),
                            ))
                        } else {
                            new_navstate.alert = Alert::Error;
                            let _ = write!(
                                &mut errorline,
                                "Bad input data. Seed name {} already exists.",
                                details_str
                            );
                        }
                    }
                    Err(e) => {
                        new_navstate.alert = Alert::Error;
                        let _ = write!(&mut errorline, "{}", e);
                    }
                }
            }
            Screen::RecoverSeedPhrase(ref recover_seed_phrase_state) => {
                let seed_name = recover_seed_phrase_state.name();
                match details_str.parse::<bool>() {
                    Ok(roots) => match db_handling::identities::try_create_seed(
                        &self.db,
                        &seed_name,
                        secret_seed_phrase,
                        roots,
                    ) {
                        Ok(()) => match KeysState::new(&self.db, &seed_name) {
                            Ok(a) => new_navstate = Navstate::clean_screen(Screen::Keys(a)),
                            Err(e) => {
                                new_navstate.alert = Alert::Error;
                                let _ = write!(&mut errorline, "{}", e);
                            }
                        },
                        Err(e) => {
                            new_navstate.alert = Alert::Error;
                            let _ = write!(&mut errorline, "{}", e);
                        }
                    },
                    Err(e) => {
                        new_navstate.alert = Alert::Error;
                        let _ = write!(&mut errorline, "{}", e);
                    }
                }
            }
<<<<<<< HEAD
            Screen::DeriveKey(ref _derive_state) => {
                log::info!("Go Forward does nothing on Screen::DeriveKey");
=======
            Screen::DeriveKey(ref derive_state) => {
                new_navstate.screen = Screen::DeriveKey(derive_state.update(details_str));
                match db_handling::identities::try_create_address(
                    &self.db,
                    &derive_state.seed_name(),
                    secret_seed_phrase,
                    details_str,
                    &derive_state.network_specs_key(),
                ) {
                    Ok(()) => {
                        new_navstate =
                            Navstate::clean_screen(Screen::Keys(KeysState::new_in_network(
                                &derive_state.seed_name(),
                                &derive_state.network_specs_key(),
                            )))
                    }
                    Err(e) => {
                        if let db_handling::Error::DerivationExists {
                            ref multisigner,
                            ref address_details,
                            ..
                        } = e
                        {
                            new_navstate.screen = Screen::DeriveKey(
                                derive_state.collided_with(multisigner, address_details),
                            );
                            new_navstate.modal = Modal::Empty;
                            new_navstate.alert = Alert::Error;
                            let _ = write!(&mut errorline, "{}", e);
                        } else {
                            new_navstate.alert = Alert::Error;
                            let _ = write!(&mut errorline, "{}", e);
                        }
                    }
                }
>>>>>>> f4788258
            }
            Screen::Transaction(ref t) => match t.action() {
                transaction_parsing::TransactionAction::Sign { .. } => {
                    let mut new = t.clone();
                    new.update_seeds(secret_seed_phrase);
                    if let Modal::EnterPassword = self.navstate.modal {
                        new.password_entered(details_str);
                        new_navstate.modal = Modal::Empty;
                    }
                    match new.handle_sign(&self.db) {
                        Ok(result) => {
                            match result {
                                SignResult::RequestPassword { .. } => {
                                    if t.ok() {
                                        new_navstate.screen = Screen::Transaction(new);
                                        new_navstate.modal = Modal::EnterPassword;
                                    } else {
                                        new_navstate = Navstate::clean_screen(Screen::Log);
                                    }
                                }
                                SignResult::Ready { signatures } => {
                                    new_navstate.modal = Modal::SignatureReady(signatures);
                                }
                            };
                        }
                        Err(e) => {
                            new_navstate.alert = Alert::Error;
                            let _ = write!(&mut errorline, "{}", e);
                        }
                    }
                }
                transaction_parsing::TransactionAction::Stub {
                    s: _,
                    u: checksum,
                    stub: stub_nav,
                } => match transaction_signing::handle_stub(&self.db, *checksum) {
                    Ok(()) => match stub_nav {
                        transaction_parsing::StubNav::AddSpecs {
                            n: network_specs_key,
                        } => {
                            new_navstate = Navstate::clean_screen(Screen::NetworkDetails(
                                network_specs_key.clone(),
                            ));
                        }
                        transaction_parsing::StubNav::LoadMeta {
                            l: network_specs_key,
                        } => {
                            new_navstate = Navstate::clean_screen(Screen::NetworkDetails(
                                network_specs_key.clone(),
                            ));
                        }
                        transaction_parsing::StubNav::LoadTypes => {
                            new_navstate = Navstate::clean_screen(Screen::ManageNetworks);
                        }
                    },
                    Err(e) => {
                        new_navstate.alert = Alert::Error;
                        let _ = write!(&mut errorline, "{}", e);
                    }
                },
                transaction_parsing::TransactionAction::Read { .. } => {
                    println!("GoForward does nothing here")
                }
                transaction_parsing::TransactionAction::Derivations { content: _ } => {
                    new_navstate = Navstate::clean_screen(Screen::SeedSelector);
                }
            },
            Screen::ManageNetworks => match NetworkSpecsKey::from_hex(details_str) {
                Ok(network_specs_key) => {
                    new_navstate = Navstate::clean_screen(Screen::NetworkDetails(network_specs_key))
                }
                Err(e) => {
                    new_navstate.alert = Alert::Error;
                    let _ = write!(&mut errorline, "{}", e);
                }
            },
            Screen::SignSufficientCrypto(ref s) => {
                match s.key_selected() {
                    Some((multisigner, address_details, _)) => {
                        // can get here only if there is a password
                        // details_str is password entry attempt
                        if let Modal::EnterPassword = self.navstate.modal {
                            let mut seed = s.seed();
                            match transaction_signing::sign_content(
                                &self.db,
                                &multisigner,
                                &address_details,
                                s.content(),
                                &seed,
                                details_str,
                            ) {
                                Ok(a) => {
                                    seed.zeroize();
                                    new_navstate.modal = Modal::SufficientCryptoReady(a);
                                }
                                Err(e) => {
                                    seed.zeroize();
                                    if let transaction_signing::Error::WrongPassword = e {
                                        if s.ok() {
                                            new_navstate.screen =
                                                Screen::SignSufficientCrypto(s.plus_one());
                                        } else {
                                            new_navstate = Navstate::clean_screen(Screen::Log);
                                        }
                                    }
                                    new_navstate.alert = Alert::Error;
                                    let _ = write!(&mut errorline, "{}", e);
                                }
                            }
                        }
                    }
                    None => {
                        // `details_str` is `hex_address_key`
                        // `secret_seed_phrase` is seed phrase
                        match process_hex_address_key_address_details(&self.db, details_str) {
                            Ok((multisigner, address_details)) => {
                                if address_details.has_pwd {
                                    new_navstate.screen = Screen::SignSufficientCrypto(s.update(
                                        &multisigner,
                                        &address_details,
                                        secret_seed_phrase,
                                    ));
                                    new_navstate.modal = Modal::EnterPassword;
                                } else {
                                    match transaction_signing::sign_content(
                                        &self.db,
                                        &multisigner,
                                        &address_details,
                                        s.content(),
                                        secret_seed_phrase,
                                        "",
                                    ) {
                                        Ok(a) => {
                                            new_navstate.screen = Screen::SignSufficientCrypto(
                                                s.update(&multisigner, &address_details, ""),
                                            );
                                            new_navstate.modal = Modal::SufficientCryptoReady(a);
                                        }
                                        Err(e) => {
                                            new_navstate.alert = Alert::Error;
                                            let _ = write!(&mut errorline, "{}", e);
                                        }
                                    }
                                }
                            }
                            Err(e) => {
                                new_navstate.alert = Alert::Error;
                                let _ = write!(&mut errorline, "{}", e);
                            }
                        }
                    }
                }
            }
            _ => println!("GoForward does nothing here"),
        };
        (new_navstate, errorline)
    }

    fn handle_select_seed(&self, details_str: &str) -> (Navstate, String) {
        let mut new_navstate = self.navstate.clone();
        let mut errorline = String::new();
        match self.navstate.screen {
            Screen::SeedSelector => {
                if !details_str.is_empty() {
                    // details_str is seed name
                    match KeysState::new(&self.db, details_str) {
                        Ok(a) => {
                            new_navstate = Navstate::clean_screen(Screen::Keys(a));
                        }
                        Err(e) => {
                            new_navstate.alert = Alert::Error;
                            let _ = write!(&mut errorline, "{}", e);
                        }
                    }
                } else {
                    println!("SelectSeed needs non-empty details_str")
                }
            }
            _ => println!("SelectSeed does nothing here"),
        }

        (new_navstate, errorline)
    }

    fn handle_select_key(&self, details_str: &str) -> (Navstate, String) {
        let mut new_navstate = self.navstate.clone();
        let mut errorline = String::new();

        println!("handle select key");

        match self.navstate.screen {
            Screen::Keys(ref keys_state) => {
                if keys_state.is_multiselect() {
                    match get_multisigner_by_address(
                        &self.db,
                        &AddressKey::from_hex(details_str).unwrap(),
                    ) {
                        Ok(Some(multisigner)) => {
                            new_navstate = Navstate::clean_screen(Screen::Keys(
                                keys_state.select_single(&multisigner),
                            ));
                        }
                        Ok(None) => {
                            new_navstate.alert = Alert::Error;
                            let _ = write!(&mut errorline, "key not found {}", details_str);
                        }
                        Err(e) => {
                            new_navstate.alert = Alert::Error;
                            let _ = write!(&mut errorline, "{}", e);
                        }
                    }
                } else {
                    match AddressState::new(&self.db, details_str, keys_state) {
                        Ok(a) => {
                            println!("key details");
                            new_navstate = Navstate::clean_screen(Screen::KeyDetails(a));
                        }
                        Err(e) => {
                            new_navstate.alert = Alert::Error;
                            let _ = write!(&mut errorline, "{}", e);
                        }
                    }
                }
            }
            _ => println!("SelectKey does nothing here"),
        }

        (new_navstate, errorline)
    }

<<<<<<< HEAD
    fn handle_new_key(&self, _dbname: &str, details_str: &str) -> (Navstate, String) {
=======
    fn handle_new_key(&self, details_str: &str) -> (Navstate, String) {
>>>>>>> f4788258
        let mut new_navstate = self.navstate.clone();
        let errorline = String::new();
        match self.navstate.screen {
            Screen::Keys(ref keys_state) => {
<<<<<<< HEAD
                let collision = None;
=======
                let collision = match db_handling::identities::derivation_check(
                    &self.db,
                    &keys_state.seed_name(),
                    details_str,
                    &keys_state.network_specs_key(),
                ) {
                    Ok(db_handling::identities::DerivationCheck::NoPassword(a)) => a,
                    _ => None,
                };
>>>>>>> f4788258
                new_navstate = Navstate::clean_screen(Screen::DeriveKey(DeriveState::new(
                    details_str,
                    keys_state,
                    collision,
                )));
            }
            _ => println!("NewKey does nothing here"),
        }

        (new_navstate, errorline)
    }

    fn handle_right_button(&self) -> (Navstate, String) {
        let mut new_navstate = self.navstate.clone();
        let errorline = String::new();
        match &self.navstate.screen {
            Screen::Log => new_navstate.modal = self.toggle_modal(Modal::LogRight),
            Screen::SeedSelector => new_navstate.modal = self.toggle_modal(Modal::NewSeedMenu),
            Screen::Keys(_) => new_navstate.modal = self.toggle_modal(Modal::SeedMenu),
            Screen::KeyDetails(_) => {
                new_navstate.modal = self.toggle_modal(Modal::KeyDetailsAction)
            }
            Screen::ManageNetworks => new_navstate.modal = self.toggle_modal(Modal::TypesInfo),
            Screen::NetworkDetails(_) => {
                new_navstate.modal = self.toggle_modal(Modal::NetworkDetailsMenu)
            }
            _ => {}
        }

        (new_navstate, errorline)
    }

    fn handle_shield(&self) -> (Navstate, String) {
        let mut new_navstate = self.navstate.clone();
        let errorline = String::new();

        new_navstate.alert = Alert::Shield;
        (new_navstate, errorline)
    }

    fn handle_new_seed(&self) -> (Navstate, String) {
        let mut new_navstate = self.navstate.clone();
        let errorline = String::new();
        if let Screen::SeedSelector = self.navstate.screen {
            if let Modal::NewSeedMenu = self.navstate.modal {
                new_navstate = Navstate::clean_screen(Screen::NewSeed);
            }
        }
        (new_navstate, errorline)
    }

    fn handle_recover_seed(&self) -> (Navstate, String) {
        let mut new_navstate = self.navstate.clone();
        let errorline = String::new();
        if let Screen::SeedSelector = self.navstate.screen {
            if let Modal::NewSeedMenu = self.navstate.modal {
                new_navstate = Navstate::clean_screen(Screen::RecoverSeedName(String::new()));
            }
        }
        (new_navstate, errorline)
    }

    fn handle_backup_seed(&self, details_str: &str) -> (Navstate, String) {
        let mut new_navstate = self.navstate.clone();
        let mut errorline = String::new();
        if details_str.is_empty() {
            match &self.navstate.screen {
                Screen::Keys(ref keys_state) => {
                    if let Modal::SeedMenu = self.navstate.modal {
                        new_navstate.modal = Modal::Backup(keys_state.seed_name());
                    }
                }
                Screen::Settings => {
                    new_navstate = Navstate::clean_screen(Screen::SelectSeedForBackup);
                }
                _ => println!("BackupSeed without seed_name does nothing here"),
            }
        } else if let Screen::SelectSeedForBackup = self.navstate.screen {
            new_navstate = match KeysState::new(&self.db, details_str) {
                Ok(a) => Navstate {
                    screen: Screen::Keys(a),
                    modal: Modal::Backup(details_str.to_string()),
                    alert: Alert::Empty,
                },
                Err(e) => {
                    let _ = write!(&mut errorline, "{}", e);
                    Navstate {
                        screen: Screen::Log,
                        modal: Modal::Empty,
                        alert: Alert::Error,
                    }
                }
            };
        }

        (new_navstate, errorline)
    }

    fn handle_network_selector(&self) -> (Navstate, String) {
        let mut new_navstate = self.navstate.clone();
        let errorline = String::new();

        if let Modal::NetworkSelector(_) = self.navstate.modal {
            new_navstate.modal = Modal::Empty;
        } else {
            match &self.navstate.screen {
                Screen::Keys(ref keys_state) => {
                    new_navstate.modal =
                        Modal::NetworkSelector(keys_state.network_specs_key().unwrap());
                }
                _ => println!("NetworkSelector does nothing here"),
            }
        }

        (new_navstate, errorline)
    }

    fn handle_change_password(&self, details_str: &str) -> (Navstate, String) {
        let mut new_navstate = self.navstate.clone();
        let errorline = String::new();

        match self.navstate.screen {
            Screen::DeriveKey(ref derive_state) => {
                new_navstate.screen = Screen::DeriveKey(derive_state.update(details_str));
                new_navstate.modal = Modal::PasswordConfirm;
            }
            _ => println!("No password to check"),
        }
        (new_navstate, errorline)
    }

    fn handle_transaction_fetched(&self, details_str: &str) -> (Navstate, String) {
        let errorline = String::new();

        let new_navstate = Navstate::clean_screen(Screen::Transaction(Box::new(
            TransactionState::new(&self.db, details_str),
        )));

        (new_navstate, errorline)
    }

    fn handle_remove_network(&self) -> (Navstate, String) {
        let mut new_navstate = self.navstate.clone();
        let mut errorline = String::new();
        match self.navstate.screen {
            Screen::NetworkDetails(ref network_specs_key) => {
                if let Modal::NetworkDetailsMenu = self.navstate.modal {
                    match db_handling::helpers::remove_network(&self.db, network_specs_key) {
                        Ok(()) => {
                            new_navstate = Navstate::clean_screen(Screen::ManageNetworks);
                        }
                        Err(e) => {
                            new_navstate.alert = Alert::Error;
                            let _ = write!(&mut errorline, "{}", e);
                        }
                    }
                }
            }
            _ => println!("RemoveNetwork does nothing here"),
        }

        (new_navstate, errorline)
    }

    fn handle_remove_metadata(&self) -> (Navstate, String) {
        let mut new_navstate = self.navstate.clone();
        let mut errorline = String::new();
        match self.navstate.screen {
            Screen::NetworkDetails(ref network_specs_key) => match self.navstate.modal {
                Modal::ManageMetadata(network_version) => {
                    match db_handling::helpers::remove_metadata(
                        &self.db,
                        network_specs_key,
                        network_version,
                    ) {
                        Ok(()) => {
                            new_navstate = Navstate::clean_screen(Screen::NetworkDetails(
                                network_specs_key.to_owned(),
                            ));
                        }
                        Err(e) => {
                            new_navstate.alert = Alert::Error;
                            let _ = write!(&mut errorline, "{}", e);
                        }
                    }
                }
                _ => println!("RemoveMetadata does nothing here"),
            },
            _ => println!("RemoveMetadata does nothing here"),
        }

        (new_navstate, errorline)
    }

    fn handle_remove_types(&self) -> (Navstate, String) {
        let mut new_navstate = self.navstate.clone();
        let mut errorline = String::new();
        match self.navstate.screen {
            Screen::ManageNetworks => match self.navstate.modal {
                Modal::TypesInfo => match db_handling::helpers::remove_types_info(&self.db) {
                    Ok(()) => {
                        new_navstate = Navstate::clean_screen(Screen::Log);
                    }
                    Err(e) => {
                        new_navstate.alert = Alert::Error;
                        let _ = write!(&mut errorline, "{}", e);
                    }
                },
                _ => println!("RemoveTypes does nothing here"),
            },
            _ => println!("RemoveTypes does nothing here"),
        }

        (new_navstate, errorline)
    }

    fn handle_sign_network_specs(&self) -> (Navstate, String) {
        let mut new_navstate = self.navstate.clone();
        let errorline = String::new();
        match self.navstate.screen {
            Screen::NetworkDetails(ref network_specs_key) => {
                if let Modal::NetworkDetailsMenu = self.navstate.modal {
                    new_navstate = Navstate::clean_screen(Screen::SignSufficientCrypto(
                        SufficientCryptoState::init(
                            transaction_signing::SufficientContent::AddSpecs(
                                network_specs_key.to_owned(),
                            ),
                        ),
                    ));
                }
            }
            _ => println!("SignNetworkSpecs does nothing here"),
        }

        (new_navstate, errorline)
    }

    fn handle_sign_metadata(&self) -> (Navstate, String) {
        let mut new_navstate = self.navstate.clone();
        let errorline = String::new();
        match self.navstate.screen {
            Screen::NetworkDetails(ref network_specs_key) => {
                if let Modal::ManageMetadata(network_version) = self.navstate.modal {
                    new_navstate = Navstate::clean_screen(Screen::SignSufficientCrypto(
                        SufficientCryptoState::init(
                            transaction_signing::SufficientContent::LoadMeta(
                                network_specs_key.to_owned(),
                                network_version,
                            ),
                        ),
                    ));
                }
            }
            _ => println!("SignMetadata does nothing here"),
        }

        (new_navstate, errorline)
    }

    fn handle_sign_types(&self) -> (Navstate, String) {
        let mut new_navstate = self.navstate.clone();
        let errorline = String::new();
        match self.navstate.screen {
            Screen::ManageNetworks => match self.navstate.modal {
                Modal::TypesInfo => {
                    new_navstate = Navstate::clean_screen(Screen::SignSufficientCrypto(
                        SufficientCryptoState::init(
                            transaction_signing::SufficientContent::LoadTypes,
                        ),
                    ));
                }
                _ => println!("SignTypes does nothing here"),
            },
            _ => println!("SignTypes does nothing here"),
        }

        (new_navstate, errorline)
    }

    fn handle_manage_networks(&self) -> (Navstate, String) {
        let mut new_navstate = self.navstate.clone();
        let errorline = String::new();

        match self.navstate.screen {
            Screen::Settings => {
                new_navstate = Navstate::clean_screen(Screen::ManageNetworks);
            }
            _ => println!("ManageNetworks does nothing here"),
        }
        (new_navstate, errorline)
    }

    fn handle_view_general_verifier(&self) -> (Navstate, String) {
        let mut new_navstate = self.navstate.clone();
        let errorline = String::new();

        match self.navstate.screen {
            Screen::Settings => {
                new_navstate = Navstate::clean_screen(Screen::Verifier);
            }
            _ => println!("ViewGeneralVerifier does nothing here"),
        }
        (new_navstate, errorline)
    }

    fn handle_manage_metadata(&self, details_str: &str) -> (Navstate, String) {
        let mut new_navstate = self.navstate.clone();
        let mut errorline = String::new();
        match self.navstate.screen {
            Screen::NetworkDetails(_) => match details_str.parse::<u32>() {
                Ok(version) => {
                    new_navstate.modal = Modal::ManageMetadata(version);
                }
                Err(e) => {
                    new_navstate.alert = Alert::Error;
                    let _ = write!(&mut errorline, "{}", e);
                }
            },
            _ => println!("ManageMetadata does nothing here"),
        }

        (new_navstate, errorline)
    }

    fn handle_remove_key(&self) -> (Navstate, String) {
        let mut new_navstate = self.navstate.clone();
        let mut errorline = String::new();
        match self.navstate.screen {
            Screen::Keys(ref keys_state) => match keys_state.get_specialty() {
<<<<<<< HEAD
                SpecialtyKeysState::Swiped(ref _multisigner) => {
                    log::info!("Swiped state is currently disabled");
                }
                SpecialtyKeysState::MultiSelect(ref multiselect) => {
                    if let Some(ns) = keys_state.network_specs_key() {
                        match db_handling::identities::remove_keys_set(dbname, multiselect, &ns) {
                            Ok(()) => {
                                new_navstate = Navstate::clean_screen(Screen::Keys(
                                    KeysState::new_in_network(&keys_state.seed_name(), &ns),
                                ));
                            }
                            Err(e) => {
                                new_navstate.alert = Alert::Error;
                                let _ = write!(&mut errorline, "{}", e);
                            }
=======
                SpecialtyKeysState::Swiped(ref multisigner) => {
                    match db_handling::identities::remove_key(
                        &self.db,
                        multisigner,
                        &keys_state.network_specs_key(),
                    ) {
                        Ok(()) => {
                            new_navstate =
                                Navstate::clean_screen(Screen::Keys(KeysState::new_in_network(
                                    &keys_state.seed_name(),
                                    &keys_state.network_specs_key(),
                                )));
                        }
                        Err(e) => {
                            new_navstate.alert = Alert::Error;
                            let _ = write!(&mut errorline, "{}", e);
                        }
                    }
                }
                SpecialtyKeysState::MultiSelect(ref multiselect) => {
                    match db_handling::identities::remove_keys_set(
                        &self.db,
                        multiselect,
                        &keys_state.network_specs_key(),
                    ) {
                        Ok(()) => {
                            new_navstate =
                                Navstate::clean_screen(Screen::Keys(KeysState::new_in_network(
                                    &keys_state.seed_name(),
                                    &keys_state.network_specs_key(),
                                )));
                        }
                        Err(e) => {
                            new_navstate.alert = Alert::Error;
                            let _ = write!(&mut errorline, "{}", e);
>>>>>>> f4788258
                        }
                    } else {
                    }
                }
                SpecialtyKeysState::None => println!("RemoveKey does nothing here"),
            },
            Screen::KeyDetails(ref address_state) => {
                if let Modal::KeyDetailsAction = self.navstate.modal {
                    if let Some(network_specs_key) = address_state.network_specs_key() {
                        match db_handling::identities::remove_key(
                            &self.db,
                            &address_state.multisigner(),
                            &network_specs_key,
                        ) {
                            Ok(()) => {
                                new_navstate = Navstate::clean_screen(Screen::Log);
                            }
                            Err(e) => {
                                new_navstate.alert = Alert::Error;
                                let _ = write!(&mut errorline, "{}", e);
                            }
                        }
                    } else {
                        println!("RemoveKey does nothing here")
                    }
                } else {
                    println!("RemoveKey does nothing here")
                }
            }
            _ => println!("RemoveKey does nothing here"),
        }

        (new_navstate, errorline)
    }

    fn handle_create_log_comment(&self) -> (Navstate, String) {
        let mut new_navstate = self.navstate.clone();
        let errorline = String::new();
        match self.navstate.screen {
            Screen::Log => {
                if let Modal::LogRight = self.navstate.modal {
                    new_navstate.modal = Modal::LogComment;
                } else {
                    println!("CreateLogComment does nothing here")
                }
            }
            _ => println!("CreateLogComment does nothing here"),
        }

        (new_navstate, errorline)
    }

    fn handle_remove_seed(&self) -> (Navstate, String) {
        let mut new_navstate = self.navstate.clone();
        let mut errorline = String::new();
        match self.navstate.screen {
            Screen::Keys(ref keys_state) => {
                match db_handling::identities::remove_seed(&self.db, &keys_state.seed_name()) {
                    Ok(()) => {
                        new_navstate = Navstate::clean_screen(Screen::Log);
                    }
                    Err(e) => {
                        new_navstate.alert = Alert::Error;
                        let _ = write!(&mut errorline, "{}", e);
                    }
                }
            }
            _ => println!("RemoveSeed does nothing here"),
        }

        (new_navstate, errorline)
    }

    fn handle_clear_log(&self) -> (Navstate, String) {
        let mut new_navstate = self.navstate.clone();
        let mut errorline = String::new();
        match self.navstate.screen {
            Screen::Log => {
                if let Modal::LogRight = self.navstate.modal {
                    match db_handling::manage_history::clear_history(&self.db) {
                        Ok(()) => {
                            new_navstate = Navstate::clean_screen(Screen::Log);
                        }
                        Err(e) => {
                            new_navstate.alert = Alert::Error;
                            let _ = write!(&mut errorline, "{}", e);
                        }
                    }
                } else {
                    println!("ClearLog does nothing here")
                }
            }
            _ => println!("ClearLog does nothing here"),
        }
        (new_navstate, errorline)
    }

    fn handle_show_log_details(&self, details_str: &str) -> (Navstate, String) {
        let mut new_navstate = self.navstate.clone();
        let mut errorline = String::new();

        match self.navstate.screen {
            Screen::Log => {
                // details_str is u32 order which will be shown
                match details_str.parse::<u32>() {
                    Ok(order) => new_navstate = Navstate::clean_screen(Screen::LogDetails(order)),
                    Err(e) => {
                        new_navstate.alert = Alert::Error;
                        let _ = write!(&mut errorline, "{}", e);
                    }
                }
            }
            _ => println!("ShowLogDetails does nothing here"),
        }

        (new_navstate, errorline)
    }

<<<<<<< HEAD
    fn handle_increment(
        &self,
        _details_str: &str,
        dbname: &str,
        _secret_seed_phrase: &str,
    ) -> (Navstate, String) {
=======
    fn handle_increment(&self, details_str: &str, secret_seed_phrase: &str) -> (Navstate, String) {
>>>>>>> f4788258
        let mut new_navstate = self.navstate.clone();
        let errorline = String::new();

        match self.navstate.screen {
            Screen::Keys(ref keys_state) => {
<<<<<<< HEAD
                new_navstate = Navstate::clean_screen(Screen::Keys(
                    KeysState::new(&keys_state.seed_name(), dbname).unwrap(),
                ));
=======
                if let SpecialtyKeysState::Swiped(multisigner) = keys_state.get_specialty() {
                    match details_str.parse::<u32>() {
                        Ok(increment) => {
                            match db_handling::identities::create_increment_set(
                                &self.db,
                                increment,
                                &multisigner,
                                &keys_state.network_specs_key(),
                                secret_seed_phrase,
                            ) {
                                Ok(()) => {
                                    new_navstate = Navstate::clean_screen(Screen::Keys(
                                        KeysState::new_in_network(
                                            &keys_state.seed_name(),
                                            &keys_state.network_specs_key(),
                                        ),
                                    ));
                                }
                                Err(e) => {
                                    new_navstate.alert = Alert::Error;
                                    let _ = write!(&mut errorline, "{}", e);
                                }
                            }
                        }
                        Err(e) => {
                            new_navstate.alert = Alert::Error;

                            let _ = write!(&mut errorline, "{}", e);
                        }
                    }
                } else {
                    println!("Increment does nothing here")
                }
>>>>>>> f4788258
            }
            _ => println!("Increment does nothing here"),
        }

        (new_navstate, errorline)
    }

    fn handle_show_documents(&self) -> (Navstate, String) {
        let mut new_navstate = self.navstate.clone();
        let errorline = String::new();
        match self.navstate.screen {
            Screen::Settings => new_navstate = Navstate::clean_screen(Screen::Documents),
            _ => println!("ShowDocuments does nothing here"),
        }
        (new_navstate, errorline)
    }

    fn handle_text_entry(&mut self, details_str: &str) -> (Navstate, String) {
        let mut new_navstate = self.navstate.clone();
        let errorline = String::new();

        match self.navstate.screen {
            Screen::RecoverSeedPhrase(ref mut recover_seed_phrase_state) => {
                recover_seed_phrase_state.text_entry(details_str);
                new_navstate = Navstate::clean_screen(Screen::RecoverSeedPhrase(
                    recover_seed_phrase_state.to_owned(),
                ));
            }
            _ => println!("TextEntry does nothing here"),
        }

        (new_navstate, errorline)
    }

    fn handle_push_word(&mut self, details_str: &str) -> (Navstate, String) {
        let mut new_navstate = self.navstate.clone();
        let errorline = String::new();

        match self.navstate.screen {
            Screen::RecoverSeedPhrase(ref mut recover_seed_phrase_state) => {
                recover_seed_phrase_state.push_word(details_str);
                new_navstate = Navstate::clean_screen(Screen::RecoverSeedPhrase(
                    recover_seed_phrase_state.to_owned(),
                ));
            }
            _ => println!("PushWord does nothing here"),
        }

        (new_navstate, errorline)
    }

    fn get_screen_data(
        &mut self,
        new_navstate: &Navstate,
<<<<<<< HEAD
        _details_str: &str,
        dbname: &str,
=======
        details_str: &str,
>>>>>>> f4788258
    ) -> Result<ScreenData> {
        let sd = match new_navstate.screen {
            Screen::Log => {
                let history = db_handling::manage_history::get_history(&self.db)?;
                let log: Vec<_> = history
                    .into_iter()
                    .map(|(order, entry)| History {
                        order: order.stamp(),
                        timestamp: entry.timestamp,
                        events: entry.events,
                    })
                    .collect();
                let f = MLog { log };

                ScreenData::Log { f }
            }
            Screen::LogDetails(order) => {
                let e = get_history_entry_by_order(&self.db, order)?;
                let timestamp = e.timestamp.clone();
                let events = entry_to_transactions_with_decoding(&self.db, e)?;
                let f = MLogDetails { timestamp, events };
                ScreenData::LogDetails { f }
            }
            Screen::Scan => ScreenData::Scan,
            Screen::Transaction(ref t) => {
                let f = match t.action() {
                    TransactionAction::Derivations { content, .. } => vec![MTransaction {
                        content: *content.clone(),
                        ttype: TransactionType::ImportDerivations,
                        author_info: None,
                        network_info: None,
                    }],
                    TransactionAction::Sign { actions, .. } => actions
                        .iter()
                        .map(|a| MTransaction {
                            content: a.content.clone(),
                            ttype: TransactionType::Sign,
                            author_info: Some(a.author_info.clone()),
                            network_info: Some(a.network_info.clone().into()),
                        })
                        .collect(),
                    TransactionAction::Stub { s, .. } => vec![MTransaction {
                        content: *s.clone(),
                        ttype: TransactionType::Stub,
                        author_info: None,
                        network_info: None,
                    }],
                    TransactionAction::Read { r } => vec![MTransaction {
                        content: *r.clone(),
                        ttype: TransactionType::Read,
                        author_info: None,
                        network_info: None,
                    }],
                };
                ScreenData::Transaction { f }
            }
            Screen::SeedSelector => {
                let seed_name_cards =
                    db_handling::interface_signer::get_all_seed_names_with_identicons(
                        &self.db,
                        &self.seed_names,
                    )?;
                let f = MSeeds { seed_name_cards };
                ScreenData::SeedSelector { f }
            }
            Screen::SelectSeedForBackup => {
                let seed_name_cards =
                    db_handling::interface_signer::get_all_seed_names_with_identicons(
                        &self.db,
                        &self.seed_names,
                    )?;
                let f = MSeeds { seed_name_cards };
                ScreenData::SelectSeedForBackup { f }
            }
            Screen::Keys(ref keys_state) => ScreenData::Keys {
                f: keys_state.seed_name(),
            },
            Screen::KeyDetails(ref address_state) => {
                println!("here {:?}", address_state);
                let f = if let Some(key) = address_state.network_specs_key().as_ref() {
                    Some(db_handling::interface_signer::export_key(
                        &self.db,
                        &address_state.multisigner(),
                        &address_state.seed_name(),
                        key,
                    )?)
                } else {
                    None
                };
                ScreenData::KeyDetails { f }
            }
            Screen::KeyDetailsMulti(ref address_state_multi) => {
                let key_details = db_handling::interface_signer::export_key(
                    &self.db,
                    &address_state_multi.multisigner(),
                    &address_state_multi.seed_name(),
                    &address_state_multi.network_specs_key(),
                )?;
                let f = MKeyDetailsMulti {
                    key_details,
                    current_number: address_state_multi.number().to_string(),
                    out_of: address_state_multi.out_of().to_string(),
                };
                ScreenData::KeyDetailsMulti { f }
            }
            Screen::NewSeed => {
                let f = MNewSeed {
                    keyboard: new_navstate.keyboard(),
                };
                ScreenData::NewSeed { f }
            }
            Screen::RecoverSeedName(ref seed_name) => {
                let f = MRecoverSeedName {
                    keyboard: new_navstate.keyboard(),
                    seed_name: seed_name.to_string(),
                };
                ScreenData::RecoverSeedName { f }
            }
            Screen::RecoverSeedPhrase(ref recover_seed_phrase_state) => {
                let draft = recover_seed_phrase_state.draft();
                let user_input = draft.user_input();
                let guess_set = guess(user_input);
                let ready_seed = draft.try_finalize();
                let mut draft = draft.draft();

                let f = MRecoverSeedPhrase {
                    keyboard: new_navstate.keyboard(),
                    seed_name: recover_seed_phrase_state.name(),
                    user_input: user_input.to_string(),
                    guess_set: guess_set.iter().map(|s| s.to_string()).collect(),
                    draft: draft.clone(),
                    ready_seed,
                };

                draft.zeroize();
                ScreenData::RecoverSeedPhrase { f }
            }
<<<<<<< HEAD
            Screen::DeriveKey(ref derive_state) => ScreenData::DeriveKey {
                f: MDeriveKey {
                    seed_name: derive_state.seed_name(),
                },
            },
=======
            Screen::DeriveKey(ref derive_state) => {
                let f = db_handling::interface_signer::derive_prep(
                    &self.db,
                    &derive_state.seed_name(),
                    &derive_state.network_specs_key(),
                    derive_state.collision(),
                    details_str,
                    new_navstate.keyboard(),
                )?;
                ScreenData::DeriveKey { f }
            }
>>>>>>> f4788258
            Screen::Settings => {
                // for now has same content as Screen::Verifier
                //
                // IMPORTANT: this screen should never fail. Ever.
                // There is no error handling beyond this point,
                // if this fails - user is stuck here forever.
                //
                // Please don't fall into error modal from here,
                // you have `error` field for that.
                //
                // Don't ignore this on refactor like everyone else before you.
                let f = match db_handling::helpers::get_general_verifier(&self.db) {
                    Ok(Verifier { v: Some(vv) }) => {
                        let card = vv.show_card();
                        MSettings {
                            public_key: Some(card.public_key),
                            identicon: Some(card.identicon),
                            encryption: Some(card.encryption),
                            error: None,
                        }
                    }
                    Ok(Verifier { v: None }) => Default::default(),
                    Err(e) => MSettings {
                        public_key: None,
                        identicon: None,
                        encryption: None,
                        error: Some(format!("{}", e)),
                    },
                };
                ScreenData::Settings { f }
            }
            Screen::Verifier => {
                let f = db_handling::helpers::get_general_verifier(&self.db)?;
                ScreenData::VVerifier { f: f.show_card() }
            }
            Screen::ManageNetworks => {
                let networks = db_handling::interface_signer::show_all_networks(&self.db)?;
                let f = MManageNetworks { networks };
                ScreenData::ManageNetworks { f }
            }
            Screen::NetworkDetails(ref network_specs_key) => {
                let f = db_handling::interface_signer::network_details_by_key(
                    &self.db,
                    network_specs_key,
                )?;
                ScreenData::NNetworkDetails { f }
            }
            Screen::SignSufficientCrypto(_) => {
                let identities = db_handling::interface_signer::print_all_identities(&self.db)?;
                let f = MSignSufficientCrypto { identities };
                ScreenData::SignSufficientCrypto { f }
            }
            _ => ScreenData::Documents,
        };

        Ok(sd)
    }

    fn get_modal_details(&mut self, new_navstate: &mut Navstate) -> Result<Option<ModalData>> {
        let modal = match new_navstate.modal {
            Modal::Backup(ref seed_name) => Some(ModalData::Backup {
                f: db_handling::interface_signer::backup_prep(&self.db, seed_name)?,
            }),
            Modal::SeedMenu => match new_navstate.screen {
                Screen::Keys(ref keys_state) => {
                    let seed = keys_state.seed_name();
                    new_navstate.screen = Screen::Keys(keys_state.deselect_specialty());
                    Some(ModalData::SeedMenu {
                        f: MSeedMenu { seed },
                    })
                }
                _ => None,
            },
            Modal::NewSeedBackup(ref new_seed_name) => Some(ModalData::NewSeedBackup {
                f: db_handling::interface_signer::print_new_seed(new_seed_name)?,
            }),
            Modal::NetworkSelector(ref network_specs_key) => Some(ModalData::NetworkSelector {
                f: db_handling::interface_signer::show_all_networks_with_flag(
                    &self.db,
                    network_specs_key,
                )?,
            }),
            Modal::PasswordConfirm => match new_navstate.screen {
                Screen::DeriveKey(ref derive_state) => {
                    let mut path = derive_state.path();
                    match db_handling::identities::cut_path(&path) {
                        Ok((cropped_path, pwd)) => {
                            path.zeroize();
                            Some(ModalData::PasswordConfirm {
                                f: MPasswordConfirm {
                                    pwd,
                                    cropped_path,
                                    seed_name: derive_state.seed_name(),
                                },
                            })
                        }
                        Err(e) => {
                            path.zeroize();
                            return Err(e.into());
                        }
                    }
                }
                _ => None,
            },
            Modal::SignatureReady(ref a) => Some(ModalData::SignatureReady {
                f: export_signatures_bulk(a)?,
            }),
            Modal::EnterPassword => match new_navstate.screen {
                Screen::Transaction(ref t) => {
                    t.current_password_author_info()
                        .map(|author_info| ModalData::EnterPassword {
                            f: MEnterPassword {
                                author_info,
                                counter: t.counter() as u32,
                            },
                        })
                }
                Screen::SignSufficientCrypto(ref s) => {
                    if let Some((_, _, author_info)) = s.key_selected() {
                        Some(ModalData::EnterPassword {
                            f: MEnterPassword {
                                author_info,
                                counter: s.counter() as u32,
                            },
                        })
                    } else {
                        None
                    }
                }
                _ => None,
            },
            Modal::LogRight => Some(ModalData::LogRight {
                f: definitions::navigation::MLogRight {
                    checksum: db_handling::interface_signer::history_hex_checksum(&self.db)?,
                },
            }),
            Modal::ManageMetadata(network_version) => match new_navstate.screen {
                Screen::NetworkDetails(ref network_specs_key) => Some(ModalData::ManageMetadata {
                    f: db_handling::interface_signer::metadata_details(
                        &self.db,
                        network_specs_key,
                        network_version,
                    )?,
                }),
                _ => None,
            },
            Modal::SufficientCryptoReady((ref sufficient, ref content)) => {
                match new_navstate.screen {
                    Screen::SignSufficientCrypto(ref s) => {
                        if let Some((_, _, author_info)) = s.key_selected() {
                            let content = content.clone();
                            let f = MSufficientCryptoReady {
                                author_info,
                                sufficient: sufficient.clone(),
                                content,
                            };
                            Some(ModalData::SufficientCryptoReady { f })
                        } else {
                            None
                        }
                    }
                    _ => None,
                }
            }
            Modal::TypesInfo => Some(ModalData::TypesInfo {
                f: db_handling::interface_signer::show_types_status(&self.db)?,
            }),
            Modal::SelectSeed => {
                match get_all_seed_names_with_identicons(&self.db, &self.seed_names) {
                    Ok(a) => Some(ModalData::SelectSeed {
                        f: MSeeds { seed_name_cards: a },
                    }),
                    Err(_e) => {
                        new_navstate.alert = Alert::Error;
                        Some(ModalData::SelectSeed {
                            f: MSeeds {
                                seed_name_cards: vec![],
                            },
                        })
                    }
                }
            }
            Modal::NewSeedMenu => Some(ModalData::NewSeedMenu),
            Modal::LogComment => Some(ModalData::LogComment),
            Modal::NetworkDetailsMenu => Some(ModalData::NetworkDetailsMenu),
            Modal::KeyDetailsAction => Some(ModalData::KeyDetailsAction),
            Modal::Empty => None,
        };
        Ok(modal)
    }

    ///Decide what to do and do it!
    pub fn perform(
        &mut self,
        action: Action,
        details_str: &str,
        secret_seed_phrase: &str,
    ) -> Result<ActionResult> {
        let mut new_navstate = self.navstate.to_owned();

        let mut errorline;
        //Try to perform action
        (new_navstate, errorline) = match action {
            //App init
            Action::Start => self.handle_action_start(),
            //Simple navigation commands
            Action::NavbarLog => self.handle_navbar_log(),
            Action::NavbarScan => self.handle_navbar_scan(),
            Action::NavbarKeys => self.handle_navbar_keys(),
            Action::NavbarSettings => self.handle_navbar_settings(),
            //General back action is defined here
            Action::GoBack => self.handle_action_go_back(),
            Action::GoForward => self.handle_action_go_forward(details_str, secret_seed_phrase),
            Action::SelectSeed => self.handle_select_seed(details_str),
            Action::SelectKey => self.handle_select_key(details_str),
            Action::NewKey => self.handle_new_key(details_str),
            Action::RightButtonAction => self.handle_right_button(),
            Action::Shield => self.handle_shield(),
            Action::NewSeed => self.handle_new_seed(),
            Action::RecoverSeed => self.handle_recover_seed(),
            Action::BackupSeed => self.handle_backup_seed(details_str),
            Action::NetworkSelector => self.handle_network_selector(),
            Action::CheckPassword => self.handle_change_password(details_str),
            Action::TransactionFetched => self.handle_transaction_fetched(details_str),
            Action::RemoveNetwork => self.handle_remove_network(),
            Action::RemoveMetadata => self.handle_remove_metadata(),
            Action::RemoveTypes => self.handle_remove_types(),
            Action::SignNetworkSpecs => self.handle_sign_network_specs(),
            Action::SignMetadata => self.handle_sign_metadata(),
            Action::SignTypes => self.handle_sign_types(),
            Action::ManageNetworks => self.handle_manage_networks(),
            Action::ViewGeneralVerifier => self.handle_view_general_verifier(),
            Action::ManageMetadata => self.handle_manage_metadata(details_str),
            Action::RemoveKey => self.handle_remove_key(),
            Action::RemoveSeed => self.handle_remove_seed(),
            Action::ClearLog => self.handle_clear_log(),
            Action::CreateLogComment => self.handle_create_log_comment(),
            Action::ShowLogDetails => self.handle_show_log_details(details_str),
            Action::Increment => self.handle_increment(details_str, secret_seed_phrase),
            Action::ShowDocuments => self.handle_show_documents(),
            Action::TextEntry => self.handle_text_entry(details_str),
            Action::PushWord => self.handle_push_word(details_str),
            Action::Nothing => (new_navstate, String::new()),
        };

        //Prepare screen details
        let screen_data = match self.get_screen_data(&new_navstate, details_str) {
            Ok(sd) => sd,
            Err(e) => {
                let _ = write!(&mut errorline, "{}", e);
                //This is special error used only
                //here; please do not change it to
                //`Alert::Error` or app may get stuck
                new_navstate.alert = Alert::ErrorDisplay;
                ScreenData::Settings {
                    f: MSettings::default(),
                }
            }
        };

        //Prepare modal details
        let modal_data = match self.get_modal_details(&mut new_navstate) {
            Ok(md) => md,
            Err(e) => {
                let _ = write!(&mut errorline, "{}", e);
                new_navstate.alert = Alert::Error;
                None
            }
        };

        //Prepare alert details
        //Important! No errors could be handled in this block!
        let alert_data = match new_navstate.alert {
            Alert::Error | Alert::ErrorDisplay => Some(AlertData::ErrorData { f: errorline }),
            Alert::Empty => None,
            Alert::Shield => match get_danger_status(&self.db) {
                Ok(true) => Some(AlertData::Shield {
                    f: Some(ShieldAlert::Past),
                }),
                Ok(false) => Some(AlertData::Shield { f: None }),
                Err(e) => Some(AlertData::ErrorData {
                    f: format!("{}", e),
                }),
            },
        };

        self.navstate = new_navstate;

        let action_result = ActionResult {
            screen_label: self.get_screen_label(),
            back: self.navstate.screen.has_back(),
            footer: self.get_footer(),
            footer_button: self.get_active_navbutton(),
            right_button: self.get_right_button(),
            screen_name_type: self.get_screen_name_type(),
            screen_data,
            modal_data,
            alert_data,
        };

        Ok(action_result)
    }

    fn toggle_modal(&self, modal: Modal) -> Modal {
        if modal == self.navstate.modal {
            Modal::Empty
        } else {
            modal
        }
    }

    ///Generate screen label taking into account state
    fn get_screen_label(&self) -> String {
        match &self.navstate.screen {
            Screen::KeyDetails(ref address_state) => {
                if address_state.is_root() {
                    String::from("Seed Key")
                } else {
                    String::from("Derived Key")
                }
            }
            a => a.get_default_label(),
        }
    }

    fn get_footer(&self) -> bool {
        match self.navstate.screen {
            Screen::Log => true,
            Screen::LogDetails(_) => true,
            Screen::Scan => true,
            Screen::Transaction(_) => false,
            Screen::SeedSelector => true,
            Screen::Keys(_) => true,
            Screen::KeyDetails(_) => false,
            Screen::KeyDetailsMulti(_) => false,
            Screen::NewSeed => false,
            Screen::RecoverSeedName(_) => false,
            Screen::RecoverSeedPhrase(_) => false,
            Screen::DeriveKey(_) => false,
            Screen::Settings => true,
            Screen::Verifier => false,
            Screen::ManageNetworks => false,
            Screen::NetworkDetails(_) => false,
            Screen::SelectSeedForBackup => false,
            Screen::SignSufficientCrypto(_) => false,
            Screen::Documents => false,
            Screen::Nowhere => true,
        }
    }

    ///Decide which footer button should shine
    fn get_active_navbutton(&self) -> Option<FooterButton> {
        match self.navstate.screen {
            Screen::Log | Screen::LogDetails(_) => Some(FooterButton::Log),
            Screen::Scan | Screen::Transaction(_) => Some(FooterButton::Scan),
            Screen::SeedSelector
            | Screen::Keys(_)
            | Screen::KeyDetails(_)
            | Screen::KeyDetailsMulti(_)
            | Screen::NewSeed
            | Screen::RecoverSeedName(_)
            | Screen::RecoverSeedPhrase(_)
            | Screen::DeriveKey(_) => Some(FooterButton::Keys),
            Screen::Settings
            | Screen::Verifier
            | Screen::ManageNetworks
            | Screen::NetworkDetails(_)
            | Screen::SelectSeedForBackup
            | Screen::SignSufficientCrypto(_)
            | Screen::Documents => Some(FooterButton::Settings),
            Screen::Nowhere => None,
        }
    }

    ///Should header have some button on the right?
    fn get_right_button(&self) -> Option<RightButton> {
        match self.navstate.screen {
            Screen::Log => Some(RightButton::LogRight),
            Screen::SeedSelector => Some(RightButton::NewSeed),
            Screen::Keys(ref keys_state) => {
                if let Modal::Backup(_) = self.navstate.modal {
                    None
                } else if keys_state.is_multiselect() {
                    Some(RightButton::MultiSelect)
                } else {
                    Some(RightButton::Backup)
                }
            }
            Screen::KeyDetails(_) | Screen::KeyDetailsMulti(_) => Some(RightButton::KeyMenu),
            Screen::NewSeed
            | Screen::RecoverSeedName(_)
            | Screen::RecoverSeedPhrase(_)
            | Screen::DeriveKey(_)
            | Screen::Settings
            | Screen::LogDetails(_)
            | Screen::Scan
            | Screen::Transaction(_)
            | Screen::Documents
            | Screen::Nowhere
            | Screen::Verifier
            | Screen::SignSufficientCrypto(_) => None,
            Screen::ManageNetworks => Some(RightButton::TypesInfo),
            Screen::NetworkDetails(_) => Some(RightButton::NDMenu),
            Screen::SelectSeedForBackup => Some(RightButton::Backup),
        }
    }

    ///Determine whether screen name should be `h1` or `h4`
    fn get_screen_name_type(&self) -> ScreenNameType {
        match self.navstate.screen {
            Screen::Log
            | Screen::LogDetails(_)
            | Screen::Keys(_)
            | Screen::KeyDetails(_)
            | Screen::KeyDetailsMulti(_)
            | Screen::Settings
            | Screen::Verifier
            | Screen::ManageNetworks
            | Screen::NetworkDetails(_)
            | Screen::SelectSeedForBackup
            | Screen::Documents
            | Screen::Nowhere => ScreenNameType::H4,
            Screen::NewSeed
            | Screen::RecoverSeedName(_)
            | Screen::RecoverSeedPhrase(_)
            | Screen::DeriveKey(_)
            | Screen::Scan
            | Screen::Transaction(_)
            | Screen::SeedSelector
            | Screen::SignSufficientCrypto(_) => ScreenNameType::H1,
        }
    }

    fn correct_seed_selector(&self) -> Navstate {
        if self.seed_names.is_empty() {
            Navstate {
                screen: Screen::SeedSelector,
                modal: Modal::NewSeedMenu,
                alert: Alert::Empty,
            }
        } else {
            Navstate::clean_screen(Screen::SeedSelector)
        }
    }
}

impl Navstate {
    pub fn clean_screen(screen: Screen) -> Navstate {
        Navstate {
            screen,
            modal: Modal::Empty,
            alert: Alert::Empty,
        }
    }

    ///Check if keyboard should be shown
    fn keyboard(&self) -> bool {
        if let Modal::Empty = self.modal {
            matches!(self.alert, Alert::Empty)
        } else {
            false
        }
    }
}

fn process_hex_address_key_address_details(
    database: &sled::Db,
    hex_address_key: &str,
) -> Result<(MultiSigner, AddressDetails)> {
    let address_key = AddressKey::from_hex(hex_address_key)?;
    let multisigner = get_multisigner_by_address(database, &address_key)?
        .ok_or_else(|| Error::KeyNotFound(format!("0x{}", hex_address_key)))?;
    let address_details = db_handling::helpers::get_address_details(database, &address_key)?;
    Ok((multisigner, address_details))
}<|MERGE_RESOLUTION|>--- conflicted
+++ resolved
@@ -351,46 +351,8 @@
                     }
                 }
             }
-<<<<<<< HEAD
             Screen::DeriveKey(ref _derive_state) => {
                 log::info!("Go Forward does nothing on Screen::DeriveKey");
-=======
-            Screen::DeriveKey(ref derive_state) => {
-                new_navstate.screen = Screen::DeriveKey(derive_state.update(details_str));
-                match db_handling::identities::try_create_address(
-                    &self.db,
-                    &derive_state.seed_name(),
-                    secret_seed_phrase,
-                    details_str,
-                    &derive_state.network_specs_key(),
-                ) {
-                    Ok(()) => {
-                        new_navstate =
-                            Navstate::clean_screen(Screen::Keys(KeysState::new_in_network(
-                                &derive_state.seed_name(),
-                                &derive_state.network_specs_key(),
-                            )))
-                    }
-                    Err(e) => {
-                        if let db_handling::Error::DerivationExists {
-                            ref multisigner,
-                            ref address_details,
-                            ..
-                        } = e
-                        {
-                            new_navstate.screen = Screen::DeriveKey(
-                                derive_state.collided_with(multisigner, address_details),
-                            );
-                            new_navstate.modal = Modal::Empty;
-                            new_navstate.alert = Alert::Error;
-                            let _ = write!(&mut errorline, "{}", e);
-                        } else {
-                            new_navstate.alert = Alert::Error;
-                            let _ = write!(&mut errorline, "{}", e);
-                        }
-                    }
-                }
->>>>>>> f4788258
             }
             Screen::Transaction(ref t) => match t.action() {
                 transaction_parsing::TransactionAction::Sign { .. } => {
@@ -621,28 +583,12 @@
         (new_navstate, errorline)
     }
 
-<<<<<<< HEAD
-    fn handle_new_key(&self, _dbname: &str, details_str: &str) -> (Navstate, String) {
-=======
     fn handle_new_key(&self, details_str: &str) -> (Navstate, String) {
->>>>>>> f4788258
         let mut new_navstate = self.navstate.clone();
         let errorline = String::new();
         match self.navstate.screen {
             Screen::Keys(ref keys_state) => {
-<<<<<<< HEAD
                 let collision = None;
-=======
-                let collision = match db_handling::identities::derivation_check(
-                    &self.db,
-                    &keys_state.seed_name(),
-                    details_str,
-                    &keys_state.network_specs_key(),
-                ) {
-                    Ok(db_handling::identities::DerivationCheck::NoPassword(a)) => a,
-                    _ => None,
-                };
->>>>>>> f4788258
                 new_navstate = Navstate::clean_screen(Screen::DeriveKey(DeriveState::new(
                     details_str,
                     keys_state,
@@ -972,13 +918,12 @@
         let mut errorline = String::new();
         match self.navstate.screen {
             Screen::Keys(ref keys_state) => match keys_state.get_specialty() {
-<<<<<<< HEAD
                 SpecialtyKeysState::Swiped(ref _multisigner) => {
                     log::info!("Swiped state is currently disabled");
                 }
                 SpecialtyKeysState::MultiSelect(ref multiselect) => {
                     if let Some(ns) = keys_state.network_specs_key() {
-                        match db_handling::identities::remove_keys_set(dbname, multiselect, &ns) {
+                        match db_handling::identities::remove_keys_set(&self.db, multiselect, &ns) {
                             Ok(()) => {
                                 new_navstate = Navstate::clean_screen(Screen::Keys(
                                     KeysState::new_in_network(&keys_state.seed_name(), &ns),
@@ -988,43 +933,6 @@
                                 new_navstate.alert = Alert::Error;
                                 let _ = write!(&mut errorline, "{}", e);
                             }
-=======
-                SpecialtyKeysState::Swiped(ref multisigner) => {
-                    match db_handling::identities::remove_key(
-                        &self.db,
-                        multisigner,
-                        &keys_state.network_specs_key(),
-                    ) {
-                        Ok(()) => {
-                            new_navstate =
-                                Navstate::clean_screen(Screen::Keys(KeysState::new_in_network(
-                                    &keys_state.seed_name(),
-                                    &keys_state.network_specs_key(),
-                                )));
-                        }
-                        Err(e) => {
-                            new_navstate.alert = Alert::Error;
-                            let _ = write!(&mut errorline, "{}", e);
-                        }
-                    }
-                }
-                SpecialtyKeysState::MultiSelect(ref multiselect) => {
-                    match db_handling::identities::remove_keys_set(
-                        &self.db,
-                        multiselect,
-                        &keys_state.network_specs_key(),
-                    ) {
-                        Ok(()) => {
-                            new_navstate =
-                                Navstate::clean_screen(Screen::Keys(KeysState::new_in_network(
-                                    &keys_state.seed_name(),
-                                    &keys_state.network_specs_key(),
-                                )));
-                        }
-                        Err(e) => {
-                            new_navstate.alert = Alert::Error;
-                            let _ = write!(&mut errorline, "{}", e);
->>>>>>> f4788258
                         }
                     } else {
                     }
@@ -1143,60 +1051,19 @@
         (new_navstate, errorline)
     }
 
-<<<<<<< HEAD
     fn handle_increment(
         &self,
         _details_str: &str,
-        dbname: &str,
         _secret_seed_phrase: &str,
     ) -> (Navstate, String) {
-=======
-    fn handle_increment(&self, details_str: &str, secret_seed_phrase: &str) -> (Navstate, String) {
->>>>>>> f4788258
         let mut new_navstate = self.navstate.clone();
         let errorline = String::new();
 
         match self.navstate.screen {
             Screen::Keys(ref keys_state) => {
-<<<<<<< HEAD
                 new_navstate = Navstate::clean_screen(Screen::Keys(
-                    KeysState::new(&keys_state.seed_name(), dbname).unwrap(),
+                    KeysState::new(&self.db, &keys_state.seed_name()).unwrap(),
                 ));
-=======
-                if let SpecialtyKeysState::Swiped(multisigner) = keys_state.get_specialty() {
-                    match details_str.parse::<u32>() {
-                        Ok(increment) => {
-                            match db_handling::identities::create_increment_set(
-                                &self.db,
-                                increment,
-                                &multisigner,
-                                &keys_state.network_specs_key(),
-                                secret_seed_phrase,
-                            ) {
-                                Ok(()) => {
-                                    new_navstate = Navstate::clean_screen(Screen::Keys(
-                                        KeysState::new_in_network(
-                                            &keys_state.seed_name(),
-                                            &keys_state.network_specs_key(),
-                                        ),
-                                    ));
-                                }
-                                Err(e) => {
-                                    new_navstate.alert = Alert::Error;
-                                    let _ = write!(&mut errorline, "{}", e);
-                                }
-                            }
-                        }
-                        Err(e) => {
-                            new_navstate.alert = Alert::Error;
-
-                            let _ = write!(&mut errorline, "{}", e);
-                        }
-                    }
-                } else {
-                    println!("Increment does nothing here")
-                }
->>>>>>> f4788258
             }
             _ => println!("Increment does nothing here"),
         }
@@ -1251,12 +1118,7 @@
     fn get_screen_data(
         &mut self,
         new_navstate: &Navstate,
-<<<<<<< HEAD
         _details_str: &str,
-        dbname: &str,
-=======
-        details_str: &str,
->>>>>>> f4788258
     ) -> Result<ScreenData> {
         let sd = match new_navstate.screen {
             Screen::Log => {
@@ -1394,25 +1256,11 @@
                 draft.zeroize();
                 ScreenData::RecoverSeedPhrase { f }
             }
-<<<<<<< HEAD
             Screen::DeriveKey(ref derive_state) => ScreenData::DeriveKey {
                 f: MDeriveKey {
                     seed_name: derive_state.seed_name(),
                 },
             },
-=======
-            Screen::DeriveKey(ref derive_state) => {
-                let f = db_handling::interface_signer::derive_prep(
-                    &self.db,
-                    &derive_state.seed_name(),
-                    &derive_state.network_specs_key(),
-                    derive_state.collision(),
-                    details_str,
-                    new_navstate.keyboard(),
-                )?;
-                ScreenData::DeriveKey { f }
-            }
->>>>>>> f4788258
             Screen::Settings => {
                 // for now has same content as Screen::Verifier
                 //
