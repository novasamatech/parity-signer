--- conflicted
+++ resolved
@@ -9,16 +9,9 @@
 use lazy_static::lazy_static;
 use std::sync::Mutex;
 
-<<<<<<< HEAD
-use definitions::{
-    keyring::NetworkSpecsKey,
-    navigation::{ActionResult, MKeysInfoExport},
-};
+use definitions::navigation::{ActionResult, MKeysInfoExport};
 use parity_scale_codec::Encode;
 use qrcode_rtx::make_data_packs;
-=======
-use definitions::navigation::ActionResult;
->>>>>>> cb4da1ff
 
 mod error;
 
@@ -65,31 +58,18 @@
 }
 
 /// Should be called when seed names are modified in native to synchronize data
-<<<<<<< HEAD
-pub fn update_seed_names(seed_names: Vec<String>) {
-    let guard = STATE.lock();
-    match guard {
-        Ok(mut navstate) => {
-            (*navstate).seed_names = seed_names;
-        }
-        Err(_) => {
-            //TODO: maybe more grace here?
-            panic!("Concurrency error! Restart the app.");
-        }
-    }
-}
-
-pub fn export_key_info(dbname: &str) -> Result<MKeysInfoExport, String> {
-    let export_all_addrs = export_all_addrs(dbname).map_err(|e| format!("{}", e))?;
-
-    let frames = make_data_packs(&export_all_addrs.encode(), 128)?;
-
-    Ok(MKeysInfoExport { frames })
-=======
 pub fn update_seed_names(seed_names: Vec<String>) -> Result<()> {
     let mut navstate = STATE.lock().map_err(|_| Error::MutexPoisoned)?;
     navstate.update_seed_names(seed_names);
 
     Ok(())
->>>>>>> cb4da1ff
+}
+
+pub fn export_key_info(dbname: &str) -> Result<MKeysInfoExport> {
+    let export_all_addrs = export_all_addrs(dbname)?;
+
+    let frames = make_data_packs(&export_all_addrs.encode(), 128)
+        .map_err(|e| Error::DataPacking(e.to_string()))?;
+
+    Ok(MKeysInfoExport { frames })
 }