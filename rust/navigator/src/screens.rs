--- conflicted
+++ resolved
@@ -111,13 +111,9 @@
 pub struct EnteredInfo(pub String);
 
 impl KeysState {
-<<<<<<< HEAD
-    pub fn new(seed_name: &str, database_name: &str) -> Result<Self> {
-        let network_specs = first_network(database_name)?;
-=======
     pub fn new(database: &sled::Db, seed_name: &str) -> Result<Self> {
-        let network_specs = first_network(database)?.specs;
->>>>>>> f4788258
+        let network_specs = first_network(database)?;
+
         Ok(Self {
             seed_name: seed_name.to_string(),
             network_specs_key: network_specs.map(|ns| {
@@ -227,20 +223,6 @@
         let lines: Vec<_> = details_str.lines().collect();
         let hex_address_key = lines[0];
         let network_specs_key = lines.get(1);
-<<<<<<< HEAD
-=======
-
-        let address_key = AddressKey::from_hex(hex_address_key)?;
-        let multisigner = if let Ok(m) = address_key.multi_signer() {
-            m
-        } else if let Some(key) = get_multisigner_by_address(database, &address_key)? {
-            key
-        } else {
-            return Err(Error::KeyNotFound(format!("{:?}", address_key)));
-        };
-        let is_root =
-            get_address_details(database, &AddressKey::from_multisigner(&multisigner))?.is_root();
->>>>>>> f4788258
         let network_specs_key = if let Some(network_specs_key) = &network_specs_key {
             NetworkSpecsKey::from_hex(network_specs_key)?
         } else {
@@ -248,9 +230,9 @@
         };
         let address_key = AddressKey::from_hex(hex_address_key)?;
         let multisigner = address_key.multi_signer().clone();
-        let network_specs = get_network_specs(database_name, &network_specs_key)?;
+        let network_specs = get_network_specs(database, &network_specs_key)?;
         let is_root = get_address_details(
-            database_name,
+            database,
             &AddressKey::new(multisigner.clone(), Some(network_specs.specs.genesis_hash)),
         )?
         .is_root();
@@ -294,18 +276,13 @@
         multiselect: &[MultiSigner],
     ) -> Result<Self> {
         let mut set: Vec<(MultiSigner, bool)> = Vec::new();
-        let network = get_network_specs(database_name, &network_specs_key)?;
+        let network = get_network_specs(database, &network_specs_key)?;
 
         for multisigner in multiselect.iter() {
-<<<<<<< HEAD
             let address_details = get_address_details(
-                database_name,
+                database,
                 &AddressKey::new(multisigner.clone(), Some(network.specs.genesis_hash)),
             )?;
-=======
-            let address_details =
-                get_address_details(database, &AddressKey::from_multisigner(multisigner))?;
->>>>>>> f4788258
             set.push((multisigner.to_owned(), address_details.is_root()))
         }
         Ok(Self {
