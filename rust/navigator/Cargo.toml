[package]
name = "navigator"
version = "0.1.0"
edition = "2021"

# See more keys and their definitions at https://doc.rust-lang.org/cargo/reference/manifest.html

[dependencies]
db_handling = {path = "../db_handling", default-features = false }
definitions = {path = "../definitions", default-features = false }
hex = "0.4.3"
lazy_static = "1.4.0"
<<<<<<< HEAD
sp-runtime = {version = "20.0.0", default-features = false}
thiserror = "1.0.38"
=======
sp-runtime = {git = "https://github.com/paritytech/substrate", default-features = false}
thiserror = "1.0.39"
>>>>>>> 368d3d37
transaction_parsing = {path = "../transaction_parsing"}
transaction_signing = {path = "../transaction_signing"}
zeroize = { version = "1.5.7", features = ["std"] }
qrcode_rtx = { path = "../qrcode_rtx" }
parity-scale-codec = "3.4.0"
sled = "0.34"
log = "0.4"

[dev-dependencies]
pretty_assertions = "1"
tempfile = "3.4"
regex = { version = "1.7.1" }

sp-core = { version = "18.0.0", default-features = false, features = ["full_crypto"] }

constants = { path = "../constants" }
parser = { path = "../parser", default-features = false }
db_handling = {path = "../db_handling"}



[lib]
name = "navigator"
crate-type = ["lib"]<|MERGE_RESOLUTION|>--- conflicted
+++ resolved
@@ -10,13 +10,8 @@
 definitions = {path = "../definitions", default-features = false }
 hex = "0.4.3"
 lazy_static = "1.4.0"
-<<<<<<< HEAD
 sp-runtime = {version = "20.0.0", default-features = false}
-thiserror = "1.0.38"
-=======
-sp-runtime = {git = "https://github.com/paritytech/substrate", default-features = false}
 thiserror = "1.0.39"
->>>>>>> 368d3d37
 transaction_parsing = {path = "../transaction_parsing"}
 transaction_signing = {path = "../transaction_signing"}
 zeroize = { version = "1.5.7", features = ["std"] }
