--- conflicted
+++ resolved
@@ -17,10 +17,7 @@
 zeroize = "1.5.7"
 qrcode_rtx = { path = "../qrcode_rtx" }
 parity-scale-codec = "3.2.2"
-<<<<<<< HEAD
-=======
 sled = "0.34"
->>>>>>> f4788258
 log = "0.4"
 
 [dev-dependencies]
