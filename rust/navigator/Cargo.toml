[package]
name = "navigator"
version = "0.1.0"
edition = "2021"

# See more keys and their definitions at https://doc.rust-lang.org/cargo/reference/manifest.html

[dependencies]
db_handling = {path = "../db_handling", default-features = false, features = ["signer"]}
definitions = {path = "../definitions", default-features = false, features = ["signer"]}
hex = "0.4.3"
lazy_static = "1.4.0"
sp-runtime = {git = "https://github.com/paritytech/substrate", default-features = false}
thiserror = "1.0.38"
transaction_parsing = {path = "../transaction_parsing"}
transaction_signing = {path = "../transaction_signing"}
zeroize = "1.5.7"
qrcode_rtx = { path = "../qrcode_rtx" }
<<<<<<< HEAD
parity-scale-codec = "3.2.1"
log = "0.4"
=======
parity-scale-codec = "3.2.2"
>>>>>>> 63c66caa

[dev-dependencies]
pretty_assertions = "1"
tempfile = "3.3"
regex = { version = "1.7.1" }

sp-core = { git = "https://github.com/paritytech/substrate", default-features = false, features = ["full_crypto"] }

constants = { path = "../constants", features = ["test"] }
parser = { path = "../parser", default-features = false }
db_handling = {path = "../db_handling"}



[lib]
name = "navigator"
crate-type = ["lib"]<|MERGE_RESOLUTION|>--- conflicted
+++ resolved
@@ -16,12 +16,8 @@
 transaction_signing = {path = "../transaction_signing"}
 zeroize = "1.5.7"
 qrcode_rtx = { path = "../qrcode_rtx" }
-<<<<<<< HEAD
-parity-scale-codec = "3.2.1"
+parity-scale-codec = "3.2.2"
 log = "0.4"
-=======
-parity-scale-codec = "3.2.2"
->>>>>>> 63c66caa
 
 [dev-dependencies]
 pretty_assertions = "1"
