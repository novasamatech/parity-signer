--- conflicted
+++ resolved
@@ -81,14 +81,10 @@
 #[cfg(feature = "signer")]
 use definitions::network_specs::{Verifier, VerifierValue};
 
-<<<<<<< HEAD
-/// Real Parity public key, with `Sr25519` encryption
-=======
 mod error;
 pub use error::{Error, Result};
 
-/// Real Parity public key, with Sr25519 encryption
->>>>>>> 5d43a227
+/// Real Parity public key, with `Sr25519` encryption
 ///
 /// To be used in [`VerifierValue`] for general verifier in default cold
 /// database
