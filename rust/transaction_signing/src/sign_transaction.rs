use definitions::crypto::Encryption;
use parity_scale_codec::Encode;
use sp_core::blake2_256;
use sp_runtime::MultiSignature;
use zeroize::Zeroize;

use db_handling::db_transactions::{SignContent, TrDbColdSign};
use qrcode_static::{png_qr_from_string, DataType};

use crate::sign_message::sign_as_address_key;
use crate::{Error, Result};

/// Function to create signatures using RN output action line, and user entered pin and password.
/// Also needs database name to fetch saved transaction and key.

pub(crate) fn create_signature(
    seed_phrase: &str,
    pwd_entry: &str,
    user_comment: &str,
    database_name: &str,
    checksum: u32,
<<<<<<< HEAD
    encryption: Encryption,
) -> Result<MultiSignature> {
=======
) -> Result<String> {
>>>>>>> 01b59022
    let sign = TrDbColdSign::from_storage(database_name, checksum)?;
    let pwd = {
        if sign.has_pwd() {
            Some(pwd_entry)
        } else {
            None
        }
    };
    let content = sign.content().to_owned();
    let content_vec = match &content {
        SignContent::Transaction { method, extensions } => {
            [method.to_vec(), extensions.to_vec()].concat()
        }
        SignContent::Message(a) => a.as_bytes().to_vec(),
    };

    // For larger transactions, their hash should be signed instead; this is not implemented
    // upstream so we put it here
    let content_vec = {
        if content_vec.len() > 257 {
            blake2_256(&content_vec).to_vec()
        } else {
            content_vec
        }
    };
    let mut full_address = seed_phrase.to_owned() + &sign.path();
<<<<<<< HEAD
    match sign_as_address_key(
        &content_vec,
        &sign.multisigner(),
        &full_address,
        pwd,
        encryption,
    ) {
=======
    let signature = match sign_as_address_key(&content_vec, &sign.multisigner(), &full_address, pwd)
    {
>>>>>>> 01b59022
        Ok(s) => {
            full_address.zeroize();
            sign.apply(false, user_comment, database_name)?;
            Ok(s.multi_signature())
        }
        Err(e) => {
            full_address.zeroize();
            if let Error::WrongPassword = e {
                let checksum = sign.apply(true, user_comment, database_name)?;
                Err(Error::WrongPasswordNewChecksum(checksum))
            } else {
                Err(e)
            }
        }
    }?;

    let encoded = match &content {
        SignContent::Transaction {
            method: _,
            extensions: _,
        } => hex::encode(signature.encode()),
        SignContent::Message(_) => match signature {
            MultiSignature::Sr25519(a) => hex::encode(a),
            MultiSignature::Ed25519(a) => hex::encode(a),
            MultiSignature::Ecdsa(a) => hex::encode(a),
        },
    };
    Ok(encoded)
}

pub fn create_signature_png(
    seed_phrase: &str,
    pwd_entry: &str,
    user_comment: &str,
    database_name: &str,
    checksum: u32,
    encryption: Encryption,
) -> Result<Vec<u8>> {
<<<<<<< HEAD
    let hex_result = hex::encode(
        create_signature(
            seed_phrase,
            pwd_entry,
            user_comment,
            database_name,
            checksum,
            encryption,
        )?
        .encode(),
    );
=======
    let hex_result = create_signature(
        seed_phrase,
        pwd_entry,
        user_comment,
        database_name,
        checksum,
    )?;
>>>>>>> 01b59022
    let qr_data = png_qr_from_string(&hex_result, DataType::Regular)?;
    Ok(qr_data)
}<|MERGE_RESOLUTION|>--- conflicted
+++ resolved
@@ -19,12 +19,8 @@
     user_comment: &str,
     database_name: &str,
     checksum: u32,
-<<<<<<< HEAD
     encryption: Encryption,
-) -> Result<MultiSignature> {
-=======
 ) -> Result<String> {
->>>>>>> 01b59022
     let sign = TrDbColdSign::from_storage(database_name, checksum)?;
     let pwd = {
         if sign.has_pwd() {
@@ -51,18 +47,13 @@
         }
     };
     let mut full_address = seed_phrase.to_owned() + &sign.path();
-<<<<<<< HEAD
-    match sign_as_address_key(
+    let signature = match sign_as_address_key(
         &content_vec,
         &sign.multisigner(),
         &full_address,
         pwd,
         encryption,
     ) {
-=======
-    let signature = match sign_as_address_key(&content_vec, &sign.multisigner(), &full_address, pwd)
-    {
->>>>>>> 01b59022
         Ok(s) => {
             full_address.zeroize();
             sign.apply(false, user_comment, database_name)?;
@@ -101,27 +92,14 @@
     checksum: u32,
     encryption: Encryption,
 ) -> Result<Vec<u8>> {
-<<<<<<< HEAD
-    let hex_result = hex::encode(
-        create_signature(
-            seed_phrase,
-            pwd_entry,
-            user_comment,
-            database_name,
-            checksum,
-            encryption,
-        )?
-        .encode(),
-    );
-=======
     let hex_result = create_signature(
         seed_phrase,
         pwd_entry,
         user_comment,
         database_name,
         checksum,
+        encryption,
     )?;
->>>>>>> 01b59022
     let qr_data = png_qr_from_string(&hex_result, DataType::Regular)?;
     Ok(qr_data)
 }