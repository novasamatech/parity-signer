--- conflicted
+++ resolved
@@ -16,12 +16,7 @@
     cold_default::{populate_cold, populate_cold_no_networks},
     helpers::remove_network,
     identities::{remove_seed, try_create_address, try_create_seed},
-<<<<<<< HEAD
     manage_history::{get_history, get_history_entry_by_order},
-    remove_network::remove_network,
-=======
-    manage_history::print_history,
->>>>>>> e0a04d59
 };
 use definitions::{
     crypto::Encryption,
@@ -30,9 +25,9 @@
     history::{Entry, Event, SignDisplay, SignMessageDisplay},
     keyring::{AddressKey, MetaKey, NetworkSpecsKey, VerifierKey},
     navigation::{
-        Card, MSCAuthorPlain, MSCCall, MSCCurrency, MSCEnumVariantName, MSCEraMortal, MSCFieldName,
-        MSCId, MSCMetaSpecs, MSCNameVersion, MTypesInfo, MVerifierDetails, NetworkSpecsToSend,
-        TransactionAuthor, TransactionCard, TransactionCardSet,
+        Card, MMetadataRecord, MSCAuthorPlain, MSCCall, MSCCurrency, MSCEnumVariantName,
+        MSCEraMortal, MSCFieldName, MSCId, MSCNameVersion, MTypesInfo, MVerifierDetails,
+        NetworkSpecsToSend, TransactionAuthor, TransactionCard, TransactionCardSet,
     },
     network_specs::{CurrentVerifier, NetworkSpecs, ValidCurrentVerifier, Verifier, VerifierValue},
     users::AddressDetails,
@@ -1029,9 +1024,9 @@
             index: 1,
             indent: 0,
             card: Card::MetaCard {
-                f: MSCMetaSpecs {
+                f: MMetadataRecord {
                     specname: "westend".to_string(),
-                    spec_version: "9070".to_string(),
+                    specs_version: "9070".to_string(),
                     meta_hash: "e281fbc53168a6b87d1ea212923811f4c083e7be7d18df4b8527b9532e5f5fec"
                         .to_string(),
                     meta_id_pic: westend_9070().to_vec(),
@@ -1542,9 +1537,9 @@
             index: 1,
             indent: 0,
             card: Card::MetaCard {
-                f: MSCMetaSpecs {
+                f: MMetadataRecord {
                     specname: "dock-pos-main-runtime".to_string(),
-                    spec_version: "31".to_string(),
+                    specs_version: "31".to_string(),
                     meta_hash: "28c25067d5c0c739f64f7779c5f3095ecf57d9075b0c5258f3be2df6d7f323d0"
                         .to_string(),
                     meta_id_pic: dock_31().to_vec(),
@@ -1889,9 +1884,9 @@
             index: 1,
             indent: 0,
             card: Card::MetaCard {
-                f: MSCMetaSpecs {
+                f: MMetadataRecord {
                     specname: "dock-pos-main-runtime".to_string(),
-                    spec_version: "31".to_string(),
+                    specs_version: "31".to_string(),
                     meta_hash: "28c25067d5c0c739f64f7779c5f3095ecf57d9075b0c5258f3be2df6d7f323d0"
                         .to_string(),
                     meta_id_pic: dock_31().to_vec(),
@@ -2222,9 +2217,9 @@
             index: 1,
             indent: 0,
             card: Card::MetaCard {
-                f: MSCMetaSpecs {
+                f: MMetadataRecord {
                     specname: "westend".to_string(),
-                    spec_version: "9111".to_string(),
+                    specs_version: "9111".to_string(),
                     meta_hash: "207956815bc7b3234fa8827ef40df5fd2879e93f18a680e22bc6801bca27312d"
                         .to_string(),
                     meta_id_pic: westend_9111().to_vec(),
@@ -2836,9 +2831,9 @@
             index: 1,
             indent: 0,
             card: Card::MetaCard {
-                f: MSCMetaSpecs {
+                f: MMetadataRecord {
                     specname: "westend".to_string(),
-                    spec_version: "9122".to_string(),
+                    specs_version: "9122".to_string(),
                     meta_hash: "d656951f4c58c9fdbe029be33b02a7095abc3007586656be7ff68fd0550d6ced"
                         .to_string(),
                     meta_id_pic: westend_9122().to_vec(),
@@ -3548,9 +3543,9 @@
             index: 2,
             indent: 0,
             card: Card::MetaCard {
-                f: MSCMetaSpecs {
+                f: MMetadataRecord {
                     specname: "shell".to_string(),
-                    spec_version: "200".to_string(),
+                    specs_version: "200".to_string(),
                     meta_hash: "65f0d394de10396c6c1800092f9a95c48ec1365d9302dbf5df736c5e0c54fde3"
                         .to_string(),
                     meta_id_pic: shell_200().to_vec(),
