[package]
name = "transaction_signing"
version = "0.1.0"
edition = "2021"

# See more keys and their definitions at https://doc.rust-lang.org/cargo/reference/manifest.html

[dependencies]
hex = "0.4.3"
parity-scale-codec = "3.2.1"
zeroize = "1.5.7"

definitions = { path = "../definitions", default-features = false, features = ["signer"] }
db_handling = { path = "../db_handling", default-features = false, features = ["signer"] }
sp-core = { git = "https://github.com/paritytech/substrate", default-features = false, features = ["full_crypto"] }
sp-runtime = { git = "https://github.com/paritytech/substrate", default-features = false }
<<<<<<< HEAD
thiserror = "1.0.37"
anyhow = "1.0.68"
=======
thiserror = "1.0.38"
anyhow = "1.0.66"
>>>>>>> 9e1b45e7

[dev-dependencies]
pretty_assertions = "1"
sled = "0.34.6"
constants = { path = "../constants" }
db_handling = {path = "../db_handling"}
transaction_parsing = { path = "../transaction_parsing", default-features = false }
tempfile = "3.3"

[lib]
name = "transaction_signing"
crate-type = ["lib"]<|MERGE_RESOLUTION|>--- conflicted
+++ resolved
@@ -14,13 +14,9 @@
 db_handling = { path = "../db_handling", default-features = false, features = ["signer"] }
 sp-core = { git = "https://github.com/paritytech/substrate", default-features = false, features = ["full_crypto"] }
 sp-runtime = { git = "https://github.com/paritytech/substrate", default-features = false }
-<<<<<<< HEAD
-thiserror = "1.0.37"
+thiserror = "1.0.38"
 anyhow = "1.0.68"
-=======
-thiserror = "1.0.38"
-anyhow = "1.0.66"
->>>>>>> 9e1b45e7
+
 
 [dev-dependencies]
 pretty_assertions = "1"
