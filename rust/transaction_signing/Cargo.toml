[package]
name = "transaction_signing"
version = "0.1.0"
edition = "2021"

# See more keys and their definitions at https://doc.rust-lang.org/cargo/reference/manifest.html

[dependencies]
blake2-rfc = "0.2.18"
hex = "0.4.3"
parity-scale-codec = "3.1.2"
<<<<<<< HEAD
zeroize = "1.5.3"
=======
qrcode_static = {path = "../qrcode_static"}
sled = {version = "0.34.6", optional = true}
sp-core = {git = "https://github.com/paritytech/substrate", default-features = false, features = ["full_crypto"]}
sp-runtime = {git = "https://github.com/paritytech/substrate", default-features = false}
transaction_parsing = {path = "../transaction_parsing", default-features = false, optional = true}
zeroize = "1.5.5"
>>>>>>> a95bf997

definitions = { path = "../definitions", default-features = false, features = ["signer"] }
db_handling = { path = "../db_handling", default-features = false, features = ["signer"] }
qrcode_static = { path = "../qrcode_static" }
sp-core = { git = "https://github.com/paritytech/substrate", default-features = false, features = ["full_crypto"] }
sp-runtime = { git = "https://github.com/paritytech/substrate", default-features = false }

[dev-dependencies]
pretty_assertions = "1"
sled = "0.34.6"
constants = { path = "../constants" }
transaction_parsing = { path = "../transaction_parsing", default-features = false }

[features]
default = ["test"]
test = [
	"constants/test",
	"db_handling/test",
]

[lib]
name = "transaction_signing"
crate-type = ["lib"]<|MERGE_RESOLUTION|>--- conflicted
+++ resolved
@@ -9,16 +9,12 @@
 blake2-rfc = "0.2.18"
 hex = "0.4.3"
 parity-scale-codec = "3.1.2"
-<<<<<<< HEAD
-zeroize = "1.5.3"
-=======
 qrcode_static = {path = "../qrcode_static"}
 sled = {version = "0.34.6", optional = true}
 sp-core = {git = "https://github.com/paritytech/substrate", default-features = false, features = ["full_crypto"]}
 sp-runtime = {git = "https://github.com/paritytech/substrate", default-features = false}
 transaction_parsing = {path = "../transaction_parsing", default-features = false, optional = true}
 zeroize = "1.5.5"
->>>>>>> a95bf997
 
 definitions = { path = "../definitions", default-features = false, features = ["signer"] }
 db_handling = { path = "../db_handling", default-features = false, features = ["signer"] }
