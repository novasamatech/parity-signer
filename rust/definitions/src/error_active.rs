--- conflicted
+++ resolved
@@ -476,18 +476,15 @@
                     Wasm::WasmiRuntime(e) => format!("Error processing .wasm file {}. Unable to generate WasmiRuntime. {}", filename, e),
                 }
             },
-<<<<<<< HEAD
             ErrorActive::Check{filename, check} => {
                 match check {
                     Check::FaultyMetadata(e) => format!("Metadata error in file {}. {}", filename, e.show()),
                     Check::MetadataFile(e) => format!("Error processing file {}. Unable to load file. {}", filename, e),
                 }
             },
-=======
             ErrorActive::TimeFormat(e) => format!("Unable to produce timestamp. {}", e),
             ErrorActive::SeedPhraseEmpty => String::from("Seed phrase is empty."),
             ErrorActive::SeedNameEmpty => String::from("Seed name is empty."),
->>>>>>> e1dfeb12
         }
     }
 }
@@ -576,7 +573,6 @@
         wasm: Wasm,
     },
 
-<<<<<<< HEAD
     /// Error processing the metadata file that user tried to check
     Check {
         /// path of the file being checked
@@ -585,7 +581,7 @@
         /// error details
         check: Check,
     },
-=======
+
     /// Time formatting error
     TimeFormat(Format),
 
@@ -594,7 +590,6 @@
 
     /// Got empty seed name
     SeedNameEmpty,
->>>>>>> e1dfeb12
 }
 
 impl std::fmt::Display for ErrorActive {
