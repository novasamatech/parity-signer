--- conflicted
+++ resolved
@@ -8,93 +8,12 @@
     keyring::{AddressKey, NetworkSpecsKey},
 };
 
-<<<<<<< HEAD
-/// Error trait for Signer and Signer-ecosystem tools
-///
-/// [`ErrorSource`] is implemented for:
-///
-/// - `Active`, errors on the active side: either hot database errors or errors
-/// while preparing cold database before its moving into Signer
-/// - `Signer`, errors on the Signer side
-pub trait ErrorSource {
-    /// Enum listing all possible errors
-    type Error;
-
-    /// Errors in transforming hexadecimal strings into `Vec<u8>`.
-    ///
-    /// `NotHex` errors may occur both on `Active` and on `Signer` side.
-    ///
-    /// On `Active` side `NotHex` errors could be related to strings fetched
-    /// form URL, input from command line, and processing of the default values.
-    ///
-    /// On `Signer` side `NotHex` errors are caused by communication errors
-    /// and, since user interface should be sending valid hex strings into rust,
-    /// generally are not expected to occur.
-    type NotHex;
-
-    /// Sources of the faulty [`NetworkSpecsKey`] **excluding** the database
-    /// entries, that are:
-    ///
-    /// - key in `SPECSTREE` (cold database) and `SPECSTREEPREP` (hot database)
-    /// - part of value in `ADDRTREE` (cold database), element of `network_id`
-    /// set in [`AddressDetails`]
-    ///
-    /// On the active side enum is empty.
-    ///
-    /// On the Signer side the source could be only interface.
-    type ExtraSpecsKeySource;
-
-    /// Sources of the faulty [`AddressKey`] **excluding** the database
-    /// entries, that are:
-    ///
-    /// - key in `ADDRTREE` (cold database)
-    ///
-    /// On the active side enum is empty.
-    ///
-    /// On the Signer side the source could be only interface.
-    type ExtraAddressKeySource;
-
-    /// Sources of the faulty metadata **excluding** the database entries, that
-    /// are:
-    ///
-    /// - value stored in `METATREE` (both cold and hot databases)
-    ///
-    /// For active side, it could be bad fetch or damaged default file.
-    ///
-    /// For Signer side, it could be faulty received metadata update.
-    type IncomingMetadataSource;
-
-    /// Address generation errors, unique for given [`ErrorSource`] implementer
-    type ExtraAddressGeneration;
-
-    /// Transform `NotHex` error into `Error`
-    fn hex_to_error(what: Self::NotHex) -> Self::Error;
-
-    /// `Error` for damaged [`NetworkSpecsKey`]
-    fn specs_key_to_error(
-        network_specs_key: &NetworkSpecsKey,
-        source: SpecsKeySource<Self>,
-    ) -> Self::Error;
-
-    /// `Error` for damaged [`AddressKey`]
-    fn address_key_to_error(
-        address_key: &AddressKey,
-        source: AddressKeySource<Self>,
-    ) -> Self::Error;
-
-    /// `Error` for damaged [`MetaKey`]
-    ///
-    /// Damaged [`MetaKey`] both on active and on Signer side would mean the
-    /// database corruption
-    fn meta_key_to_error(meta_key: &MetaKey) -> Self::Error;
-=======
 pub type Result<T> = std::result::Result<T, Error>;
 
 #[derive(Debug, thiserror::Error)]
 pub enum Error {
     #[error(transparent)]
     HexDecodingError(#[from] FromHexError),
->>>>>>> 5d43a227
 
     #[error(transparent)]
     CodecError(#[from] parity_scale_codec::Error),
@@ -113,132 +32,6 @@
     /// `Error` when there is encryption mismatch between one of
     /// [`NetworkSpecsKey`] in `network_id` field of [`AddressDetails`] and the
     /// `encryption` field of [`AddressDetails`]
-<<<<<<< HEAD
-    fn address_details_specs_encryption_mismatch(
-        address_key: AddressKey,
-        network_specs_key: NetworkSpecsKey,
-    ) -> Self::Error;
-
-    /// `Error` corresponding to one of [`AddressGenerationCommon`]
-    /// variants
-    fn address_generation_common(error: AddressGenerationCommon) -> Self::Error;
-
-    /// `Error` corresponding to faulty [`TransferContent`]
-    fn transfer_content_error(transfer_content: TransferContent) -> Self::Error;
-
-    /// `Error` corresponding to database internal error
-    fn db_internal(error: sled::Error) -> Self::Error;
-
-    /// `Error` corresponding to database transaction error
-    fn db_transaction(error: sled::transaction::TransactionError) -> Self::Error;
-
-    /// `Error` when types information from the database could not be decoded
-    fn faulty_database_types() -> Self::Error;
-
-    /// `Error` when types information was expected to be in the database, but
-    /// was not found
-    fn types_not_found() -> Self::Error;
-
-    /// `Error` when metadata for the network with given name and version was
-    /// expected to be in the database, but was not found
-    fn metadata_not_found(name: String, version: u32) -> Self::Error;
-
-    /// `Error` when time could not be formatted for history record
-    fn timestamp_format(error: time::error::Format) -> Self::Error;
-
-    /// `Error` when unexpectedly got empty seed phrase: if fed in upstream,
-    /// empty seed phrase is interpreted as Alice seed phrase automatically.
-    fn empty_seed() -> Self::Error;
-
-    /// `Error` when unexpectedly got empty seed name: already forbidden on the
-    /// interface, unlikely to happen in general.
-    fn empty_seed_name() -> Self::Error;
-
-    /// Print `Error` as a `String`
-    ///
-    /// Generated string is used in parsing cards, in Signer side anyhow
-    /// errors, or in active side errors `std::fmt::Display` implementation.
-    fn show(error: &Self::Error) -> String;
-}
-
-/// Source of the error-causing network metadata
-#[derive(Debug)]
-pub enum MetadataSource<T: ErrorSource + ?Sized> {
-    /// Faulty metadata in the database
-    ///
-    /// Associated `name` and `version` are the ones found from the
-    /// corresponding [`MetaKey`]
-    Database { name: String, version: u32 },
-
-    /// Faulty metadata was received from the outside
-    Incoming(T::IncomingMetadataSource),
-}
-
-/// Source of the error-causing [`NetworkSpecsKey`]
-#[derive(Debug)]
-pub enum SpecsKeySource<T: ErrorSource + ?Sized> {
-    /// Faulty [`NetworkSpecsKey`] is a key in the tree `SPECSTREE` (cold
-    /// database) or `SPECSTREEPREP` (hot database)
-    SpecsTree,
-
-    /// Faulty [`NetworkSpecsKey`] is encountered in `network_id` set in
-    /// [`AddressDetails`]
-    ///
-    /// Associated [`AddressKey`] is the one under which the [`AddressDetails`]
-    /// are stored in the tree `ADDRTREE` (cold database)
-    AddrTree(AddressKey),
-
-    /// Faulty [`NetworkSpecsKey`] is not from the database
-    Extra(T::ExtraSpecsKeySource),
-}
-
-/// Source of the error-causing [`AddressKey`]
-#[derive(Debug)]
-pub enum AddressKeySource<T: ErrorSource + ?Sized> {
-    /// Faulty [`AddressKey`] is a key in the tree `ADDRTREE` (cold
-    /// database)
-    AddrTree,
-
-    /// Faulty [`AddressKey`] is not from the database
-    Extra(T::ExtraAddressKeySource),
-}
-
-/// Errors in the address generation
-#[derive(Debug)]
-#[cfg_attr(feature = "test", derive(VariantCount))]
-pub enum AddressGeneration<T: ErrorSource + ?Sized> {
-    /// Address generation errors common for active and Signer sides
-    Common(AddressGenerationCommon),
-
-    /// Address generation errors, unique for given [`ErrorSource`] implementer
-    Extra(T::ExtraAddressGeneration),
-}
-
-/// Address generation errors common for active and Signer sides
-#[derive(Debug)]
-#[cfg_attr(feature = "test", derive(VariantCount))]
-pub enum AddressGenerationCommon {
-    /// Same public key was produced for a different seed phrase and/or
-    /// derivation path, as already existing in the database.
-    ///
-    /// Address is generated within a network using seed phrase and derivation
-    /// path.
-    ///
-    /// Address is defined by public key and [`NetworkSpecsKey`]. Public key
-    /// is created from seed phrase and derivation with encryption algorithm
-    /// supported by the network.
-    ///
-    /// If two networks are using the same encryption algorithm, generating
-    /// public key in both with same seed phrase and derivation path would
-    /// result in two identical public keys. This is normal and expected
-    /// behavior, and this is the reason why [`AddressDetails`] contain a set
-    /// of allowed networks in `network_id` field.  
-    ///
-    /// It is, however, possible, that when generating public key for
-    /// **different** seed names and/or **different** derivation
-    /// paths, resulting public keys accidentally coincide.
-=======
->>>>>>> 5d43a227
     ///
     /// [`AddressDetails`]: crate::users::AddressDetails
     #[error(
@@ -251,25 +44,6 @@
         encryption: Encryption,
     },
 
-<<<<<<< HEAD
-    /// Error in [`SecretString`](https://docs.rs/sp-core/6.0.0/sp_core/crypto/type.SecretString.html).
-    ///
-    /// `SecretString` consists of combined seed phrase and derivation.
-    ///
-    /// Associated error content is
-    /// [`SecretStringError`](https://docs.rs/sp-core/6.0.0/sp_core/crypto/enum.SecretStringError.html).
-    SecretString(SecretStringError),
-
-    /// Derivation that user tried to create already exists.
-    ///
-    /// Associated error content is:
-    /// - [`MultiSigner`](https://docs.rs/sp-runtime/6.0.0/sp_runtime/enum.MultiSigner.html)
-    /// of the already existing address
-    /// - [`AddressDetails`] for already existing address
-    /// - [`NetworkSpecsKey`] of the associated network
-    DerivationExists(MultiSigner, AddressDetails, NetworkSpecsKey),
-}
-=======
     /// [`NetworkSpecsKey`] is built using network genesis hash and [`Encryption`].
     /// [`NetworkSpecs`](crate::network_specs::NetworkSpecs) entry stored under
     /// this `NetworkSpecsKey` in `SPECSTREE` tree of the cold database
@@ -298,7 +72,6 @@
         network_specs_key: NetworkSpecsKey,
         encryption: Encryption,
     },
->>>>>>> 5d43a227
 
     /// [`NetworkSpecsKey`] is built using network genesis hash and [`Encryption`].
     /// [`NetworkSpecsToSend`](crate::network_specs::NetworkSpecsToSend) entry
