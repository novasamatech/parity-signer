//! Network metadata and related types
//!
//! The main purpose of the Signer is to generate signatures for transactions.
//! Signer reads the transactions as QR codes with SCALE-encoded
//! information.
//! Any transaction before user is able to sign it must be decoded.
//!
//! Transaction decoding uses network metadata, and Signer needs latest
//! available network metadata to parse freshly generated transactions.  
//!
//! New network metadata could be added to Signer through scanning `load_metadata`
//! QR code for the network metadata. Signer allows loading new metadata only if
//! the network has network specs in the database and the incoming `load_metadata`
//! payload is signed by the verifier already associated with the network.  
//!
//! Metadata is stored both in cold and in hot databases tree `METATREE` as
//! SCALE-encoded [`MetaValues`] under key [`MetaKey`].  

use frame_metadata::{decode_different::DecodeDifferent, v14::RuntimeMetadataV14, RuntimeMetadata};
use parity_scale_codec::{Decode, Encode};
#[cfg(feature = "active")]
use sc_executor_common::{
    runtime_blob::RuntimeBlob,
    wasm_runtime::{InvokeMethod, WasmModule},
};
#[cfg(feature = "active")]
use sc_executor_wasmi::create_runtime;
use sled::IVec;
#[cfg(feature = "active")]
use sp_io::SubstrateHostFunctions;
use sp_version::RuntimeVersion;
#[cfg(feature = "active")]
use sp_wasm_interface::HostFunctions;
use std::collections::HashMap;

#[cfg(feature = "signer")]
use crate::error_signer::{ErrorSigner, Signer};
#[cfg(feature = "active")]
use crate::{
    crypto::Encryption,
    error_active::{
        Active, DatabaseActive, EntryDecodingActive, ErrorActive, IncomingMetadataSourceActive,
        IncomingMetadataSourceActiveStr, NotHexActive, Wasm,
    },
    helpers::unhex,
    keyring::AddressBookKey,
};
use crate::{
    error::{ErrorSource, MetadataError, MetadataSource},
    keyring::MetaKey,
};

/// Network information extracted from the metadata: name, version, optional
/// base58 prefix, warning about extensions incompatible with transaction
/// parsing for RuntimeMetadata with version 14 and above
#[derive(Decode, Encode, PartialEq)]
pub struct MetaInfo {
    /// Network name, from metadata `Version` constant  
    pub name: String,

    /// Network version, from in metadata `Version` constant  
    pub version: u32,

    /// Network base58 prefix, could be encountered in metadata `SS58Prefix`
    /// constant  
    ///
    /// If `SS58Prefix` constant is present in metadata, the prefix derived
    /// from it is expected to match `base58prefix` from `NetworkSpecs`.  
    pub optional_base58prefix: Option<u16>,

    /// Flag to indicate that extrinsic set from metadata with
    /// [`RuntimeMetadataV14`](https://docs.rs/frame-metadata/15.0.0/frame_metadata/v14/struct.RuntimeMetadataV14.html)
    /// is insufficient for transaction decoding  
    pub warn_incomplete_extensions: bool,
}

/// Metadata values: name, version, optional base58 prefix, warning about
/// extensions incompatible with transaction parsing for RuntimeMetadata with
/// version 14 and above, and metadata itself as raw `Vec<u8>`
#[derive(PartialEq, Clone)]
pub struct MetaValues {
    /// Network name, from metadata `Version` constant  
    pub name: String,

    /// Network version, from in metadata `Version` constant  
    pub version: u32,

    /// Network base58 prefix, could be encountered in metadata `SS58Prefix`
    /// constant  
    ///
    /// If `SS58Prefix` constant is present in metadata, the prefix derived
    /// from it is expected to match `base58prefix` from `NetworkSpecs`.  
    pub optional_base58prefix: Option<u16>,

    /// Flag to indicate that extrinsic set from metadata with
    /// [`RuntimeMetadataV14`](https://docs.rs/frame-metadata/15.0.0/frame_metadata/v14/struct.RuntimeMetadataV14.html)
    /// is insufficient for transaction decoding  
    pub warn_incomplete_extensions: bool,

    /// raw metadata
    pub meta: Vec<u8>,
}

impl MetaValues {
    /// Generates [`MetaValues`] from value extracted from database tree
    /// `METATREE` either in cold or in hot database using known associated
    /// network name and network version  
    ///
    /// Checks that input name and version match the ones in metadata `Version`
    /// constant.  
    pub fn from_entry_name_version_checked<T: ErrorSource>(
        name: &str,
        version: u32,
        meta_encoded: IVec,
    ) -> Result<Self, T::Error> {
        let meta_values = match Self::from_slice_metadata(&meta_encoded) {
            Ok(a) => a,
            Err(e) => {
                return Err(<T>::faulty_metadata(
                    e,
                    MetadataSource::Database {
                        name: name.to_string(),
                        version,
                    },
                ))
            }
        };
        if (meta_values.name != name) || (meta_values.version != version) {
            return Err(<T>::metadata_mismatch(
                name.to_string(),
                version,
                meta_values.name.to_string(),
                meta_values.version,
            ));
        }
        Ok(meta_values)
    }

    /// Gets [`MetaValues`] from either cold or hot database tree `METATREE`
    /// (key, value) entry  
    ///
    /// Checks that name and version from [`MetaKey`] match the ones in metadata
    /// `Version` constant.  
    pub fn from_entry_checked<T: ErrorSource>(
        (meta_key_vec, meta_encoded): (IVec, IVec),
    ) -> Result<Self, T::Error> {
        let (name, version) = MetaKey::from_ivec(&meta_key_vec).name_version::<T>()?;
        Self::from_entry_name_version_checked::<T>(&name, version, meta_encoded)
    }
<<<<<<< HEAD

    /// Gets [`MetaValues`] from raw metadata in `Vec<u8>` format
    ///
    /// Produces [`MetadataError`] if the metadata is somehow not suitable for
    /// use in Signer.
    pub fn from_slice_metadata(meta_slice: &[u8]) -> Result<Self, MetadataError> {
        let meta_info = info_from_metadata(&runtime_metadata_from_slice(meta_slice)?)?;
=======
    pub fn from_vec_metadata(meta_vec: &[u8]) -> Result<Self, MetadataError> {
        let meta_info = info_from_metadata(&runtime_metadata_from_vec(meta_vec)?)?;
>>>>>>> 224d3dc0
        Ok(Self {
            name: meta_info.name.to_string(),
            version: meta_info.version,
            optional_base58prefix: meta_info.optional_base58prefix,
            warn_incomplete_extensions: meta_info.warn_incomplete_extensions,
            meta: meta_slice.to_vec(),
        })
    }

    /// Gets [`MetaValues`] from `wasm` file
    ///
    /// Could be used to generate metadata updates before metadata release.
    #[cfg(feature = "active")]
    pub fn from_wasm_file(filename: &str) -> Result<Self, ErrorActive> {
        let metadata = convert_wasm_into_metadata(filename).map_err(|e| ErrorActive::Wasm {
            filename: filename.to_string(),
            wasm: e,
        })?;
        Self::from_slice_metadata(&metadata).map_err(|e| ErrorActive::Wasm {
            filename: filename.to_string(),
            wasm: Wasm::FaultyMetadata(e),
        })
    }

    /// Gets [`MetaValues`] from raw hexadecimal metadata
    ///
    /// Is used only on Active side, for:
    /// (a) default and test metadata loading;
    /// (b) decoding and evaluating fetched metadata;
    #[cfg(feature = "active")]
    pub fn from_str_metadata(
        meta: &str,
        source: IncomingMetadataSourceActiveStr,
    ) -> Result<Self, ErrorActive> {
        let what = match &source {
            IncomingMetadataSourceActiveStr::Fetch { url } => NotHexActive::FetchedMetadata {
                url: url.to_string(),
            },
            IncomingMetadataSourceActiveStr::Default { filename } => {
                NotHexActive::DefaultMetadata {
                    filename: filename.to_string(),
                }
            }
        };
        let meta_vec = unhex::<Active>(meta, what)?;
        match Self::from_slice_metadata(&meta_vec) {
            Ok(a) => Ok(a),
            Err(e) => Err(<Active>::faulty_metadata(
                e,
                MetadataSource::Incoming(IncomingMetadataSourceActive::Str(source)),
            )),
        }
    }
}

/// Extracts raw metadata in `Vec<u8>` format from `wasm` file.
///
/// Is used only on Active side, to generate metadata updates before metadata
/// release.
#[cfg(feature = "active")]
pub fn convert_wasm_into_metadata(filename: &str) -> Result<Vec<u8>, Wasm> {
    let buffer = std::fs::read(filename).map_err(Wasm::File)?;
    let runtime_blob = RuntimeBlob::uncompress_if_needed(&buffer).map_err(Wasm::RuntimeBlob)?;
    let wasmi_runtime = create_runtime(
        runtime_blob,
        64,
        SubstrateHostFunctions::host_functions(),
        false,
    )
    .map_err(Wasm::WasmiRuntime)?;
    let mut wasmi_instance = wasmi_runtime.new_instance().map_err(Wasm::WasmiInstance)?;
    let data = wasmi_instance
        .call(InvokeMethod::Export("Metadata_metadata"), &[])
        .map_err(Wasm::Call)?;
    <Vec<u8>>::decode(&mut &data[..]).map_err(|_| Wasm::DecodingMetadata)
}

/// Get [`MetaInfo`] from
/// [`RuntimeMetadata`](https://docs.rs/frame-metadata/15.0.0/frame_metadata/enum.RuntimeMetadata.html)
///
/// Searches `System` pallet within the metadata, gets from it `Version` and
/// optionally `SS58Prefix` constants.
///
/// Produces [`MetaInfo`] if the metadata is suitable for the Signer, and
/// [`MetadataError`] if not.
///
/// `RuntimeMetadata` suitable for use in Signer:  
///
/// - must be of runtime version V12 or above  
/// - must have 'System' pallet  
/// - must have `Version` constant in `System` pallet, SCALE-decodeable  
/// - can have `SS58Prefix` constant in `System` pallet, and if it does, the
/// constant must be SCALE-decodeable  
///
/// Additionally, for [`RuntimeMetadataV14`](https://docs.rs/frame-metadata/15.0.0/frame_metadata/v14/struct.RuntimeMetadataV14.html)
/// the extensions set must be decoding-compatible for any signable transaction.  
pub fn info_from_metadata(runtime_metadata: &RuntimeMetadata) -> Result<MetaInfo, MetadataError> {
    let mut runtime_version_encoded: Option<&[u8]> = None;
    let mut base58_prefix_encoded: Option<&[u8]> = None;
    let mut warn_incomplete_extensions = false;
    let mut system_block = false;
    match runtime_metadata {
        RuntimeMetadata::V12(metadata_v12) => {
            if let DecodeDifferent::Decoded(meta_vector) = &metadata_v12.modules {
                for x in meta_vector.iter() {
                    if x.name == DecodeDifferent::Encode("System") {
                        system_block = true;
                        if let DecodeDifferent::Decoded(constants_vector) = &x.constants {
                            for y in constants_vector.iter() {
                                if y.name == DecodeDifferent::Encode("Version") {
                                    if let DecodeDifferent::Decoded(fin) = &y.value {
                                        runtime_version_encoded = Some(fin);
                                    }
                                }
                                if y.name == DecodeDifferent::Encode("SS58Prefix") {
                                    if let DecodeDifferent::Decoded(fin) = &y.value {
                                        base58_prefix_encoded = Some(fin);
                                    }
                                }
                            }
                        }
                        break;
                    }
                }
            }
        }
        RuntimeMetadata::V13(metadata_v13) => {
            if let DecodeDifferent::Decoded(meta_vector) = &metadata_v13.modules {
                for x in meta_vector.iter() {
                    if x.name == DecodeDifferent::Encode("System") {
                        system_block = true;
                        if let DecodeDifferent::Decoded(constants_vector) = &x.constants {
                            for y in constants_vector.iter() {
                                if y.name == DecodeDifferent::Encode("Version") {
                                    if let DecodeDifferent::Decoded(fin) = &y.value {
                                        runtime_version_encoded = Some(fin);
                                    }
                                }
                                if y.name == DecodeDifferent::Encode("SS58Prefix") {
                                    if let DecodeDifferent::Decoded(fin) = &y.value {
                                        base58_prefix_encoded = Some(fin);
                                    }
                                }
                            }
                        }
                        break;
                    }
                }
            }
        }
        RuntimeMetadata::V14(metadata_v14) => {
            for x in metadata_v14.pallets.iter() {
                if x.name == "System" {
                    system_block = true;
                    for y in x.constants.iter() {
                        if y.name == "Version" {
                            runtime_version_encoded = Some(&y.value)
                        }
                        if y.name == "SS58Prefix" {
                            base58_prefix_encoded = Some(&y.value)
                        }
                    }
                    break;
                }
            }
            warn_incomplete_extensions = need_v14_warning(metadata_v14);
        }
        _ => return Err(MetadataError::VersionIncompatible),
    }
    if !system_block {
        return Err(MetadataError::NoSystemPallet);
    }
    let runtime_version = match runtime_version_encoded {
        Some(mut x) => match RuntimeVersion::decode(&mut x) {
            Ok(a) => a,
            Err(_) => return Err(MetadataError::RuntimeVersionNotDecodeable),
        },
        None => return Err(MetadataError::NoVersionInConstants),
    };
    let optional_base58prefix = match base58_prefix_encoded {
        Some(mut x) => match <u16>::decode(&mut x) {
            Ok(a) => Some(a),
            Err(_) => match <u8>::decode(&mut x) {
                // in some older metadata u8 is used for base58 prefix, likely a legacy thing
                Ok(a) => Some(a as u16),
                Err(_) => return Err(MetadataError::Base58PrefixNotDecodeable),
            },
        },
        None => None,
    };
    Ok(MetaInfo {
        name: runtime_version.spec_name.to_string(),
        version: runtime_version.spec_version,
        optional_base58prefix,
        warn_incomplete_extensions,
    })
}

<<<<<<< HEAD
/// Get [`RuntimeMetadata`](https://docs.rs/frame-metadata/15.0.0/frame_metadata/enum.RuntimeMetadata.html)
/// from slice of raw `Vec<u8>` metadata
///
/// Raw `Vec<u8>` metadata suitable for use in Signer:  
///
/// - must begin with b"meta"  
/// - after that must be SCALE-encoded `RuntimeMetadata` with runtime version V12 or above
pub fn runtime_metadata_from_slice(meta: &[u8]) -> Result<RuntimeMetadata, MetadataError> {
    if !meta.starts_with(&[109, 101, 116, 97]) {
=======
pub fn runtime_metadata_from_vec(meta_vec: &[u8]) -> Result<RuntimeMetadata, MetadataError> {
    if !meta_vec.starts_with(&[109, 101, 116, 97]) {
>>>>>>> 224d3dc0
        return Err(MetadataError::NotMeta);
    }
    if meta[4] < 12 {
        return Err(MetadataError::VersionIncompatible);
    }
    match RuntimeMetadata::decode(&mut &meta[4..]) {
        Ok(x) => Ok(x),
        Err(_) => Err(MetadataError::UnableToDecode),
    }
}

/// Checks if the v14 metadata has all signed extensions required for transaction decoding.
/// True if extensions are incomplete.
///
/// Currently, the decoding of the transaction demands that metadata version, network genesis hash,
/// and era are among signed extensions. Otherwise, a ParserMetadataError would occur on decoding.
/// However, we can not simply forbid the loading of the metadata without required set of
/// signed extensions into Signer.
///
/// This function should be used for warnings only on `generate_message` side and during metadata
/// loading into Signer.
fn need_v14_warning(metadata_v14: &RuntimeMetadataV14) -> bool {
    let mut signed_extensions = HashMap::new();
    for x in metadata_v14.extrinsic.signed_extensions.iter() {
        let count = signed_extensions
            .entry(x.identifier.to_string())
            .or_insert(0);
        *count += 1;
    }
    !(signed_extensions.get("CheckSpecVersion") == Some(&1)
        && signed_extensions.get("CheckGenesis") == Some(&1)
        && signed_extensions.get("CheckMortality") == Some(&1)) // no warning needed if each one encountered, and only once
}

/// Metadata as checked [`RuntimeMetadata`](https://docs.rs/frame-metadata/15.0.0/frame_metadata/enum.RuntimeMetadata.html)
/// with network info extracted from it, for transaction decoding
#[cfg(feature = "signer")]
pub struct MetaSetElement {
    /// Network name, from metadata `Version` constant
    name: String,

    /// Network version, from in metadata `Version` constant  
    version: u32,

    /// Network base58 prefix, could be encountered in metadata `SS58Prefix`
    /// constant  
    ///
    /// If `SS58Prefix` constant is present in metadata, the prefix derived
    /// from it is expected to match `base58prefix` from `NetworkSpecs`.  
    optional_base58prefix: Option<u16>,

    /// [`RuntimeMetadata`](https://docs.rs/frame-metadata/15.0.0/frame_metadata/enum.RuntimeMetadata.html)
    /// [`MetaSetElement`] is successfully generated only if metadata is a
    /// suitable one
    runtime_metadata: RuntimeMetadata,
}

#[cfg(feature = "signer")]
impl MetaSetElement {
    /// Generates `MetaSetElement` from Signer database tree `METATREE` (key, value)
    /// entry  
    ///
    /// Checks that name and version from [`MetaKey`] match the ones in metadata
    /// `Version` constant.  
    ///
    /// Also checks that the metadata is suitable for use in Signer. Since the
    /// metadata already was accepted in the database at some point, errors here
    /// are very unlikely to happen and would indicate the database corruption
    pub fn from_entry((meta_key_vec, meta_encoded): (IVec, IVec)) -> Result<Self, ErrorSigner> {
        let (network_name, network_version) =
            MetaKey::from_ivec(&meta_key_vec).name_version::<Signer>()?;
        let runtime_metadata = match runtime_metadata_from_slice(&meta_encoded) {
            Ok(a) => a,
            Err(e) => {
                return Err(<Signer>::faulty_metadata(
                    e,
                    MetadataSource::Database {
                        name: network_name,
                        version: network_version,
                    },
                ))
            }
        };
        let (name, version, optional_base58prefix) = match info_from_metadata(&runtime_metadata) {
            Ok(a) => {
                if (a.version != network_version) || (a.name != network_name) {
                    return Err(<Signer>::metadata_mismatch(
                        network_name,
                        network_version,
                        a.name.to_string(),
                        a.version,
                    ));
                }
                (a.name, a.version, a.optional_base58prefix)
            }
            Err(e) => {
                return Err(<Signer>::faulty_metadata(
                    e,
                    MetadataSource::Database {
                        name: network_name,
                        version: network_version,
                    },
                ))
            }
        };
        Ok(Self {
            name,
            version,
            optional_base58prefix,
            runtime_metadata,
        })
    }

    /// Gets network name
    pub fn name(&self) -> String {
        self.name.to_string()
    }

    /// Gets network version
    pub fn version(&self) -> u32 {
        self.version
    }

    /// Gets optional base58 prefix, if there is one in the metadata
    pub fn optional_base58prefix(&self) -> Option<u16> {
        self.optional_base58prefix
    }

    /// Gets runtime metadata, to be used in transcation decoding
    pub fn runtime_metadata(&self) -> &RuntimeMetadata {
        &self.runtime_metadata
    }
}

/// Network information needed for rpc calls in the network and for managing the
/// hot database  
///
/// Hot database contains tree `ADDRESS_BOOK` with information needed to perform
/// rpc calls in networks and generate `load_metadata` and `add_specs` payloads.
///
/// `ADDRESS_BOOK` tree stores SCALE-encoded [`AddressBookEntry`] entries under
/// keys [`AddressBookKey`]
#[derive(Decode, Encode, PartialEq)]
#[cfg(feature = "active")]
pub struct AddressBookEntry {
    /// Network name, as it appears in `Version` constant in metadata  
    ///
    /// If network data is queired through rpc call, retrieved metadata must
    /// have exactly same network name in `Version` constant  
    pub name: String,

    /// Network genesis hash  
    ///
    /// If network data is queried through rpc call, retrieved version must
    /// be same as the one in address book  
    pub genesis_hash: [u8; 32],

    /// Url address for rpc calls, with or without preferred port  
    pub address: String,

    /// [`Encryption`] that is supported by the network  
    pub encryption: Encryption,

    /// Address book entry is the default one  
    ///
    /// Default networks currently are Polkadot, Kusama, Westend with Sr25519
    /// encryption  
    pub def: bool,
}

#[cfg(feature = "active")]
impl AddressBookEntry {
    /// Gets [`AddressBookEntry`] from from hot database tree `ADDRESS_BOOK`
    /// (key, value) entry.  
    pub fn from_entry(
        (address_book_key_encoded, address_book_entry_encoded): (IVec, IVec),
    ) -> Result<AddressBookEntry, ErrorActive> {
        let title = AddressBookKey::from_ivec(&address_book_key_encoded).title()?;
        AddressBookEntry::from_entry_with_title(&title, &address_book_entry_encoded)
    }

    /// Gets network address book title and [`AddressBookEntry`] as a tuple from
    /// from hot database tree `ADDRESS_BOOK` (key, value) entry.  
    ///
    /// Network address book title **differs** from `title` in network specs.
    /// This is just a key in hot database `ADDRESS_BOOK`, and is not displayed
    /// anywhere else.  
    pub fn process_entry(
        (address_book_key_encoded, address_book_entry_encoded): (IVec, IVec),
    ) -> Result<(String, AddressBookEntry), ErrorActive> {
        let title = AddressBookKey::from_ivec(&address_book_key_encoded).title()?;
        let address_book_entry =
            AddressBookEntry::from_entry_with_title(&title, &address_book_entry_encoded)?;
        Ok((title, address_book_entry))
    }

    /// Gets [`AddressBookEntry`] from network address book title and associated
    /// value from hot database tree `ADDRESS_BOOK`.  
    pub fn from_entry_with_title(
        title: &str,
        address_book_entry_encoded: &IVec,
    ) -> Result<AddressBookEntry, ErrorActive> {
        match <AddressBookEntry>::decode(&mut &address_book_entry_encoded[..]) {
            Ok(a) => Ok(a),
            Err(_) => Err(ErrorActive::Database(DatabaseActive::EntryDecoding(
<<<<<<< HEAD
                EntryDecodingActive::AddressBookEntry {
=======
                EntryDecodingActive::AddressBookEntryTitle {
>>>>>>> 224d3dc0
                    title: title.to_string(),
                },
            ))),
        }
    }
}

#[cfg(test)]
#[cfg(feature = "test")]
mod tests {
    use super::*;
    use crate::error_active::DefaultLoading;
    use std::fs::read_to_string;

    #[test]
    fn westend9070() {
        let filename = String::from("for_tests/westend9070");
        let meta = read_to_string(&filename).unwrap();
        let meta_values = MetaValues::from_str_metadata(
            meta.trim(),
            IncomingMetadataSourceActiveStr::Default { filename },
        )
        .unwrap();
        assert!(
            meta_values.name == *"westend",
            "Unexpected network name: {}",
            meta_values.name
        );
        assert!(
            meta_values.version == 9070,
            "Unexpected network name: {}",
            meta_values.version
        );
    }

    #[test]
    fn westend9033() {
        let filename = String::from("for_tests/westend9033");
        let meta = read_to_string(&filename).unwrap();
        let meta_values = MetaValues::from_str_metadata(
            meta.trim(),
            IncomingMetadataSourceActiveStr::Default { filename },
        )
        .unwrap();
        assert!(
            meta_values.name == *"westend",
            "Unexpected network name: {}",
            meta_values.name
        );
        assert!(
            meta_values.version == 9033,
            "Unexpected network name: {}",
            meta_values.version
        );
    }

    #[test]
    fn westend9030() {
        let filename = String::from("for_tests/westend9030");
        let meta = read_to_string(&filename).unwrap();
        let meta_values = MetaValues::from_str_metadata(
            meta.trim(),
            IncomingMetadataSourceActiveStr::Default { filename },
        )
        .unwrap();
        assert!(
            meta_values.name == *"westend",
            "Unexpected network name: {}",
            meta_values.name
        );
        assert!(
            meta_values.version == 9030,
            "Unexpected network name: {}",
            meta_values.version
        );
    }

    #[test]
    fn rococo9004() {
        let filename = String::from("for_tests/rococo9004");
        let meta = read_to_string(&filename).unwrap();
        let meta_values = MetaValues::from_str_metadata(
            meta.trim(),
            IncomingMetadataSourceActiveStr::Default { filename },
        )
        .unwrap();
        assert!(
            meta_values.name == *"rococo",
            "Unexpected network name: {}",
            meta_values.name
        );
        assert!(
            meta_values.version == 9004,
            "Unexpected network name: {}",
            meta_values.version
        );
    }

    #[test]
    fn rococo9002() {
        let filename = String::from("for_tests/rococo9002");
        let meta = read_to_string(&filename).unwrap();
        let meta_values = MetaValues::from_str_metadata(
            meta.trim(),
            IncomingMetadataSourceActiveStr::Default { filename },
        )
        .unwrap();
        assert!(
            meta_values.name == *"rococo",
            "Unexpected network name: {}",
            meta_values.name
        );
        assert!(
            meta_values.version == 9002,
            "Unexpected network name: {}",
            meta_values.version
        );
    }

    #[test]
    fn polkadot9080() {
        let filename = String::from("for_tests/polkadot9080");
        let meta = read_to_string(&filename).unwrap();
        let meta_values = MetaValues::from_str_metadata(
            meta.trim(),
            IncomingMetadataSourceActiveStr::Default { filename },
        )
        .unwrap();
        assert!(
            meta_values.name == *"polkadot",
            "Unexpected network name: {}",
            meta_values.name
        );
        assert!(
            meta_values.version == 9080,
            "Unexpected network name: {}",
            meta_values.version
        );
    }

    #[test]
    fn polkadot30() {
        let filename = String::from("for_tests/polkadot30");
        let meta = read_to_string(&filename).unwrap();
        let meta_values = MetaValues::from_str_metadata(
            meta.trim(),
            IncomingMetadataSourceActiveStr::Default { filename },
        )
        .unwrap();
        assert!(
            meta_values.name == *"polkadot",
            "Unexpected network name: {}",
            meta_values.name
        );
        assert!(
            meta_values.version == 30,
            "Unexpected network name: {}",
            meta_values.version
        );
    }

    #[test]
    fn polkadot29() {
        let filename = String::from("for_tests/polkadot29");
        let meta = read_to_string(&filename).unwrap();
        let meta_values = MetaValues::from_str_metadata(
            meta.trim(),
            IncomingMetadataSourceActiveStr::Default { filename },
        )
        .unwrap();
        assert!(
            meta_values.name == *"polkadot",
            "Unexpected network name: {}",
            meta_values.name
        );
        assert!(
            meta_values.version == 29,
            "Unexpected network name: {}",
            meta_values.version
        );
    }

    #[test]
    fn kusama9040() {
        let filename = String::from("for_tests/kusama9040");
        let meta = read_to_string(&filename).unwrap();
        let meta_values = MetaValues::from_str_metadata(
            meta.trim(),
            IncomingMetadataSourceActiveStr::Default { filename },
        )
        .unwrap();
        assert!(
            meta_values.name == *"kusama",
            "Unexpected network name: {}",
            meta_values.name
        );
        assert!(
            meta_values.version == 9040,
            "Unexpected network name: {}",
            meta_values.version
        );
    }

    #[test]
    fn kusama9010() {
        let filename = String::from("for_tests/kusama9010");
        let meta = read_to_string(&filename).unwrap();
        let meta_values = MetaValues::from_str_metadata(
            meta.trim(),
            IncomingMetadataSourceActiveStr::Default { filename },
        )
        .unwrap();
        assert!(
            meta_values.name == *"kusama",
            "Unexpected network name: {}",
            meta_values.name
        );
        assert!(
            meta_values.version == 9010,
            "Unexpected network name: {}",
            meta_values.version
        );
    }

    #[test]
    fn edgeware() {
        let filename = String::from("for_tests/edgeware");
        let meta = read_to_string(&filename).unwrap();
        let expected_error = <Active>::show(&ErrorActive::DefaultLoading(
            DefaultLoading::FaultyMetadata {
                filename: filename.to_string(),
                error: MetadataError::NoVersionInConstants,
            },
        ));
        match MetaValues::from_str_metadata(
            meta.trim(),
            IncomingMetadataSourceActiveStr::Default { filename },
        ) {
            Ok(x) => panic!("Unexpectedly decoded as {} version {}", x.name, x.version),
            Err(e) => {
                assert!(
                    <Active>::show(&e) == expected_error,
                    "Unexpected kind of error, {}",
                    <Active>::show(&e)
                );
            }
        }
    }

    #[test]
    fn centrifuge_amber() {
        let filename = String::from("for_tests/centrifugeAmber");
        let meta = read_to_string(&filename).unwrap();
        let expected_error = <Active>::show(&ErrorActive::DefaultLoading(
            DefaultLoading::FaultyMetadata {
                filename: filename.to_string(),
                error: MetadataError::VersionIncompatible,
            },
        ));
        match MetaValues::from_str_metadata(
            meta.trim(),
            IncomingMetadataSourceActiveStr::Default { filename },
        ) {
            Ok(x) => panic!("Unexpectedly decoded as {} version {}", x.name, x.version),
            Err(e) => {
                assert!(
                    <Active>::show(&e) == expected_error,
                    "Unexpected kind of error, {}",
                    <Active>::show(&e)
                );
            }
        }
    }

    #[test]
    fn westend9150() {
        let filename = String::from("for_tests/westend9150");
        let meta = read_to_string(&filename).unwrap();
        let meta_values = MetaValues::from_str_metadata(
            meta.trim(),
            IncomingMetadataSourceActiveStr::Default { filename },
        )
        .unwrap();
        assert!(
            meta_values.name == *"westend",
            "Unexpected network name: {}",
            meta_values.name
        );
        assert!(
            meta_values.version == 9150,
            "Unexpected network name: {}",
            meta_values.version
        );
        assert!(
            !meta_values.warn_incomplete_extensions,
            "Expected complete extensions in westend9150."
        )
    }

    #[test]
    fn shell200() {
        let filename = String::from("for_tests/shell200");
        let meta = read_to_string(&filename).unwrap();
        let meta_values = MetaValues::from_str_metadata(
            meta.trim(),
            IncomingMetadataSourceActiveStr::Default { filename },
        )
        .unwrap();
        assert!(
            meta_values.name == *"shell",
            "Unexpected network name: {}",
            meta_values.name
        );
        assert!(
            meta_values.version == 200,
            "Unexpected network name: {}",
            meta_values.version
        );
        assert!(
            meta_values.warn_incomplete_extensions,
            "Expected incomplete extensions warning in shell200."
        )
    }

    #[test]
    fn unwasm_westend9150() {
        let filename = "for_tests/westend_runtime-v9150.compact.compressed.wasm";
        let meta_values = MetaValues::from_wasm_file(filename).unwrap();
        assert!(
            meta_values.name == String::from("westend"),
            "Unexpected network name: {}",
            meta_values.name
        );
        assert!(
            meta_values.version == 9150,
            "Unexpected network name: {}",
            meta_values.version
        );
        assert!(
            !meta_values.warn_incomplete_extensions,
            "Expected complete extensions in westend9150."
        )
    }
}<|MERGE_RESOLUTION|>--- conflicted
+++ resolved
@@ -147,7 +147,6 @@
         let (name, version) = MetaKey::from_ivec(&meta_key_vec).name_version::<T>()?;
         Self::from_entry_name_version_checked::<T>(&name, version, meta_encoded)
     }
-<<<<<<< HEAD
 
     /// Gets [`MetaValues`] from raw metadata in `Vec<u8>` format
     ///
@@ -155,10 +154,6 @@
     /// use in Signer.
     pub fn from_slice_metadata(meta_slice: &[u8]) -> Result<Self, MetadataError> {
         let meta_info = info_from_metadata(&runtime_metadata_from_slice(meta_slice)?)?;
-=======
-    pub fn from_vec_metadata(meta_vec: &[u8]) -> Result<Self, MetadataError> {
-        let meta_info = info_from_metadata(&runtime_metadata_from_vec(meta_vec)?)?;
->>>>>>> 224d3dc0
         Ok(Self {
             name: meta_info.name.to_string(),
             version: meta_info.version,
@@ -357,7 +352,6 @@
     })
 }
 
-<<<<<<< HEAD
 /// Get [`RuntimeMetadata`](https://docs.rs/frame-metadata/15.0.0/frame_metadata/enum.RuntimeMetadata.html)
 /// from slice of raw `Vec<u8>` metadata
 ///
@@ -367,10 +361,6 @@
 /// - after that must be SCALE-encoded `RuntimeMetadata` with runtime version V12 or above
 pub fn runtime_metadata_from_slice(meta: &[u8]) -> Result<RuntimeMetadata, MetadataError> {
     if !meta.starts_with(&[109, 101, 116, 97]) {
-=======
-pub fn runtime_metadata_from_vec(meta_vec: &[u8]) -> Result<RuntimeMetadata, MetadataError> {
-    if !meta_vec.starts_with(&[109, 101, 116, 97]) {
->>>>>>> 224d3dc0
         return Err(MetadataError::NotMeta);
     }
     if meta[4] < 12 {
@@ -576,11 +566,7 @@
         match <AddressBookEntry>::decode(&mut &address_book_entry_encoded[..]) {
             Ok(a) => Ok(a),
             Err(_) => Err(ErrorActive::Database(DatabaseActive::EntryDecoding(
-<<<<<<< HEAD
                 EntryDecodingActive::AddressBookEntry {
-=======
-                EntryDecodingActive::AddressBookEntryTitle {
->>>>>>> 224d3dc0
                     title: title.to_string(),
                 },
             ))),
