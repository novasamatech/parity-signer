//! Network metadata and related types
//!
//! The main purpose of the Signer is to generate signatures for transactions.
//! Signer reads the transactions as QR codes with SCALE-encoded
//! information.
//! Any transaction before user is able to sign it must be decoded.
//!
//! Transaction decoding uses network metadata, and Signer needs latest
//! available network metadata to parse freshly generated transactions.  
//!
//! New network metadata could be added to Signer through scanning `load_metadata`
//! QR code for the network metadata. Signer allows loading new metadata only if
//! the network has network specs in the database and the incoming `load_metadata`
//! payload is signed by the verifier already associated with the network.  
//!
//! Metadata is stored both in cold and in hot databases tree `METATREE` as
//! SCALE-encoded [`MetaValues`] under key [`MetaKey`].  

use frame_metadata::{decode_different::DecodeDifferent, v14::RuntimeMetadataV14, RuntimeMetadata};
use parity_scale_codec::{Decode, Encode};
#[cfg(feature = "active")]
use sc_executor_common::{
    runtime_blob::RuntimeBlob,
    wasm_runtime::{InvokeMethod, WasmModule},
};
#[cfg(feature = "active")]
use sc_executor_wasmi::create_runtime;
use sled::IVec;
#[cfg(feature = "active")]
use sp_core::H256;
#[cfg(feature = "active")]
use sp_io::SubstrateHostFunctions;
use sp_version::RuntimeVersion;
#[cfg(feature = "active")]
use sp_wasm_interface::HostFunctions;
use std::collections::HashMap;

#[cfg(feature = "active")]
use crate::{crypto::Encryption, error_active::Wasm, helpers::unhex, keyring::AddressBookKey};
use crate::{
    error::{Error, MetadataError, Result},
    keyring::MetaKey,
};

/// Network information extracted from the metadata: name, version, optional
/// base58 prefix, warning about extensions incompatible with transaction
/// parsing for `RuntimeMetadata` with version 14 and above
#[derive(Decode, Encode, PartialEq)]
pub struct MetaInfo {
    /// Network name, from metadata `Version` constant  
    pub name: String,

    /// Network version, from in metadata `Version` constant  
    pub version: u32,

    /// Network base58 prefix, could be encountered in metadata `SS58Prefix`
    /// constant  
    ///
    /// If `SS58Prefix` constant is present in metadata, the prefix derived
    /// from it is expected to match `base58prefix` from `NetworkSpecs`.  
    pub optional_base58prefix: Option<u16>,

    /// Flag to indicate that extrinsic set from metadata with
    /// [`RuntimeMetadataV14`](https://docs.rs/frame-metadata/15.0.0/frame_metadata/v14/struct.RuntimeMetadataV14.html)
    /// is insufficient for transaction decoding  
    pub warn_incomplete_extensions: bool,
}

/// Metadata values: name, version, optional base58 prefix, warning about
/// extensions incompatible with transaction parsing for `RuntimeMetadata` with
/// version 14 and above, and metadata itself as raw `Vec<u8>`
#[derive(PartialEq, Debug, Clone)]
pub struct MetaValues {
    /// Network name, from metadata `Version` constant  
    pub name: String,

    /// Network version, from in metadata `Version` constant  
    pub version: u32,

    /// Network base58 prefix, could be encountered in metadata `SS58Prefix`
    /// constant  
    ///
    /// If `SS58Prefix` constant is present in metadata, the prefix derived
    /// from it is expected to match `base58prefix` from `NetworkSpecs`.  
    pub optional_base58prefix: Option<u16>,

    /// Flag to indicate that extrinsic set from metadata with
    /// [`RuntimeMetadataV14`](https://docs.rs/frame-metadata/15.0.0/frame_metadata/v14/struct.RuntimeMetadataV14.html)
    /// is insufficient for transaction decoding  
    pub warn_incomplete_extensions: bool,

    /// raw metadata
    pub meta: Vec<u8>,
}

impl MetaValues {
    /// Generates [`MetaValues`] from value extracted from database tree
    /// `METATREE` either in cold or in hot database using known associated
    /// network name and network version  
    ///
    /// Checks that input name and version match the ones in metadata `Version`
    /// constant.  
    pub fn from_entry_name_version_checked(
        name: &str,
        version: u32,
        meta_encoded: IVec,
    ) -> Result<Self> {
        let meta_values = Self::from_slice_metadata(&meta_encoded)?;
        if (meta_values.name != name) || (meta_values.version != version) {
            return Err(Error::MetadataMismatch {
                this_name: name.to_string(),
                this_version: version,
                that_name: meta_values.name.to_string(),
                that_version: meta_values.version,
            });
        }
        Ok(meta_values)
    }

    /// Gets [`MetaValues`] from either cold or hot database tree `METATREE`
    /// (key, value) entry  
    ///
    /// Checks that name and version from [`MetaKey`] match the ones in metadata
    /// `Version` constant.  
    pub fn from_entry_checked((meta_key_vec, meta_encoded): (IVec, IVec)) -> Result<Self> {
        let (name, version) = MetaKey::from_ivec(&meta_key_vec).name_version()?;
        Self::from_entry_name_version_checked(&name, version, meta_encoded)
    }

    /// Gets [`MetaValues`] from raw metadata in `Vec<u8>` format
    ///
    /// Produces [`MetadataError`] if the metadata is somehow not suitable for
    /// use in Signer.
    pub fn from_slice_metadata(meta_slice: &[u8]) -> Result<Self> {
        let meta_info = info_from_metadata(&runtime_metadata_from_slice(meta_slice)?)?;
        Ok(Self {
            name: meta_info.name.to_string(),
            version: meta_info.version,
            optional_base58prefix: meta_info.optional_base58prefix,
            warn_incomplete_extensions: meta_info.warn_incomplete_extensions,
            meta: meta_slice.to_vec(),
        })
    }

    /// Gets [`MetaValues`] from `wasm` file
    ///
    /// Could be used to generate metadata updates before metadata release.
    #[cfg(feature = "active")]
    pub fn from_wasm_file(filename: &str) -> Result<Self> {
        let metadata = convert_wasm_into_metadata(filename)?;
        Self::from_slice_metadata(&metadata)
    }

    /// Gets [`MetaValues`] from raw hexadecimal metadata
    ///
    /// Is used only on Active side, for:
    /// (a) default and test metadata loading;
    /// (b) decoding and evaluating fetched metadata;
    #[cfg(feature = "active")]
    pub fn from_str_metadata(meta: &str) -> Result<Self> {
        let meta_vec = unhex(meta)?;
        Self::from_slice_metadata(&meta_vec)
    }
}

/// Extracts raw metadata in `Vec<u8>` format from `wasm` file.
///
/// Is used only on Active side, to generate metadata updates before metadata
/// release.
#[cfg(feature = "active")]
pub fn convert_wasm_into_metadata(filename: &str) -> Result<Vec<u8>> {
    let buffer = std::fs::read(filename).map_err(Wasm::File)?;
    let runtime_blob = RuntimeBlob::uncompress_if_needed(&buffer).map_err(Wasm::WasmError)?;
    let wasmi_runtime = create_runtime(
        runtime_blob,
        64,
        SubstrateHostFunctions::host_functions(),
        false,
    )
    .map_err(Wasm::WasmError)?;
    let mut wasmi_instance = wasmi_runtime.new_instance().map_err(Wasm::Executor)?;
    let data = wasmi_instance
        .call(InvokeMethod::Export("Metadata_metadata"), &[])
        .map_err(Wasm::Executor)?;
    Ok(<Vec<u8>>::decode(&mut &data[..]).map_err(|_| Wasm::DecodingMetadata)?)
}

/// Get [`MetaInfo`] from
/// [`RuntimeMetadata`](https://docs.rs/frame-metadata/15.0.0/frame_metadata/enum.RuntimeMetadata.html)
///
/// Searches `System` pallet within the metadata, gets from it `Version` and
/// optionally `SS58Prefix` constants.
///
/// Produces [`MetaInfo`] if the metadata is suitable for the Signer, and
/// [`MetadataError`] if not.
///
/// `RuntimeMetadata` suitable for use in Signer:  
///
/// - must be of runtime version `V12` or above
/// - must have 'System' pallet  
/// - must have `Version` constant in `System` pallet, SCALE-decodeable  
/// - can have `SS58Prefix` constant in `System` pallet, and if it does, the
/// constant must be SCALE-decodeable  
///
/// Additionally, for [`RuntimeMetadataV14`](https://docs.rs/frame-metadata/15.0.0/frame_metadata/v14/struct.RuntimeMetadataV14.html)
/// the extensions set must be decoding-compatible for any signable transaction.  
pub fn info_from_metadata(runtime_metadata: &RuntimeMetadata) -> Result<MetaInfo> {
    let mut runtime_version_encoded: Option<&[u8]> = None;
    let mut base58_prefix_encoded: Option<&[u8]> = None;
    let mut warn_incomplete_extensions = false;
    let mut system_block = false;
    match runtime_metadata {
        RuntimeMetadata::V12(metadata_v12) => {
            if let DecodeDifferent::Decoded(meta_vector) = &metadata_v12.modules {
                for x in meta_vector.iter() {
                    if x.name == DecodeDifferent::Encode("System") {
                        system_block = true;
                        if let DecodeDifferent::Decoded(constants_vector) = &x.constants {
                            for y in constants_vector.iter() {
                                if y.name == DecodeDifferent::Encode("Version") {
                                    if let DecodeDifferent::Decoded(fin) = &y.value {
                                        runtime_version_encoded = Some(fin);
                                    }
                                }
                                if y.name == DecodeDifferent::Encode("SS58Prefix") {
                                    if let DecodeDifferent::Decoded(fin) = &y.value {
                                        base58_prefix_encoded = Some(fin);
                                    }
                                }
                            }
                        }
                        break;
                    }
                }
            }
        }
        RuntimeMetadata::V13(metadata_v13) => {
            if let DecodeDifferent::Decoded(meta_vector) = &metadata_v13.modules {
                for x in meta_vector.iter() {
                    if x.name == DecodeDifferent::Encode("System") {
                        system_block = true;
                        if let DecodeDifferent::Decoded(constants_vector) = &x.constants {
                            for y in constants_vector.iter() {
                                if y.name == DecodeDifferent::Encode("Version") {
                                    if let DecodeDifferent::Decoded(fin) = &y.value {
                                        runtime_version_encoded = Some(fin);
                                    }
                                }
                                if y.name == DecodeDifferent::Encode("SS58Prefix") {
                                    if let DecodeDifferent::Decoded(fin) = &y.value {
                                        base58_prefix_encoded = Some(fin);
                                    }
                                }
                            }
                        }
                        break;
                    }
                }
            }
        }
        RuntimeMetadata::V14(metadata_v14) => {
            for x in metadata_v14.pallets.iter() {
                if x.name == "System" {
                    system_block = true;
                    for y in x.constants.iter() {
                        if y.name == "Version" {
                            runtime_version_encoded = Some(&y.value)
                        }
                        if y.name == "SS58Prefix" {
                            base58_prefix_encoded = Some(&y.value)
                        }
                    }
                    break;
                }
            }
            warn_incomplete_extensions = need_v14_warning(metadata_v14);
        }
        _ => return Err(MetadataError::VersionIncompatible.into()),
    }
    if !system_block {
        return Err(MetadataError::NoSystemPallet.into());
    }
    let runtime_version = match runtime_version_encoded {
        Some(mut x) => match RuntimeVersion::decode(&mut x) {
            Ok(a) => a,
            Err(_) => return Err(MetadataError::RuntimeVersionNotDecodeable.into()),
        },
        None => return Err(MetadataError::NoVersionInConstants.into()),
    };
    let optional_base58prefix = match base58_prefix_encoded {
        Some(mut x) => match <u16>::decode(&mut x) {
            Ok(a) => Some(a),
            Err(_) => match <u8>::decode(&mut x) {
                // in some older metadata u8 is used for base58 prefix, likely a legacy thing
                Ok(a) => Some(a as u16),
                Err(_) => return Err(MetadataError::Base58PrefixNotDecodeable.into()),
            },
        },
        None => None,
    };
    Ok(MetaInfo {
        name: runtime_version.spec_name.to_string(),
        version: runtime_version.spec_version,
        optional_base58prefix,
        warn_incomplete_extensions,
    })
}

/// Get [`RuntimeMetadata`](https://docs.rs/frame-metadata/15.0.0/frame_metadata/enum.RuntimeMetadata.html)
/// from slice of raw `Vec<u8>` metadata
///
/// Raw `Vec<u8>` metadata suitable for use in Signer:  
///
/// - must begin with b"meta"  
<<<<<<< HEAD
/// - after that must be SCALE-encoded `RuntimeMetadata` with runtime version `V12` or above
pub fn runtime_metadata_from_slice(meta: &[u8]) -> Result<RuntimeMetadata, MetadataError> {
=======
/// - after that must be SCALE-encoded `RuntimeMetadata` with runtime version V12 or above
pub fn runtime_metadata_from_slice(meta: &[u8]) -> Result<RuntimeMetadata> {
>>>>>>> 5d43a227
    if !meta.starts_with(&[109, 101, 116, 97]) {
        return Err(MetadataError::NotMeta.into());
    }
    if meta[4] < 12 {
        return Err(MetadataError::VersionIncompatible.into());
    }
    Ok(RuntimeMetadata::decode(&mut &meta[4..]).map_err(|_| MetadataError::UnableToDecode)?)
}

/// Checks if the `V14` metadata has all signed extensions required for transaction decoding.
/// True if extensions are incomplete.
///
/// Currently, the decoding of the transaction demands that metadata version, network genesis hash,
/// and era are among signed extensions. Otherwise, a `ParserMetadataError` would occur on decoding.
/// However, we can not simply forbid the loading of the metadata without required set of
/// signed extensions into Signer.
///
/// This function should be used for warnings only on `generate_message` side and during metadata
/// loading into Signer.
fn need_v14_warning(metadata_v14: &RuntimeMetadataV14) -> bool {
    let mut signed_extensions = HashMap::new();
    for x in metadata_v14.extrinsic.signed_extensions.iter() {
        let count = signed_extensions
            .entry(x.identifier.to_string())
            .or_insert(0);
        *count += 1;
    }
    !(signed_extensions.get("CheckSpecVersion") == Some(&1)
        && signed_extensions.get("CheckGenesis") == Some(&1)
        && signed_extensions.get("CheckMortality") == Some(&1)) // no warning needed if each one encountered, and only once
}

/// Metadata as checked [`RuntimeMetadata`](https://docs.rs/frame-metadata/15.0.0/frame_metadata/enum.RuntimeMetadata.html)
/// with network info extracted from it, for transaction decoding
#[cfg(feature = "signer")]
pub struct MetaSetElement {
    /// Network name, from metadata `Version` constant
    name: String,

    /// Network version, from in metadata `Version` constant  
    version: u32,

    /// Network base58 prefix, could be encountered in metadata `SS58Prefix`
    /// constant  
    ///
    /// If `SS58Prefix` constant is present in metadata, the prefix derived
    /// from it is expected to match `base58prefix` from `NetworkSpecs`.  
    optional_base58prefix: Option<u16>,

    /// [`RuntimeMetadata`](https://docs.rs/frame-metadata/15.0.0/frame_metadata/enum.RuntimeMetadata.html)
    /// [`MetaSetElement`] is successfully generated only if metadata is a
    /// suitable one
    runtime_metadata: RuntimeMetadata,
}

#[cfg(feature = "signer")]
impl MetaSetElement {
    /// Generates `MetaSetElement` from Signer database tree `METATREE` (key, value)
    /// entry  
    ///
    /// Checks that name and version from [`MetaKey`] match the ones in metadata
    /// `Version` constant.  
    ///
    /// Also checks that the metadata is suitable for use in Signer. Since the
    /// metadata already was accepted in the database at some point, errors here
    /// are very unlikely to happen and would indicate the database corruption
    pub fn from_entry((meta_key_vec, meta_encoded): (IVec, IVec)) -> Result<Self> {
        let (network_name, network_version) = MetaKey::from_ivec(&meta_key_vec).name_version()?;
        let runtime_metadata = runtime_metadata_from_slice(&meta_encoded)?;
        let (name, version, optional_base58prefix) = {
            let a = info_from_metadata(&runtime_metadata)?;
            if (a.version != network_version) || (a.name != network_name) {
                return Err(Error::MetadataMismatch {
                    this_name: network_name,
                    this_version: network_version,
                    that_name: a.name.to_string(),
                    that_version: a.version,
                });
            }
            (a.name, a.version, a.optional_base58prefix)
        };
        Ok(Self {
            name,
            version,
            optional_base58prefix,
            runtime_metadata,
        })
    }

    /// Gets network name
    pub fn name(&self) -> String {
        self.name.to_string()
    }

    /// Gets network version
    pub fn version(&self) -> u32 {
        self.version
    }

    /// Gets optional base58 prefix, if there is one in the metadata
    pub fn optional_base58prefix(&self) -> Option<u16> {
        self.optional_base58prefix
    }

    /// Gets runtime metadata, to be used in transaction decoding
    pub fn runtime_metadata(&self) -> &RuntimeMetadata {
        &self.runtime_metadata
    }
}

/// Network information needed for RPC calls in the network and for managing the
/// hot database  
///
/// Hot database contains tree `ADDRESS_BOOK` with information needed to perform
/// RPC calls in networks and generate `load_metadata` and `add_specs` payloads.
///
/// `ADDRESS_BOOK` tree stores SCALE-encoded [`AddressBookEntry`] entries under
/// keys [`AddressBookKey`]
#[derive(Debug, Decode, Encode, PartialEq)]
#[cfg(feature = "active")]
pub struct AddressBookEntry {
    /// Network name, as it appears in `Version` constant in metadata  
    ///
    /// If network data is queried through RPC call, retrieved metadata must
    /// have exactly same network name in `Version` constant  
    pub name: String,

    /// Network genesis hash  
    ///
    /// If network data is queried through RPC call, retrieved version must
    /// be same as the one in address book  
    pub genesis_hash: H256,

    /// URL address for RPC calls, with or without preferred port
    pub address: String,

    /// [`Encryption`] that is supported by the network  
    pub encryption: Encryption,

    /// Address book entry is the default one  
    ///
    /// Default networks currently are Polkadot, Kusama, Westend with `Sr25519`
    /// encryption  
    pub def: bool,
}

#[cfg(feature = "active")]
impl AddressBookEntry {
    /// Gets [`AddressBookEntry`] from from hot database tree `ADDRESS_BOOK`
    /// (key, value) entry.  
    pub fn from_entry(
        (address_book_key_encoded, address_book_entry_encoded): (IVec, IVec),
    ) -> Result<AddressBookEntry> {
        let title = AddressBookKey::from_ivec(&address_book_key_encoded).title()?;
        AddressBookEntry::from_entry_with_title(&title, &address_book_entry_encoded)
    }

    /// Gets network address book title and [`AddressBookEntry`] as a tuple from
    /// from hot database tree `ADDRESS_BOOK` (key, value) entry.  
    ///
    /// Network address book title **differs** from `title` in network specs.
    /// This is just a key in hot database `ADDRESS_BOOK`, and is not displayed
    /// anywhere else.  
    pub fn process_entry(
        (address_book_key_encoded, address_book_entry_encoded): (IVec, IVec),
    ) -> Result<(String, AddressBookEntry)> {
        let title = AddressBookKey::from_ivec(&address_book_key_encoded).title()?;
        let address_book_entry =
            AddressBookEntry::from_entry_with_title(&title, &address_book_entry_encoded)?;
        Ok((title, address_book_entry))
    }

    /// Gets [`AddressBookEntry`] from network address book title and associated
    /// value from hot database tree `ADDRESS_BOOK`.  
    pub fn from_entry_with_title(
        _title: &str,
        address_book_entry_encoded: &IVec,
    ) -> Result<AddressBookEntry> {
        Ok(<AddressBookEntry>::decode(
            &mut &address_book_entry_encoded[..],
        )?)
    }
}

/// `META_HISTORY` tree entry
#[derive(Debug, PartialEq)]
#[cfg(feature = "active")]
pub struct MetaHistoryEntry {
    /// network name, from key
    pub name: String,

    /// network metadata version, from key
    pub version: u32,

    /// block hash at which the metadata was fetched, from value
    pub block_hash: H256,
}

#[cfg(feature = "active")]
impl MetaHistoryEntry {
    /// From the whole entry
    pub fn from_entry((meta_key_vec, hash_encoded): (IVec, IVec)) -> Result<Self> {
        let (name, version) = MetaKey::from_ivec(&meta_key_vec).name_version()?;
        Self::from_entry_with_key_parts(&name, version, &hash_encoded)
    }

    /// From the entry with already known key parts
    pub fn from_entry_with_key_parts(
        name: &str,
        version: u32,
        hash_encoded: &IVec,
    ) -> Result<Self> {
        let block_hash = H256::decode(&mut &hash_encoded[..])?;
        Ok(MetaHistoryEntry {
            name: name.to_string(),
            version,
            block_hash,
        })
    }
}

#[cfg(test)]
#[cfg(feature = "test")]
mod tests {
    use super::*;
    use std::fs::read_to_string;

    #[test]
    fn westend9070() {
        let filename = String::from("for_tests/westend9070");
        let meta = read_to_string(&filename).unwrap();
        let meta_values = MetaValues::from_str_metadata(meta.trim()).unwrap();
        assert!(
            meta_values.name == *"westend",
            "Unexpected network name: {}",
            meta_values.name
        );
        assert!(
            meta_values.version == 9070,
            "Unexpected network name: {}",
            meta_values.version
        );
    }

    #[test]
    fn westend9033() {
        let filename = String::from("for_tests/westend9033");
        let meta = read_to_string(&filename).unwrap();
        let meta_values = MetaValues::from_str_metadata(meta.trim()).unwrap();
        assert!(
            meta_values.name == *"westend",
            "Unexpected network name: {}",
            meta_values.name
        );
        assert!(
            meta_values.version == 9033,
            "Unexpected network name: {}",
            meta_values.version
        );
    }

    #[test]
    fn westend9030() {
        let filename = String::from("for_tests/westend9030");
        let meta = read_to_string(&filename).unwrap();
        let meta_values = MetaValues::from_str_metadata(meta.trim()).unwrap();
        assert!(
            meta_values.name == *"westend",
            "Unexpected network name: {}",
            meta_values.name
        );
        assert!(
            meta_values.version == 9030,
            "Unexpected network name: {}",
            meta_values.version
        );
    }

    #[test]
    fn rococo9004() {
        let filename = String::from("for_tests/rococo9004");
        let meta = read_to_string(&filename).unwrap();
        let meta_values = MetaValues::from_str_metadata(meta.trim()).unwrap();
        assert!(
            meta_values.name == *"rococo",
            "Unexpected network name: {}",
            meta_values.name
        );
        assert!(
            meta_values.version == 9004,
            "Unexpected network name: {}",
            meta_values.version
        );
    }

    #[test]
    fn rococo9002() {
        let filename = String::from("for_tests/rococo9002");
        let meta = read_to_string(&filename).unwrap();
        let meta_values = MetaValues::from_str_metadata(meta.trim()).unwrap();
        assert!(
            meta_values.name == *"rococo",
            "Unexpected network name: {}",
            meta_values.name
        );
        assert!(
            meta_values.version == 9002,
            "Unexpected network name: {}",
            meta_values.version
        );
    }

    #[test]
    fn polkadot9080() {
        let filename = String::from("for_tests/polkadot9080");
        let meta = read_to_string(&filename).unwrap();
        let meta_values = MetaValues::from_str_metadata(meta.trim()).unwrap();
        assert!(
            meta_values.name == *"polkadot",
            "Unexpected network name: {}",
            meta_values.name
        );
        assert!(
            meta_values.version == 9080,
            "Unexpected network name: {}",
            meta_values.version
        );
    }

    #[test]
    fn polkadot30() {
        let filename = String::from("for_tests/polkadot30");
        let meta = read_to_string(&filename).unwrap();
        let meta_values = MetaValues::from_str_metadata(meta.trim()).unwrap();
        assert!(
            meta_values.name == *"polkadot",
            "Unexpected network name: {}",
            meta_values.name
        );
        assert!(
            meta_values.version == 30,
            "Unexpected network name: {}",
            meta_values.version
        );
    }

    #[test]
    fn polkadot29() {
        let filename = String::from("for_tests/polkadot29");
        let meta = read_to_string(&filename).unwrap();
        let meta_values = MetaValues::from_str_metadata(meta.trim()).unwrap();
        assert!(
            meta_values.name == *"polkadot",
            "Unexpected network name: {}",
            meta_values.name
        );
        assert!(
            meta_values.version == 29,
            "Unexpected network name: {}",
            meta_values.version
        );
    }

    #[test]
    fn kusama9040() {
        let filename = String::from("for_tests/kusama9040");
        let meta = read_to_string(&filename).unwrap();
        let meta_values = MetaValues::from_str_metadata(meta.trim()).unwrap();
        assert!(
            meta_values.name == *"kusama",
            "Unexpected network name: {}",
            meta_values.name
        );
        assert!(
            meta_values.version == 9040,
            "Unexpected network name: {}",
            meta_values.version
        );
    }

    #[test]
    fn kusama9010() {
        let filename = String::from("for_tests/kusama9010");
        let meta = read_to_string(&filename).unwrap();
        let meta_values = MetaValues::from_str_metadata(meta.trim()).unwrap();
        assert!(
            meta_values.name == *"kusama",
            "Unexpected network name: {}",
            meta_values.name
        );
        assert!(
            meta_values.version == 9010,
            "Unexpected network name: {}",
            meta_values.version
        );
    }

    #[test]
    fn edgeware() {
        let filename = String::from("for_tests/edgeware");
        let meta = read_to_string(&filename).unwrap();

        match MetaValues::from_str_metadata(meta.trim()) {
            Ok(x) => panic!("Unexpectedly decoded as {} version {}", x.name, x.version),
            Err(e) => {
                if let Error::MetadataError(MetadataError::NoVersionInConstants) = e {
                } else {
                    panic!("expected Error::WrongPublicKeyLength, got {:?}", e);
                }
            }
        }
    }

    #[test]
    fn centrifuge_amber() {
        let filename = String::from("for_tests/centrifugeAmber");
        let meta = read_to_string(&filename).unwrap();

        match MetaValues::from_str_metadata(meta.trim()) {
            Ok(x) => panic!("Unexpectedly decoded as {} version {}", x.name, x.version),
            Err(e) => {
                if let Error::MetadataError(MetadataError::VersionIncompatible) = e {
                } else {
                    panic!("expected Error::WrongPublicKeyLength, got {:?}", e);
                }
            }
        }
    }

    #[test]
    fn westend9150() {
        let filename = String::from("for_tests/westend9150");
        let meta = read_to_string(&filename).unwrap();
        let meta_values = MetaValues::from_str_metadata(meta.trim()).unwrap();
        assert!(
            meta_values.name == *"westend",
            "Unexpected network name: {}",
            meta_values.name
        );
        assert!(
            meta_values.version == 9150,
            "Unexpected network name: {}",
            meta_values.version
        );
        assert!(
            !meta_values.warn_incomplete_extensions,
            "Expected complete extensions in westend9150."
        )
    }

    #[test]
    fn shell200() {
        let filename = String::from("for_tests/shell200");
        let meta = read_to_string(&filename).unwrap();
        let meta_values = MetaValues::from_str_metadata(meta.trim()).unwrap();
        assert!(
            meta_values.name == *"shell",
            "Unexpected network name: {}",
            meta_values.name
        );
        assert!(
            meta_values.version == 200,
            "Unexpected network name: {}",
            meta_values.version
        );
        assert!(
            meta_values.warn_incomplete_extensions,
            "Expected incomplete extensions warning in shell200."
        )
    }

    #[test]
    fn unwasm_westend9150() {
        let filename = "for_tests/westend_runtime-v9150.compact.compressed.wasm";
        let meta_values = MetaValues::from_wasm_file(filename).unwrap();
        assert!(
            meta_values.name == *"westend",
            "Unexpected network name: {}",
            meta_values.name
        );
        assert!(
            meta_values.version == 9150,
            "Unexpected network name: {}",
            meta_values.version
        );
        assert!(
            !meta_values.warn_incomplete_extensions,
            "Expected complete extensions in westend9150."
        )
    }
}<|MERGE_RESOLUTION|>--- conflicted
+++ resolved
@@ -291,7 +291,7 @@
         Some(mut x) => match <u16>::decode(&mut x) {
             Ok(a) => Some(a),
             Err(_) => match <u8>::decode(&mut x) {
-                // in some older metadata u8 is used for base58 prefix, likely a legacy thing
+                // in some older metadata `u8` is used for base58 prefix, likely a legacy thing
                 Ok(a) => Some(a as u16),
                 Err(_) => return Err(MetadataError::Base58PrefixNotDecodeable.into()),
             },
@@ -312,13 +312,8 @@
 /// Raw `Vec<u8>` metadata suitable for use in Signer:  
 ///
 /// - must begin with b"meta"  
-<<<<<<< HEAD
 /// - after that must be SCALE-encoded `RuntimeMetadata` with runtime version `V12` or above
-pub fn runtime_metadata_from_slice(meta: &[u8]) -> Result<RuntimeMetadata, MetadataError> {
-=======
-/// - after that must be SCALE-encoded `RuntimeMetadata` with runtime version V12 or above
 pub fn runtime_metadata_from_slice(meta: &[u8]) -> Result<RuntimeMetadata> {
->>>>>>> 5d43a227
     if !meta.starts_with(&[109, 101, 116, 97]) {
         return Err(MetadataError::NotMeta.into());
     }
@@ -328,7 +323,7 @@
     Ok(RuntimeMetadata::decode(&mut &meta[4..]).map_err(|_| MetadataError::UnableToDecode)?)
 }
 
-/// Checks if the `V14` metadata has all signed extensions required for transaction decoding.
+/// Checks if the `v14` metadata has all signed extensions required for transaction decoding.
 /// True if extensions are incomplete.
 ///
 /// Currently, the decoding of the transaction demands that metadata version, network genesis hash,
@@ -423,7 +418,7 @@
         self.optional_base58prefix
     }
 
-    /// Gets runtime metadata, to be used in transaction decoding
+    /// Gets runtime metadata, to be used in transcation decoding
     pub fn runtime_metadata(&self) -> &RuntimeMetadata {
         &self.runtime_metadata
     }
