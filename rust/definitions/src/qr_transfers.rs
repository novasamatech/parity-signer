//! Information that could be send and received through air-gap as QR codes content  
//!
//! All information that Signer could get without a complete wipe must arrive
//! through the QR codes maintaining the air-gap. In addition to transactions
//! that could be parsed and signed, this includes:
//! - adding new networks,  
//! - updating the metadata of existing networks,  
//! - updating the types information,  
//! - bulk-importing the derivations  
//!
//! QR codes for adding networks, loading metadata and updating types information
//! all have similar structure:
//! - prelude `53xxyy` where `xx` is the encryption type, and `yy` is the message type  
//! - verifier public key (if the QR code is signed by verifier)  
//! - content  
//! - verifier signature (if the QR code is signed by verifier)  
//!
//! QR codes for importing derivations are never signed and have structure:
//! - prelude `53ffde`
//! - content  
//!
//! This module deals with content part of QR codes.  

use parity_scale_codec::{Decode, Encode};

use crate::crypto::Encryption;
use crate::error::Result;
#[cfg(feature = "signer")]
use crate::helpers::pic_types;
use crate::network_specs::NetworkSpecsToSend;
use crate::types::TypeEntry;
use sp_core::H256;

/// `load_metadata` QR code content  
///
/// Messages `load_metadata` are used to update through air-gap the network
/// metadata for networks already known to the Signer.
pub struct ContentLoadMeta(Vec<u8>);

#[derive(Decode, Encode)]
struct DecodedContentLoadMeta {
    meta: Vec<u8>,
    genesis_hash: H256,
}

impl ContentLoadMeta {
    /// Generate [`ContentLoadMeta`] from metadata `&[u8]` slice and network genesis hash.
    pub fn generate(meta: &[u8], genesis_hash: &H256) -> Self {
        Self(
            DecodedContentLoadMeta {
                meta: meta.to_vec(),
                genesis_hash: genesis_hash.to_owned(),
            }
            .encode(),
        )
    }

    /// Transform `&[u8]` slice into [`ContentLoadMeta`].
    pub fn from_slice(slice: &[u8]) -> Self {
        Self(slice.to_vec())
    }

    /// Get metadata `Vec<u8>` from [`ContentLoadMeta`].
    pub fn meta(&self) -> Result<Vec<u8>> {
        Ok(<DecodedContentLoadMeta>::decode(&mut &self.0[..])?.meta)
    }

<<<<<<< HEAD
    /// Get genesis hash `H256` from [`ContentLoadMeta`].
    pub fn genesis_hash<T: ErrorSource>(&self) -> Result<H256, T::Error> {
        match <DecodedContentLoadMeta>::decode(&mut &self.0[..]) {
            Ok(a) => Ok(a.genesis_hash),
            Err(_) => Err(<T>::transfer_content_error(TransferContent::LoadMeta)),
        }
    }

    /// Get metadata `Vec<u8>` and genesis hash `H256` from [`ContentLoadMeta`] as a tuple.
    pub fn meta_genhash<T: ErrorSource>(&self) -> Result<(Vec<u8>, H256), T::Error> {
        match <DecodedContentLoadMeta>::decode(&mut &self.0[..]) {
            Ok(a) => Ok((a.meta, a.genesis_hash)),
            Err(_) => Err(<T>::transfer_content_error(TransferContent::LoadMeta)),
        }
=======
    /// Get genesis hash `[u8; 32]` from [`ContentLoadMeta`].
    pub fn genesis_hash(&self) -> Result<H256> {
        Ok(<DecodedContentLoadMeta>::decode(&mut &self.0[..])?.genesis_hash)
    }

    /// Get metadata `Vec<u8>` and genesis hash `[u8; 32]` from [`ContentLoadMeta`] as a tuple.
    pub fn meta_genhash(&self) -> Result<(Vec<u8>, H256)> {
        let a = <DecodedContentLoadMeta>::decode(&mut &self.0[..])?;
        Ok((a.meta, a.genesis_hash))
>>>>>>> 23d51939
    }

    /// Write [`ContentLoadMeta`] into file that could be signed by the verifier.
    #[cfg(feature = "active")]
    pub fn write(&self, filename: &str) -> Result<()> {
        Ok(std::fs::write(&filename, &self.to_sign())?)
    }

    /// Transform [`ContentLoadMeta`] into `Vec<u8>` that could be signed by the verifier.
    pub fn to_sign(&self) -> Vec<u8> {
        self.0.to_vec()
    }

    /// Transform [`ContentLoadMeta`] into `Vec<u8>` that is concatenated with
    /// other parts of the QR code.
    ///
    /// Currently similar to `.to_sign()` function.
    pub fn to_transfer(&self) -> Vec<u8> {
        self.0.to_vec()
    }
}

/// `add_specs` QR code content  
///
/// Messages `add_specs` are used to add new networks to the Signer.  
#[derive(Decode, Encode)]
pub struct ContentAddSpecs(Vec<u8>);

#[derive(Decode, Encode)]
struct DecodedContentAddSpecs {
    specs: NetworkSpecsToSend,
}

impl ContentAddSpecs {
    /// Generate [`ContentAddSpecs`] from network specs [`NetworkSpecsToSend`].
    pub fn generate(specs: &NetworkSpecsToSend) -> Self {
        Self(
            DecodedContentAddSpecs {
                specs: specs.to_owned(),
            }
            .encode(),
        )
    }

    /// Transform `&[u8]` slice into [`ContentAddSpecs`].
    pub fn from_slice(slice: &[u8]) -> Self {
        Self(slice.to_vec())
    }

    /// Get network specs [`NetworkSpecsToSend`] from [`ContentAddSpecs`].
    pub fn specs(&self) -> Result<NetworkSpecsToSend> {
        Ok(<DecodedContentAddSpecs>::decode(&mut &self.0[..])?.specs)
    }

    /// Write [`ContentAddSpecs`] into file that could be signed by the verifier.
    #[cfg(feature = "active")]
    pub fn write(&self, filename: &str) -> Result<()> {
        Ok(std::fs::write(&filename, &self.to_sign())?)
    }

    /// Transform [`ContentAddSpecs`] into `Vec<u8>` that could be signed by the verifier.
    pub fn to_sign(&self) -> Vec<u8> {
        self.0.to_vec()
    }

    /// Transform [`ContentAddSpecs`] into `Vec<u8>` that is concatenated with
    /// other parts of the QR code.
    ///
    /// Note that it is different from `.to_sign()` function. Effectively, already
    /// SCALE-encoded [`NetworkSpecsToSend`] are encoded second time as an opaque
    /// `Vec<u8>`. This is done to have encoded piece length announced at the
    /// beginning of the `u8` set, to simplify cutting the received message in Signer.
    pub fn to_transfer(&self) -> Vec<u8> {
        self.encode()
    }
}

/// `load_types` QR code content  
///
/// Messages `load_types` are used to add or update Signer types information.  
///
/// Externally acquired types information is needed only for
/// [`RuntimeMetadata`](https://docs.rs/frame-metadata/15.0.0/frame_metadata/enum.RuntimeMetadata.html)
/// `V13` and below. After `V14` all types information is contained within the metadata.
///
/// This kind of messages is expected to be used seldom, if ever.  
#[derive(Decode, Encode)]
pub struct ContentLoadTypes(Vec<u8>);

#[derive(Decode, Encode)]
struct DecodedContentLoadTypes {
    types: Vec<TypeEntry>,
}

impl ContentLoadTypes {
    /// Generate [`ContentLoadTypes`] from types information `&[TypeEntry]`.  
    pub fn generate(types: &[TypeEntry]) -> Self {
        Self(
            DecodedContentLoadTypes {
                types: types.to_owned(),
            }
            .encode(),
        )
    }

    /// Transform `&[u8]` slice into [`ContentLoadTypes`].  
    pub fn from_slice(slice: &[u8]) -> Self {
        Self(slice.to_vec())
    }

    /// Get types information `Vec<TypeEntry>` from [`ContentLoadTypes`].  
    pub fn types(&self) -> Result<Vec<TypeEntry>> {
        Ok(<DecodedContentLoadTypes>::decode(&mut &self.0[..])?.types)
    }

    /// Write [`ContentLoadTypes`] into file that could be signed by the verifier.  
    #[cfg(feature = "active")]
    pub fn write(&self, filename: &str) -> Result<()> {
        Ok(std::fs::write(&filename, &self.to_sign())?)
    }

    /// Transform [`ContentLoadTypes`] into `Vec<u8>` to be put in the database.  
    pub fn store(&self) -> Vec<u8> {
        self.0.to_vec()
    }

    /// Transform [`ContentLoadTypes`] into `Vec<u8>` that could be signed by the verifier.  
    pub fn to_sign(&self) -> Vec<u8> {
        self.0.to_vec()
    }

    /// Transform [`ContentLoadTypes`] into `Vec<u8>` that is concatenated with
    /// other parts of the QR code.  
    ///
    /// Note that it is different from `.to_sign()` function. Effectively, already
    /// SCALE-encoded `Vec<TypeEntry>` is encoded second time as an opaque
    /// `Vec<u8>`. This is done to have encoded piece length announced at the
    /// beginning of the `u8` set, to simplify cutting the received message in Signer.  
    pub fn to_transfer(&self) -> Vec<u8> {
        self.encode()
    }

    /// Generate types information hash and corresponding id pic  
    ///
    /// Types information hash is calculated for `Vec<u8>` of encoded types information,
    /// as it would be stored in the database  
    #[cfg(feature = "signer")]
    pub fn show(&self) -> (String, Vec<u8>) {
        use sp_core::blake2_256;

        let types_hash = blake2_256(&self.store()).as_ref().to_vec();
        let types_id_pic = pic_types(&types_hash);
        (hex::encode(types_hash), types_id_pic)
    }
}

/// Derivations import QR code content  
///
/// Derivations import could be used to generate or to restore a set of
/// derivations in Signer avoiding manual adding.  
///
/// Popular request.  
///
/// In addition to derivations themselves, contains information about encryption
/// and genesis hash of the network in which the corresponding keys would be
/// generated or updated.  
#[derive(Decode, Encode)]
pub struct ContentDerivations(Vec<u8>);

#[derive(Decode, Encode)]
struct DecodedContentDerivations {
    encryption: Encryption,
    genesis_hash: H256,
    derivations: Vec<String>,
}

impl ContentDerivations {
    /// Generate [`ContentDerivations`] from network encryption [`Encryption`],
<<<<<<< HEAD
    /// genesis hash `H256`, and set of derivations `&[String]`.  
    pub fn generate(encryption: &Encryption, genesis_hash: &H256, derivations: &[String]) -> Self {
=======
    /// genesis hash `[u8; 32]`, and set of derivations `&[String]`.  
    pub fn generate(encryption: &Encryption, genesis_hash: H256, derivations: &[String]) -> Self {
>>>>>>> 23d51939
        Self(
            DecodedContentDerivations {
                encryption: encryption.to_owned(),
                genesis_hash,
                derivations: derivations.to_vec(),
            }
            .encode(),
        )
    }

    /// Transform `&[u8]` slice into [`ContentDerivations`].  
    pub fn from_slice(slice: &[u8]) -> Self {
        Self(slice.to_vec())
    }

    /// Get encryption [`Encryption`], genesis hash `H256` and derivations `Vec<String>`
    /// from [`ContentDerivations`] as a tuple.
    #[cfg(feature = "signer")]
    pub fn encryption_genhash_derivations(&self) -> Result<(Encryption, H256, Vec<String>)> {
        let a = <DecodedContentDerivations>::decode(&mut &self.0[..])?;
        Ok((a.encryption, a.genesis_hash, a.derivations))
    }

    /// Transform [`ContentDerivations`] into `Vec<u8>` that is concatenated with
    /// prelude to get the QR code data.  
    pub fn to_transfer(&self) -> Vec<u8> {
        self.0.to_vec()
    }
}<|MERGE_RESOLUTION|>--- conflicted
+++ resolved
@@ -65,22 +65,6 @@
         Ok(<DecodedContentLoadMeta>::decode(&mut &self.0[..])?.meta)
     }
 
-<<<<<<< HEAD
-    /// Get genesis hash `H256` from [`ContentLoadMeta`].
-    pub fn genesis_hash<T: ErrorSource>(&self) -> Result<H256, T::Error> {
-        match <DecodedContentLoadMeta>::decode(&mut &self.0[..]) {
-            Ok(a) => Ok(a.genesis_hash),
-            Err(_) => Err(<T>::transfer_content_error(TransferContent::LoadMeta)),
-        }
-    }
-
-    /// Get metadata `Vec<u8>` and genesis hash `H256` from [`ContentLoadMeta`] as a tuple.
-    pub fn meta_genhash<T: ErrorSource>(&self) -> Result<(Vec<u8>, H256), T::Error> {
-        match <DecodedContentLoadMeta>::decode(&mut &self.0[..]) {
-            Ok(a) => Ok((a.meta, a.genesis_hash)),
-            Err(_) => Err(<T>::transfer_content_error(TransferContent::LoadMeta)),
-        }
-=======
     /// Get genesis hash `[u8; 32]` from [`ContentLoadMeta`].
     pub fn genesis_hash(&self) -> Result<H256> {
         Ok(<DecodedContentLoadMeta>::decode(&mut &self.0[..])?.genesis_hash)
@@ -90,7 +74,6 @@
     pub fn meta_genhash(&self) -> Result<(Vec<u8>, H256)> {
         let a = <DecodedContentLoadMeta>::decode(&mut &self.0[..])?;
         Ok((a.meta, a.genesis_hash))
->>>>>>> 23d51939
     }
 
     /// Write [`ContentLoadMeta`] into file that could be signed by the verifier.
@@ -269,13 +252,8 @@
 
 impl ContentDerivations {
     /// Generate [`ContentDerivations`] from network encryption [`Encryption`],
-<<<<<<< HEAD
     /// genesis hash `H256`, and set of derivations `&[String]`.  
-    pub fn generate(encryption: &Encryption, genesis_hash: &H256, derivations: &[String]) -> Self {
-=======
-    /// genesis hash `[u8; 32]`, and set of derivations `&[String]`.  
     pub fn generate(encryption: &Encryption, genesis_hash: H256, derivations: &[String]) -> Self {
->>>>>>> 23d51939
         Self(
             DecodedContentDerivations {
                 encryption: encryption.to_owned(),
