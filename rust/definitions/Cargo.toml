--- conflicted
+++ resolved
@@ -21,12 +21,7 @@
 sp-runtime = {git = "https://github.com/paritytech/substrate", default-features = false}
 sp-version = {git = "https://github.com/paritytech/substrate"}
 sp-wasm-interface = {git = "https://github.com/paritytech/substrate", optional = true}
-<<<<<<< HEAD
-thiserror = "1.0.38"
-=======
 thiserror = "1.0.39"
-variant_count = {version = "1.1.0", optional = true}
->>>>>>> b92e59f2
 
 [features]
 active = [
