[package]
name = "definitions"
version = "0.1.0"
edition = "2021"

# See more keys and their definitions at https://doc.rust-lang.org/cargo/reference/manifest.html

[dependencies]
eth-blockies = "1.0.0"
constants = { path = "../constants" }
frame-metadata = {version = "15.0.0", features = ["std", "legacy"]}
hex = "0.4.3"
libsecp256k1 = "0.7.1"
parity-scale-codec = {version = "3.4.0", features = ["derive"]}
<<<<<<< HEAD
plot_icon = {version = "0.2.0", optional = true}
sc-executor-common = {version = "0.20.0"}
sc-executor-wasmi = {version = "0.20.0", optional = true}
sled = "0.34.6"
sp-core = {version = "18.0.0", default-features = false, features = ["full_crypto"]}
sp-io = {version = "19.0.0", optional = true}
sp-runtime = {version = "20.0.0", default-features = false}
sp-version = {version = "18.0.0"}
sp-wasm-interface = {version = "12.0.0", optional = true, default-features = false, features = ["wasmi"]}
thiserror = "1.0.38"
variant_count = {version = "1.1.0", optional = true}
=======
plot_icon = "0.2.0"
sc-executor-common = {git = "https://github.com/paritytech/substrate"}
sc-executor-wasmi = {git = "https://github.com/paritytech/substrate", optional = true}
sled = "0.34.6"
sp-core = {git = "https://github.com/paritytech/substrate", default-features = false, features = ["full_crypto"]}
sp-io = {git = "https://github.com/paritytech/substrate", optional = true}
sp-runtime = {git = "https://github.com/paritytech/substrate", default-features = false}
sp-version = {git = "https://github.com/paritytech/substrate"}
sp-wasm-interface = {git = "https://github.com/paritytech/substrate", optional = true}
thiserror = "1.0.39"
>>>>>>> 368d3d37

[features]
default = []
active = [
	"sc-executor-wasmi",
	"sp-io",
	"sp-wasm-interface",
]

[lib]
name = "definitions"
crate-type = ["lib"]

[dev-dependencies]
pretty_assertions = "1.3.0"<|MERGE_RESOLUTION|>--- conflicted
+++ resolved
@@ -12,8 +12,7 @@
 hex = "0.4.3"
 libsecp256k1 = "0.7.1"
 parity-scale-codec = {version = "3.4.0", features = ["derive"]}
-<<<<<<< HEAD
-plot_icon = {version = "0.2.0", optional = true}
+plot_icon = "0.2.0"
 sc-executor-common = {version = "0.20.0"}
 sc-executor-wasmi = {version = "0.20.0", optional = true}
 sled = "0.34.6"
@@ -22,20 +21,7 @@
 sp-runtime = {version = "20.0.0", default-features = false}
 sp-version = {version = "18.0.0"}
 sp-wasm-interface = {version = "12.0.0", optional = true, default-features = false, features = ["wasmi"]}
-thiserror = "1.0.38"
-variant_count = {version = "1.1.0", optional = true}
-=======
-plot_icon = "0.2.0"
-sc-executor-common = {git = "https://github.com/paritytech/substrate"}
-sc-executor-wasmi = {git = "https://github.com/paritytech/substrate", optional = true}
-sled = "0.34.6"
-sp-core = {git = "https://github.com/paritytech/substrate", default-features = false, features = ["full_crypto"]}
-sp-io = {git = "https://github.com/paritytech/substrate", optional = true}
-sp-runtime = {git = "https://github.com/paritytech/substrate", default-features = false}
-sp-version = {git = "https://github.com/paritytech/substrate"}
-sp-wasm-interface = {git = "https://github.com/paritytech/substrate", optional = true}
 thiserror = "1.0.39"
->>>>>>> 368d3d37
 
 [features]
 default = []
