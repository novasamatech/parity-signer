#[cfg(feature = "test")]
use pretty_assertions::{assert_eq, assert_ne};
#[cfg(feature = "test")]
use sled::{Batch, Tree};
#[cfg(feature = "test")]
use sp_core::sr25519::Public;
#[cfg(feature = "test")]
use sp_core::H256;
#[cfg(feature = "test")]
use sp_runtime::MultiSigner;
#[cfg(feature = "test")]
use std::{convert::TryInto, str::FromStr};

#[cfg(feature = "test")]
use constants::{
    test_values::{
        alice_sr_alice, alice_sr_kusama, alice_sr_polkadot, alice_sr_root, alice_sr_westend,
        empty_png, types_known, westend_9000, westend_9010,
    },
    ADDRTREE, ALICE_SEED_PHRASE, METATREE, SPECSTREE,
};
#[cfg(feature = "test")]
use db_handling::Error;
#[cfg(feature = "test")]
use defaults::default_chainspecs;
#[cfg(feature = "test")]
use definitions::{
    crypto::Encryption,
    history::{
        all_events_preview, Entry, Event, IdentityHistory, MetaValuesDisplay, MetaValuesExport,
        NetworkSpecsDisplay, NetworkSpecsExport, NetworkVerifierDisplay, SignDisplay,
        SignMessageDisplay, TypesDisplay, TypesExport,
    },
    keyring::{AddressKey, MetaKey, MetaKeyPrefix, NetworkSpecsKey, VerifierKey},
    metadata::MetaValues,
    navigation::{
        Address, DerivationCheck as NavDerivationCheck, DerivationDestination, DerivationEntry,
        DerivationPack, MBackup, MDeriveKey, MKeyDetails, MMMNetwork, MMNetwork, MManageMetadata,
        MMetadataRecord, MNetworkDetails, MNetworkMenu, MRawKey, MSCNetworkInfo, MTypesInfo,
        MVerifier, Network, NetworkSpecs, SeedNameCard, SignerImage,
    },
    network_specs::{OrderedNetworkSpecs, ValidCurrentVerifier, Verifier, VerifierValue},
    users::AddressDetails,
};

#[cfg(feature = "test")]
use db_handling::{
    cold_default::{
        populate_cold, populate_cold_no_metadata, signer_init_no_cert, signer_init_with_cert,
    },
    db_transactions::TrDbCold,
    default_cold_release, default_hot,
    helpers::{
        get_danger_status, get_general_verifier, open_tree, remove_metadata, remove_network,
        remove_types_info, transfer_metadata_to_cold, try_get_valid_current_verifier,
    },
    identities::{
        create_increment_set, derivation_check, export_secret_key, get_addresses_by_seed_name,
        remove_key, remove_seed, try_create_address, try_create_seed, DerivationCheck,
    },
    interface_signer::{
        addresses_set_seed_name_network, backup_prep, derive_prep, dynamic_path_check, export_key,
        first_network, get_all_seed_names_with_identicons, metadata_details,
        network_details_by_key, print_all_identities, show_all_networks,
        show_all_networks_with_flag, show_types_status,
    },
    manage_history::{
        device_was_online, enter_events, get_history, get_history_entry_by_order,
        reset_danger_status_to_safe,
    },
};
use definitions::helpers::multisigner_to_public;
use definitions::navigation::MAddressCard;
use tempfile::tempdir;

fn kusama_genesis() -> H256 {
    H256::from_str("0xb0a8d493285c2df73290dfb7e61f870f17b41801197a149ca93654499ea3dafe").unwrap()
}

fn westend_genesis() -> H256 {
    H256::from_str("e143f23803ac50e8f6f8e62695d1ce9e4e1d68aa36c1cd2cfd15340213f3423e").unwrap()
}

#[cfg(feature = "test")]
#[test]
fn print_seed_names() {
    let dbname = tempdir().unwrap();
    let db = sled::open(dbname).unwrap();

    populate_cold(&db, Verifier { v: None }).unwrap();
    let cards = get_all_seed_names_with_identicons(&db, &[String::from("Alice")]).unwrap();
    let expected_cards = vec![SeedNameCard {
        seed_name: "Alice".to_string(),
        identicon: SignerImage::Png {
            image: alice_sr_root().to_vec(),
        },
        derived_keys_count: 4, // "//westend", "//kusama", "//polkadot", "//Alice"
    }];
    assert!(cards == expected_cards, "\nReceived: \n{:?}", cards);
}

#[cfg(feature = "test")]
#[test]
fn print_seed_names_with_orphan() {
    let dbname = tempdir().unwrap();
    let db = sled::open(dbname).unwrap();

    populate_cold(&db, Verifier { v: None }).unwrap();
    let cards =
        get_all_seed_names_with_identicons(&db, &[String::from("Alice"), String::from("BobGhost")])
            .unwrap();

    let expected_cards = vec![
        SeedNameCard {
            seed_name: "Alice".to_string(),
            identicon: SignerImage::Png {
                image: alice_sr_root().to_vec(),
            },
            derived_keys_count: 4,
        },
        SeedNameCard {
            seed_name: "BobGhost".to_string(),
            identicon: SignerImage::Png {
                image: empty_png().to_vec(),
            },
            derived_keys_count: 0,
        },
    ];
    assert!(cards == expected_cards, "\nReceived: \n{:?}", cards);
}

#[cfg(feature = "test")]
#[test]
fn print_all_ids() {
    use definitions::navigation::SignerImage;
    let dbname = tempdir().unwrap();
    let db = sled::open(dbname).unwrap();

    populate_cold(&db, Verifier { v: None }).unwrap();
    let keys = print_all_identities(&db).unwrap();

    let expected_keys = vec![
        MRawKey {
            address_key: format!(
                "013efeca331d646d8a2986374bb3bb8d6e9e3cfcdd7c45c2b69104fab5d61d3f3401{}",
                hex::encode(westend_genesis())
            ),
            public_key: "3efeca331d646d8a2986374bb3bb8d6e9e3cfcdd7c45c2b69104fab5d61d3f34"
                .to_string(),
            address: Address {
                seed_name: "Alice".to_string(),
                identicon: SignerImage::Png {
                    image: alice_sr_westend().to_vec(),
                },
                has_pwd: false,
                path: "//westend".to_string(),
                secret_exposed: false,
            },
        },
        MRawKey {
            address_key: concat!(
                "0164a31235d4bf9b37cfed3afa8aa60754675f9c4915430454d365c05112784d05",
                "01b0a8d493285c2df73290dfb7e61f870f17b41801197a149ca93654499ea3dafe"
            )
            .to_string(),
            public_key: "64a31235d4bf9b37cfed3afa8aa60754675f9c4915430454d365c05112784d05"
                .to_string(),
            address: Address {
                seed_name: "Alice".to_string(),
                identicon: SignerImage::Png {
                    image: alice_sr_kusama().to_vec(),
                },
                has_pwd: false,
                path: "//kusama".to_string(),
                secret_exposed: false,
            },
        },
        MRawKey {
            address_key: concat!(
                "01d43593c715fdd31c61141abd04a99fd6822c8558854ccde39a5684e7a56da27d",
                "01e143f23803ac50e8f6f8e62695d1ce9e4e1d68aa36c1cd2cfd15340213f3423e"
            )
            .to_string(),
            public_key: "d43593c715fdd31c61141abd04a99fd6822c8558854ccde39a5684e7a56da27d"
                .to_string(),
            address: Address {
                seed_name: "Alice".to_string(),
                identicon: SignerImage::Png {
                    image: alice_sr_alice().to_vec(),
                },
                has_pwd: false,
                path: "//Alice".to_string(),
                secret_exposed: false,
            },
        },
        MRawKey {
            address_key: concat!(
                "01f606519cb8726753885cd4d0f518804a69a5e0badf36fee70feadd8044081730",
                "0191b171bb158e2d3848fa23a9f1c25182fb8e20313b2c1eb49219da7a70ce90c3"
            )
            .to_string(),
            public_key: "f606519cb8726753885cd4d0f518804a69a5e0badf36fee70feadd8044081730"
                .to_string(),
            address: Address {
                seed_name: "Alice".to_string(),
                identicon: SignerImage::Png {
                    image: alice_sr_polkadot().to_vec(),
                },
                has_pwd: false,
                path: "//polkadot".to_string(),
                secret_exposed: false,
            },
        },
    ];

    assert_eq!(keys, expected_keys);
}

#[cfg(feature = "test")]
#[test]
<<<<<<< HEAD
=======
fn print_ids_seed_name_network() {
    let dbname = tempdir().unwrap();
    let db = sled::open(dbname).unwrap();

    populate_cold(&db, Verifier { v: None }).unwrap();
    let cards = print_identities_for_seed_name_and_network(
        &db,
        "Alice",
        &NetworkSpecsKey::from_parts(
            &H256::from_str("e143f23803ac50e8f6f8e62695d1ce9e4e1d68aa36c1cd2cfd15340213f3423e")
                .unwrap(),
            &Encryption::Sr25519,
        ),
        None,
        Vec::new(),
    )
    .unwrap();
    let expected_cards = (
        MKeysCard {
            address: Address {
                path: "".to_string(),
                seed_name: "Alice".to_string(),
                identicon: SignerImage::Png {
                    image: alice_sr_root().to_vec(),
                },
                secret_exposed: false,
                has_pwd: false,
            },
            address_key: "0146ebddef8cd9bb167dc30878d7113b7e168e6f0646beffd77d69d39bad76b47a"
                .to_string(),
            base58: "5DfhGyQdFobKM8NsWvEeAKk5EQQgYe9AydgJ7rMB6E1EqRzV".to_string(),
            swiped: false,
        },
        vec![
            MKeysCard {
                address_key: "013efeca331d646d8a2986374bb3bb8d6e9e3cfcdd7c45c2b69104fab5d61d3f34"
                    .to_string(),
                base58: "5DVJWniDyUja5xnG4t5i3Rrd2Gguf1fzxPYfgZBbKcvFqk4N".to_string(),
                address: Address {
                    identicon: SignerImage::Png {
                        image: alice_sr_westend().to_vec(),
                    },
                    has_pwd: false,
                    path: "//westend".to_string(),
                    secret_exposed: false,
                    seed_name: "Alice".to_string(),
                },
                swiped: false,
            },
            MKeysCard {
                address_key: "01d43593c715fdd31c61141abd04a99fd6822c8558854ccde39a5684e7a56da27d"
                    .to_string(),
                base58: "5GrwvaEF5zXb26Fz9rcQpDWS57CtERHpNehXCPcNoHGKutQY".to_string(),
                swiped: false,
                address: Address {
                    identicon: SignerImage::Png {
                        image: alice_sr_alice().to_vec(),
                    },
                    has_pwd: false,
                    path: "//Alice".to_string(),
                    secret_exposed: false,
                    seed_name: "Alice".to_string(),
                },
            },
        ],
    );
    // TODO: "network":{"title":"Westend","logo":"westend"}"#;
    assert_eq!((cards.0, cards.1), expected_cards);
}

#[cfg(feature = "test")]
#[test]
>>>>>>> f4788258
fn print_show_all_networks_flag_westend() {
    let dbname = tempdir().unwrap();
    let db = sled::open(dbname).unwrap();

    populate_cold(&db, Verifier { v: None }).unwrap();
    let menu = show_all_networks_with_flag(
        &db,
        &NetworkSpecsKey::from_parts(
            &H256::from_str("e143f23803ac50e8f6f8e62695d1ce9e4e1d68aa36c1cd2cfd15340213f3423e")
                .unwrap(),
            &Encryption::Sr25519,
        ),
    )
    .unwrap();
    let expected_menu = MNetworkMenu {
        networks: vec![
            Network {
                key: "0191b171bb158e2d3848fa23a9f1c25182fb8e20313b2c1eb49219da7a70ce90c3"
                    .to_string(),
                logo: "polkadot".to_string(),
                order: 0,
                selected: false,
                title: "Polkadot".to_string(),
            },
            Network {
                key: "01b0a8d493285c2df73290dfb7e61f870f17b41801197a149ca93654499ea3dafe"
                    .to_string(),
                logo: "kusama".to_string(),
                order: 1,
                selected: false,
                title: "Kusama".to_string(),
            },
            Network {
                key: "01e143f23803ac50e8f6f8e62695d1ce9e4e1d68aa36c1cd2cfd15340213f3423e"
                    .to_string(),
                logo: "westend".to_string(),
                order: 2,
                selected: true,
                title: "Westend".to_string(),
            },
        ],
    };
    assert_eq!(menu, expected_menu);
}

#[cfg(feature = "test")]
#[test]
fn show_all_networks_no_flag() {
    let dbname = tempdir().unwrap();
    let db = sled::open(dbname).unwrap();

    populate_cold(&db, Verifier { v: None }).unwrap();
    let networks = show_all_networks(&db).unwrap();
    let expected_networks = vec![
        MMNetwork {
            key: "0191b171bb158e2d3848fa23a9f1c25182fb8e20313b2c1eb49219da7a70ce90c3".to_string(),
            title: "Polkadot".to_string(),
            logo: "polkadot".to_string(),
            order: 0,
        },
        MMNetwork {
            key: "01b0a8d493285c2df73290dfb7e61f870f17b41801197a149ca93654499ea3dafe".to_string(),
            title: "Kusama".to_string(),
            logo: "kusama".to_string(),
            order: 1,
        },
        MMNetwork {
            key: "01e143f23803ac50e8f6f8e62695d1ce9e4e1d68aa36c1cd2cfd15340213f3423e".to_string(),
            title: "Westend".to_string(),
            logo: "westend".to_string(),
            order: 2,
        },
    ];
    assert_eq!(networks, expected_networks);
}

#[cfg(feature = "test")]
#[test]
fn first_standard_network() {
<<<<<<< HEAD
    let dbname = "for_tests/first_standard_network";
    populate_cold(dbname, Verifier { v: None }).unwrap();
    let specs = first_network(dbname).unwrap();
    assert_eq!(specs.unwrap().specs.name, "polkadot");
    fs::remove_dir_all(dbname).unwrap();
=======
    let dbname = tempdir().unwrap();
    let db = sled::open(dbname).unwrap();

    populate_cold(&db, Verifier { v: None }).unwrap();
    let specs = first_network(&db).unwrap();
    assert_eq!(specs.specs.name, "polkadot");
>>>>>>> f4788258
}

#[cfg(feature = "test")]
#[test]
fn export_alice_westend() {
    use definitions::navigation::SignerImage;
    let dbname = tempdir().unwrap();
    let db = sled::open(dbname).unwrap();

    populate_cold(&db, Verifier { v: None }).unwrap();

<<<<<<< HEAD
    let dbname = "for_tests/export_alice_westend";
    populate_cold(dbname, Verifier { v: None }).unwrap();
    let pubkey = "d43593c715fdd31c61141abd04a99fd6822c8558854ccde39a5684e7a56da27d";
    let public: [u8; 32] = hex::decode(pubkey).unwrap().try_into().unwrap();
=======
    let public: [u8; 32] =
        hex::decode("46ebddef8cd9bb167dc30878d7113b7e168e6f0646beffd77d69d39bad76b47a")
            .unwrap()
            .try_into()
            .unwrap();
>>>>>>> f4788258
    let key = export_key(
        &db,
        &MultiSigner::Sr25519(Public::from_raw(public)),
        "Alice",
        &NetworkSpecsKey::from_parts(
            &H256::from_str("e143f23803ac50e8f6f8e62695d1ce9e4e1d68aa36c1cd2cfd15340213f3423e")
                .unwrap(),
            &Encryption::Sr25519,
        ),
    )
    .unwrap();

    let expected_addr = "5GrwvaEF5zXb26Fz9rcQpDWS57CtERHpNehXCPcNoHGKutQY";
    let westend_genesis = hex::encode(westend_genesis());
    // `subkey inspect "ALICE_SEED_PHRASE"`
    let expected_key = MKeyDetails {
        qr: definitions::navigation::QrData::Regular {
            data: format!("substrate:{expected_addr}:0x{westend_genesis}")
                .as_bytes()
                .to_vec(),
        },
        pubkey: pubkey.to_string(),
        base58: expected_addr.to_string(),
        address: Address {
            identicon: SignerImage::Png {
                image: alice_sr_alice().to_vec(),
            },
            seed_name: "Alice".to_string(),
            path: "//Alice".to_string(),
            has_pwd: false,
            secret_exposed: false,
        },
        network_info: MSCNetworkInfo {
            network_title: "Westend".to_string(),
            network_logo: "westend".to_string(),
            network_specs_key: "01e143f23803ac50e8f6f8e62695d1ce9e4e1d68aa36c1cd2cfd15340213f3423e"
                .to_string(),
        },
    };
    assert_eq!(key, expected_key);
}

#[cfg(feature = "test")]
#[test]
fn backup_prep_alice() {
    let dbname = tempdir().unwrap();
    let db = sled::open(dbname).unwrap();

    populate_cold(&db, Verifier { v: None }).unwrap();
    let backup = backup_prep(&db, "Alice").unwrap();
    let expected_backup = MBackup {
        seed_name: "Alice".to_string(),
        derivations: vec![
            DerivationPack {
                network_title: "Polkadot".to_string(),
                network_logo: "polkadot".to_string(),
                network_order: 0.to_string(),
                id_set: vec![DerivationEntry {
                    path: "//polkadot".to_string(),
                    has_pwd: false,
                }],
            },
            DerivationPack {
                network_title: "Kusama".to_string(),
                network_logo: "kusama".to_string(),
                network_order: 1.to_string(),
                id_set: vec![DerivationEntry {
                    path: "//kusama".to_string(),
                    has_pwd: false,
                }],
            },
            DerivationPack {
                network_title: "Westend".to_string(),
                network_logo: "westend".to_string(),
                network_order: 2.to_string(),
                id_set: vec![
                    DerivationEntry {
                        path: "//westend".to_string(),
                        has_pwd: false,
                    },
                    DerivationEntry {
                        path: "//Alice".to_string(),
                        has_pwd: false,
                    },
                ],
            },
        ],
    };
    assert_eq!(backup, expected_backup);
}

#[cfg(feature = "test")]
#[test]
fn derive_prep_alice() {
<<<<<<< HEAD
    let dbname = "for_tests/derive_prep_alice";
    populate_cold(dbname, Verifier { v: None }).unwrap();
    let key = derive_prep(dbname, "Alice", None, "//secret//derive", false).unwrap();
=======
    let dbname = tempdir().unwrap();
    let db = sled::open(dbname).unwrap();

    populate_cold(&db, Verifier { v: None }).unwrap();
    let key = derive_prep(
        &db,
        "Alice",
        &NetworkSpecsKey::from_parts(
            &H256::from_str("e143f23803ac50e8f6f8e62695d1ce9e4e1d68aa36c1cd2cfd15340213f3423e")
                .unwrap(),
            &Encryption::Sr25519,
        ),
        None,
        "//secret//derive",
        false,
    )
    .unwrap();
>>>>>>> f4788258
    let expected_key = MDeriveKey {
        seed_name: "Alice".to_string(),
    };
    assert_eq!(key, expected_key);
}

#[cfg(feature = "test")]
#[test]
fn derive_prep_alice_collided() {
    let dbname = tempdir().unwrap();
    let db = sled::open(dbname).unwrap();

    populate_cold(&db, Verifier { v: None }).unwrap();
    let network_specs_key = NetworkSpecsKey::from_parts(
        &H256::from_str("e143f23803ac50e8f6f8e62695d1ce9e4e1d68aa36c1cd2cfd15340213f3423e")
            .unwrap(),
        &Encryption::Sr25519,
    );
    let mut collision = None;
    for (multisigner, address_details) in
        addresses_set_seed_name_network(&db, "Alice", &network_specs_key)
            .unwrap()
            .into_iter()
    {
        if address_details.path == "//Alice" {
            collision = Some((multisigner, address_details));
            break;
        }
    }
    let collision = match collision {
        Some(a) => a,
        None => panic!("Did not create address?"),
    };
<<<<<<< HEAD
    let key = derive_prep(dbname, "Alice", Some(collision), "//Alice", false).unwrap();
=======
    let key = derive_prep(
        &db,
        "Alice",
        &network_specs_key,
        Some(collision),
        "//Alice",
        false,
    )
    .unwrap();
>>>>>>> f4788258
    let expected_key = MDeriveKey {
        seed_name: "Alice".to_string(),
    };
    assert_eq!(key, expected_key);
}

#[cfg(feature = "test")]
#[test]
fn derive_prep_alice_collided_with_password() {
    let dbname = tempdir().unwrap();
    let db = sled::open(dbname).unwrap();

    populate_cold(&db, Verifier { v: None }).unwrap();
    let network_specs_key = NetworkSpecsKey::from_parts(
        &H256::from_str("e143f23803ac50e8f6f8e62695d1ce9e4e1d68aa36c1cd2cfd15340213f3423e")
            .unwrap(),
        &Encryption::Sr25519,
    );
    try_create_address(
        &db,
        "Alice",
        ALICE_SEED_PHRASE,
        "//secret///abracadabra",
        &network_specs_key,
    )
    .unwrap();
    let mut collision = None;
    for (multisigner, address_details) in
        addresses_set_seed_name_network(&db, "Alice", &network_specs_key)
            .unwrap()
            .into_iter()
    {
        if address_details.path == "//secret" {
            collision = Some((multisigner, address_details));
            break;
        }
    }
    let collision = match collision {
        Some(a) => a,
        None => panic!("Did not create address?"),
    };
    let key = derive_prep(
        &db,
        "Alice",
        Some(collision),
        "//secret///abracadabra",
        false,
    )
    .unwrap();
    let expected_key = MDeriveKey {
        seed_name: "Alice".to_string(),
    };
    assert_eq!(key, expected_key);
}

#[cfg(feature = "test")]
#[test]
fn westend_network_details() {
    let dbname = tempdir().unwrap();
    let db = sled::open(dbname).unwrap();

    populate_cold(&db, Verifier { v: None }).unwrap();
    let details = network_details_by_key(
        &db,
        &NetworkSpecsKey::from_parts(
            &H256::from_str("e143f23803ac50e8f6f8e62695d1ce9e4e1d68aa36c1cd2cfd15340213f3423e")
                .unwrap(),
            &Encryption::Sr25519,
        ),
    )
    .unwrap();
    let expected_details = MNetworkDetails {
        base58prefix: 42,
        color: "#660D35".to_string(),
        decimals: 12,
        encryption: Encryption::Sr25519,
        genesis_hash: H256::from_str(
            "e143f23803ac50e8f6f8e62695d1ce9e4e1d68aa36c1cd2cfd15340213f3423e",
        )
        .unwrap(),
        logo: "westend".to_string(),
        name: "westend".to_string(),
        order: "2".to_string(),
        path_id: "//westend".to_string(),
        secondary_color: "#262626".to_string(),
        title: "Westend".to_string(),
        unit: "WND".to_string(),
        current_verifier: MVerifier {
            ttype: "general".to_string(),
            details: definitions::navigation::MVerifierDetails {
                public_key: "".to_string(),
                identicon: SignerImage::Png {
                    image: empty_png().to_vec(),
                },
                encryption: "".to_string(),
            },
        },
        meta: vec![
            MMetadataRecord {
                specname: "westend".to_string(),
                specs_version: "9000".to_string(),
                meta_hash: "e80237ad8b2e92b72fcf6beb8f0e4ba4a21043a7115c844d91d6c4f981e469ce"
                    .to_string(),
                meta_id_pic: SignerImage::Png {
                    image: westend_9000().to_vec(),
                },
            },
            MMetadataRecord {
                specname: "westend".to_string(),
                specs_version: "9010".to_string(),
                meta_hash: "70c99738c27fb32c87883f1c9c94ee454bf0b3d88e4a431a2bbfe1222b46ebdf"
                    .to_string(),
                meta_id_pic: SignerImage::Png {
                    image: westend_9010().to_vec(),
                },
            },
        ],
    };
    assert_eq!(details, expected_details);
}

#[cfg(feature = "test")]
#[test]
fn westend_9010_metadata_details() {
    let dbname = tempdir().unwrap();
    let db = sled::open(dbname).unwrap();

    populate_cold(&db, Verifier { v: None }).unwrap();
    let network = metadata_details(
        &db,
        &NetworkSpecsKey::from_parts(
            &H256::from_str("e143f23803ac50e8f6f8e62695d1ce9e4e1d68aa36c1cd2cfd15340213f3423e")
                .unwrap(),
            &Encryption::Sr25519,
        ),
        9010,
    )
    .unwrap();
    let expected_network = MManageMetadata {
        name: "westend".to_string(),
        version: "9010".to_string(),
        meta_hash: "70c99738c27fb32c87883f1c9c94ee454bf0b3d88e4a431a2bbfe1222b46ebdf".to_string(),
        meta_id_pic: SignerImage::Png {
            image: westend_9010().to_vec(),
        },
        networks: vec![MMMNetwork {
            title: "Westend".to_string(),
            logo: "westend".to_string(),
            order: 2,
            current_on_screen: true,
        }],
    };
    assert_eq!(network, expected_network);
}

#[cfg(feature = "test")]
#[test]
fn types_status_and_history() {
    let dbname = tempdir().unwrap();
    let db = sled::open(dbname).unwrap();

    populate_cold(&db, Verifier { v: None }).unwrap();

    let types = show_types_status(&db).unwrap();
    let mut expected_types = MTypesInfo {
        types_on_file: true,
        types_hash: Some(
            "d091a5a24a97e18dfe298b167d8fd5a2add10098c8792cba21c39029a9ee0aeb".to_string(),
        ),
        types_id_pic: Some(SignerImage::Png {
            image: types_known().to_vec(),
        }),
    };
    assert_eq!(types, expected_types);

    remove_types_info(&db).unwrap();
    let types = show_types_status(&db).unwrap();
    expected_types.types_on_file = false;
    expected_types.types_hash = None;
    expected_types.types_id_pic = None;

    assert_eq!(types, expected_types);

    let history_printed = get_history(&db).unwrap();
    let expected_element = Event::TypesRemoved {
        types_display: TypesDisplay {
            types_hash: H256::from_str(
                "d091a5a24a97e18dfe298b167d8fd5a2add10098c8792cba21c39029a9ee0aeb",
            )
            .unwrap(),
            verifier: Verifier { v: None },
        },
    };
    assert!(history_printed
        .iter()
        .any(|h| h.1.events.contains(&expected_element)));
}

#[cfg(feature = "test")]
#[test]
fn path_is_known() {
    let dbname = tempdir().unwrap();
    let db = sled::open(dbname).unwrap();

    populate_cold(&db, Verifier { v: None }).unwrap();
    let check = dynamic_path_check(
        &db,
        "Alice",
        "//Alice",
        "01e143f23803ac50e8f6f8e62695d1ce9e4e1d68aa36c1cd2cfd15340213f3423e",
    );
    let expected_check = NavDerivationCheck {
        button_good: false,
        where_to: None,
        collision: Some(MAddressCard {
            address_key: concat!(
                "01d43593c715fdd31c61141abd04a99fd6822c8558854ccde39a5684e7a56da27d",
                "01e143f23803ac50e8f6f8e62695d1ce9e4e1d68aa36c1cd2cfd15340213f3423e"
            )
            .to_string(),
            base58: "5GrwvaEF5zXb26Fz9rcQpDWS57CtERHpNehXCPcNoHGKutQY".to_string(),
            address: Address {
                path: "//Alice".to_string(),
                has_pwd: false,
                identicon: SignerImage::Png {
                    image: alice_sr_alice().to_vec(),
                },
                seed_name: "Alice".to_string(),
                secret_exposed: false,
            },
        }),
        error: None,
    };
    assert_eq!(check, expected_check);
}

#[cfg(feature = "test")]
#[test]
fn path_is_unknown() {
    let dbname = tempdir().unwrap();
    let db = sled::open(dbname).unwrap();

    populate_cold(&db, Verifier { v: None }).unwrap();
    let check = dynamic_path_check(
        &db,
        "Alice",
        "//secret",
        "01e143f23803ac50e8f6f8e62695d1ce9e4e1d68aa36c1cd2cfd15340213f3423e",
    );
    let expected_check = NavDerivationCheck {
        button_good: true,
        where_to: Some(DerivationDestination::Pin),
        collision: None,
        error: None,
    };
    assert_eq!(check, expected_check);
}

#[cfg(feature = "test")]
#[test]
fn path_is_unknown_passworded() {
    let dbname = tempdir().unwrap();
    let db = sled::open(dbname).unwrap();

    populate_cold(&db, Verifier { v: None }).unwrap();
    let check = dynamic_path_check(
        &db,
        "Alice",
        "//secret///abracadabra",
        "01e143f23803ac50e8f6f8e62695d1ce9e4e1d68aa36c1cd2cfd15340213f3423e",
    );
    let expected_check = NavDerivationCheck {
        button_good: true,
        where_to: Some(DerivationDestination::Pwd),
        collision: None,
        error: None,
    };
    assert_eq!(check, expected_check);
}

#[cfg(feature = "test")]
#[test]
fn get_danger_status_properly() {
    let dbname = tempdir().unwrap();
    let db = sled::open(dbname).unwrap();

    default_cold_release(Some(&db)).unwrap();
    signer_init_no_cert(&db).unwrap();
    assert!(
        !get_danger_status(&db).unwrap(),
        "Expected danger status = false after the database initiation."
    );
    device_was_online(&db).unwrap();
    assert!(
        get_danger_status(&db).unwrap(),
        "Expected danger status = true after the reported exposure."
    );
    reset_danger_status_to_safe(&db).unwrap();
    assert!(
        !get_danger_status(&db).unwrap(),
        "Expected danger status = false after the danger reset."
    );
}

#[cfg(feature = "test")]
#[test]
fn display_general_verifier_properly() {
    let dbname = tempdir().unwrap();
    let db = sled::open(dbname).unwrap();

    default_cold_release(Some(&db)).unwrap();
    signer_init_no_cert(&db).unwrap();
    let verifier = get_general_verifier(&db).unwrap();

    let expected_verifier = Verifier { v: None };
    assert_eq!(verifier, expected_verifier);

    signer_init_with_cert(&db).unwrap();
    let verifier = get_general_verifier(&db).unwrap();
    let expected_verifier = Verifier {
        v: Some(VerifierValue::Standard {
            m: MultiSigner::Sr25519(
                Public::try_from(
                    hex::decode("c46a22b9da19540a77cbde23197e5fd90485c72b4ecf3c599ecca6998f39bd57")
                        .unwrap()
                        .as_ref(),
                )
                .unwrap(),
            ),
        }),
    };
    assert_eq!(verifier, expected_verifier);
}

#[cfg(feature = "test")]
#[test]
fn find_westend_verifier() {
    let dbname = tempdir().unwrap();
    let db = sled::open(dbname).unwrap();

    populate_cold_no_metadata(&db, Verifier { v: None }).unwrap();
    let verifier_key = VerifierKey::from_parts(
        H256::from_str("e143f23803ac50e8f6f8e62695d1ce9e4e1d68aa36c1cd2cfd15340213f3423e").unwrap(),
    );
    let westend_verifier = try_get_valid_current_verifier(&db, &verifier_key).unwrap();
    assert_eq!(westend_verifier, Some(ValidCurrentVerifier::General));
}

#[cfg(feature = "test")]
#[test]
fn not_find_mock_verifier() {
    let dbname = tempdir().unwrap();
    let db = sled::open(dbname).unwrap();

    populate_cold_no_metadata(&db, Verifier { v: None }).unwrap();
    let verifier_key = VerifierKey::from_parts(
        H256::from_str("62bacaaa3d9bb01313bb882c23615aae6509ab2ef1e7e807581ee0b74c77416b").unwrap(),
    );
    match try_get_valid_current_verifier(&db, &verifier_key) {
        Ok(Some(_)) => panic!("Found network key that should not be in database."),
        Ok(None) => (),
        Err(e) => panic!("Error looking for mock verifier: {}", e),
    }
}

#[cfg(feature = "test")]
#[test]
fn test_generate_default_addresses_for_alice() {
    let dbname = tempdir().unwrap();
    let db = sled::open(&dbname).unwrap();

    populate_cold_no_metadata(&db, Verifier { v: None }).unwrap();
    try_create_seed(&db, "Alice", ALICE_SEED_PHRASE, true).unwrap();
    {
        let addresses = open_tree(&db, ADDRTREE).unwrap();
        assert_eq!(addresses.len(), 4);
    }
    let chainspecs = default_chainspecs();
    let default_addresses = addresses_set_seed_name_network(
        &db,
        "Alice",
        &NetworkSpecsKey::from_parts(&chainspecs[0].specs.genesis_hash, &Encryption::Sr25519),
    )
    .unwrap();

    let expected_default_addresses = vec![
        /*
        (
            MultiSigner::Sr25519(
                Public::try_from(
                    hex::decode("46ebddef8cd9bb167dc30878d7113b7e168e6f0646beffd77d69d39bad76b47a")
                        .unwrap()
                        .as_ref(),
                )
                .unwrap(),
            ),
            AddressDetails {
                seed_name: "Alice".to_string(),
                path: "".to_string(),
                has_pwd: false,
                network_id: Some(
                    NetworkSpecsKey::from_hex(&hex::encode([
                        1, 145, 177, 113, 187, 21, 142, 45, 56, 72, 250, 35, 169, 241, 194, 81,
                        130, 251, 142, 32, 49, 59, 44, 30, 180, 146, 25, 218, 122, 112, 206, 144,
                        195,
                    ]))
                    .unwrap(),
                ),
                /*
                NetworkSpecsKey::from_hex(&hex::encode([
                    1, 176, 168, 212, 147, 40, 92, 45, 247, 50, 144, 223, 183, 230, 31, 135,
                    15, 23, 180, 24, 1, 25, 122, 20, 156, 169, 54, 84, 73, 158, 163, 218, 254,
                ]))
                .unwrap(),
                NetworkSpecsKey::from_hex(&hex::encode([
                    1, 225, 67, 242, 56, 3, 172, 80, 232, 246, 248, 230, 38, 149, 209, 206,
                    158, 78, 29, 104, 170, 54, 193, 205, 44, 253, 21, 52, 2, 19, 243, 66, 62,
                ]))
                .unwrap(),
                */
                encryption: Encryption::Sr25519,
                secret_exposed: false,
            },
        ),
        */
        (
            MultiSigner::Sr25519(
                Public::try_from(
                    hex::decode("64a31235d4bf9b37cfed3afa8aa60754675f9c4915430454d365c05112784d05")
                        .unwrap()
                        .as_ref(),
                )
                .unwrap(),
            ),
            AddressDetails {
                seed_name: "Alice".to_string(),
                path: "//kusama".to_string(),
                has_pwd: false,
                network_id: Some(NetworkSpecsKey::from_parts(
                    &kusama_genesis(),
                    &Encryption::Sr25519,
                )),
                encryption: Encryption::Sr25519,
                secret_exposed: false,
            },
        ),
    ];

    assert_eq!(default_addresses, expected_default_addresses);

    let identities: Tree = db.open_tree(ADDRTREE).unwrap();
    let test_key = AddressKey::from_parts(
        &hex::decode("64a31235d4bf9b37cfed3afa8aa60754675f9c4915430454d365c05112784d05").unwrap(),
        &Encryption::Sr25519,
        Some(kusama_genesis()),
    )
    .unwrap();
    assert!(identities.contains_key(test_key.key()).unwrap());
}

#[cfg(feature = "test")]
#[test]
fn test_derive() {
    let dbname = tempdir().unwrap();
    let db = sled::open(dbname).unwrap();

    populate_cold_no_metadata(&db, Verifier { v: None }).unwrap();
    let specs = default_chainspecs();
    println!(
        "[0]: {:?}, [1]: {:?}",
        specs[0].specs.name, specs[1].specs.name
    );
    let seed_name = "Alice";
    let network_id_0 =
        NetworkSpecsKey::from_parts(&specs[0].specs.genesis_hash, &specs[0].specs.encryption);
    let network_id_1 =
        NetworkSpecsKey::from_parts(&specs[1].specs.genesis_hash, &specs[1].specs.encryption);

    try_create_seed(&db, seed_name, ALICE_SEED_PHRASE, true).unwrap();
    try_create_address(&db, seed_name, ALICE_SEED_PHRASE, "//Alice", &network_id_0).unwrap();
    try_create_address(&db, seed_name, ALICE_SEED_PHRASE, "//Alice", &network_id_1).unwrap();
    try_create_address(
        &db,
        seed_name,
        ALICE_SEED_PHRASE,
        "//Alice/1",
        &network_id_0,
    )
    .unwrap();

    /*
    Since now only one key in one network, this is not needed.
    let _both_networks = vec![network_id_0.to_owned(), network_id_1];
    let _only_one_network = vec![network_id_0];

<<<<<<< HEAD
    let identities = get_addresses_by_seed_name(dbname, seed_name).unwrap();
    let flag0 = false;
    let flag1 = false;
=======
    let identities = get_addresses_by_seed_name(&db, seed_name).unwrap();
    println!("{:?}", identities);
    let mut flag0 = false;
    let mut flag1 = false;
>>>>>>> f4788258
    for (_, details) in identities {
        flag0 = flag0 || details.network_id == both_networks;
        flag1 = flag1 || details.network_id == only_one_network;
    }
    assert!(flag0, "Something is wrong with //Alice");
    assert!(flag1, "Something is wrong with //Alice/1");
<<<<<<< HEAD
    */
    fs::remove_dir_all(dbname).unwrap();
=======
>>>>>>> f4788258
}

#[cfg(feature = "test")]
#[test]
fn test_identity_deletion() {
    let dbname = tempdir().unwrap();
    let db = sled::open(dbname).unwrap();

    populate_cold_no_metadata(&db, Verifier { v: None }).unwrap();
    try_create_seed(&db, "Alice", ALICE_SEED_PHRASE, true).unwrap();
    let chainspecs = default_chainspecs();
    let network_specs_key_0 =
        NetworkSpecsKey::from_parts(&chainspecs[0].specs.genesis_hash, &Encryption::Sr25519);
<<<<<<< HEAD
    //let network_specs_key_1 =
    //   NetworkSpecsKey::from_parts(&chainspecs[1].specs.genesis_hash, &Encryption::Sr25519);
    let mut identities = addresses_set_seed_name_network(dbname, "Alice", &network_specs_key_0)
=======
    let network_specs_key_1 =
        NetworkSpecsKey::from_parts(&chainspecs[1].specs.genesis_hash, &Encryption::Sr25519);
    let mut identities = addresses_set_seed_name_network(&db, "Alice", &network_specs_key_0)
>>>>>>> f4788258
        .expect("Alice should have some addresses by default");
    println!("{:?}", identities);
    //let (key0, _) = identities.remove(0); //TODO: this should be root key
    let (key1, _) = identities.remove(0); //TODO: this should be network-specific key
<<<<<<< HEAD
                                          //remove_key(dbname, &key0, &network_specs_key_0).expect("delete an address");
    remove_key(dbname, &key1, &network_specs_key_0).expect("delete another address");
    let identities = addresses_set_seed_name_network(dbname, "Alice", &network_specs_key_0)
=======
    remove_key(&db, &key0, &network_specs_key_0).expect("delete an address");
    remove_key(&db, &key1, &network_specs_key_0).expect("delete another address");
    let identities = addresses_set_seed_name_network(&db, "Alice", &network_specs_key_0)
>>>>>>> f4788258
        .expect("Alice still should have some addresses after deletion of two");
    for (address_key, _) in identities {
        //assert_ne!(address_key, key0);
        assert_ne!(address_key, key1);
    }
<<<<<<< HEAD
    fs::remove_dir_all(dbname).unwrap();
=======
    let identities = addresses_set_seed_name_network(&db, "Alice", &network_specs_key_1)
        .expect("Alice still should have some addresses after deletion of two");
    let mut flag_to_check_key0_remains = false;
    for (address_key, _) in identities {
        if address_key == key0 {
            flag_to_check_key0_remains = true;
        }
        assert_ne!(address_key, key1);
    }
    assert!(
        flag_to_check_key0_remains,
        "An address that should have only lost network was removed entirely"
    );
>>>>>>> f4788258
}

#[cfg(feature = "test")]
#[test]
fn history_with_identities() {
    let dbname = tempdir().unwrap();
    let db = sled::open(dbname).unwrap();

    default_cold_release(Some(&db)).unwrap();
    signer_init_with_cert(&db).unwrap();
    let history_printed = get_history(&db).unwrap();
    let element1 = Event::DatabaseInitiated;
    let element2 = Event::GeneralVerifierSet {
        verifier: Verifier {
            v: Some(VerifierValue::Standard {
                m: MultiSigner::Sr25519(
                    Public::try_from(
                        hex::decode(
                            "c46a22b9da19540a77cbde23197e5fd90485c72b4ecf3c599ecca6998f39bd57",
                        )
                        .unwrap()
                        .as_ref(),
                    )
                    .unwrap(),
                ),
            }),
        },
    };
    assert!(history_printed
        .iter()
        .any(|e| e.1.events.contains(&element1)));
    assert!(history_printed
        .iter()
        .any(|e| e.1.events.contains(&element2)));
    try_create_seed(&db, "Alice", ALICE_SEED_PHRASE, true).unwrap();
    let history_printed_after_create_seed: Vec<_> =
        get_history(&db).unwrap().into_iter().map(|e| e.1).collect();

    let element3 = vec![
        Event::SeedCreated {
            seed_created: "Alice".to_string(),
        },
        Event::IdentityAdded {
            identity_history: IdentityHistory {
                seed_name: "Alice".to_string(),
                encryption: Encryption::Sr25519,
                public_key: hex::decode(
                    "f606519cb8726753885cd4d0f518804a69a5e0badf36fee70feadd8044081730",
                )
                .unwrap(),
                path: "//polkadot".to_string(),
                network_genesis_hash: H256::from_str(
                    "91b171bb158e2d3848fa23a9f1c25182fb8e20313b2c1eb49219da7a70ce90c3",
                )
                .unwrap(),
            },
        },
        Event::IdentityAdded {
            identity_history: IdentityHistory {
                seed_name: "Alice".to_string(),
                encryption: Encryption::Sr25519,
                public_key: hex::decode(
                    "64a31235d4bf9b37cfed3afa8aa60754675f9c4915430454d365c05112784d05",
                )
                .unwrap(),
                path: "//kusama".to_string(),
                network_genesis_hash: H256::from_str(
                    "b0a8d493285c2df73290dfb7e61f870f17b41801197a149ca93654499ea3dafe",
                )
                .unwrap(),
            },
        },
        Event::IdentityAdded {
            identity_history: IdentityHistory {
                seed_name: "Alice".to_string(),
                encryption: Encryption::Sr25519,
                public_key: hex::decode(
                    "3efeca331d646d8a2986374bb3bb8d6e9e3cfcdd7c45c2b69104fab5d61d3f34",
                )
                .unwrap(),
                path: "//westend".to_string(),
                network_genesis_hash: H256::from_str(
                    "e143f23803ac50e8f6f8e62695d1ce9e4e1d68aa36c1cd2cfd15340213f3423e",
                )
                .unwrap(),
            },
        },
    ];

    assert!(entries_contain_event(
        &history_printed_after_create_seed,
        &element1
    ));
    assert!(entries_contain_event(
        &history_printed_after_create_seed,
        &element2
    ));

    for (i, e) in element3.iter().enumerate() {
        assert!(
            entries_contain_event(&history_printed_after_create_seed, e),
            "{}-th missing",
            i
        );
    }
}

#[cfg(feature = "test")]
#[test]
fn remove_seed_history() {
    let seed_name = "Alice";
    let dbname = tempdir().unwrap();
    let db = sled::open(dbname).unwrap();

    default_cold_release(Some(&db)).unwrap();

    try_create_seed(&db, seed_name, ALICE_SEED_PHRASE, true).unwrap();
    assert!(remove_seed(&db, "Wrong seed name").is_err());
    remove_seed(&db, seed_name).unwrap();

    let history_printed: Vec<_> = get_history(&db).unwrap().into_iter().map(|e| e.1).collect();
    assert!(entries_contain_event(
        &history_printed,
        &Event::SeedRemoved {
            seed_name: seed_name.to_string(),
        }
    ));
}

#[cfg(feature = "test")]
fn get_multisigner_path_set(database: &sled::Db) -> Vec<(MultiSigner, String)> {
    let identities = open_tree(database, ADDRTREE).unwrap();
    let mut multisigner_path_set: Vec<(MultiSigner, String)> = Vec::new();
    for a in identities.iter().flatten() {
        let (multisigner, address_details) = AddressDetails::process_entry_checked(a).unwrap();
        multisigner_path_set.push((multisigner, address_details.path.to_string()))
    }
    multisigner_path_set
}

#[cfg(feature = "test")]
#[test]
fn increment_identities_1() {
    let dbname = tempdir().unwrap();
    let db = sled::open(dbname).unwrap();

    populate_cold_no_metadata(&db, Verifier { v: None }).unwrap();
    {
        let identities = open_tree(&db, ADDRTREE).unwrap();
        assert!(identities.is_empty());
    }
    let chainspecs = default_chainspecs();
    let network_id_0 =
        NetworkSpecsKey::from_parts(&chainspecs[0].specs.genesis_hash, &Encryption::Sr25519);
    try_create_address(&db, "Alice", ALICE_SEED_PHRASE, "//Alice", &network_id_0).unwrap();
    let multisigner_path_set = get_multisigner_path_set(&db);
    assert!(
        multisigner_path_set.len() == 1,
        "Wrong number of identities: {:?}",
        multisigner_path_set
    );
    println!("{}", multisigner_path_set[0].1);
    create_increment_set(
        &db,
        4,
        &multisigner_path_set[0].0,
        &network_id_0,
        ALICE_SEED_PHRASE,
    )
    .unwrap();
    let multisigner_path_set = get_multisigner_path_set(&db);
    assert!(
        multisigner_path_set.len() == 5,
        "Wrong number of identities after increment: {:?}",
        multisigner_path_set
    );
    let path_set: Vec<String> = multisigner_path_set
        .iter()
        .map(|(_, path)| path.to_string())
        .collect();
    assert!(path_set.contains(&String::from("//Alice//0")));
    assert!(path_set.contains(&String::from("//Alice//1")));
    assert!(path_set.contains(&String::from("//Alice//2")));
    assert!(path_set.contains(&String::from("//Alice//3")));
}

#[cfg(feature = "test")]
#[test]
fn increment_identities_2() {
    let dbname = tempdir().unwrap();
    let db = sled::open(dbname).unwrap();

    populate_cold_no_metadata(&db, Verifier { v: None }).unwrap();
    {
        let identities = open_tree(&db, ADDRTREE).unwrap();
        assert!(identities.is_empty());
    }
    let chainspecs = default_chainspecs();
    let network_id_0 =
        NetworkSpecsKey::from_parts(&chainspecs[0].specs.genesis_hash, &Encryption::Sr25519);
    try_create_address(&db, "Alice", ALICE_SEED_PHRASE, "//Alice", &network_id_0).unwrap();
    try_create_address(&db, "Alice", ALICE_SEED_PHRASE, "//Alice//1", &network_id_0).unwrap();
    let multisigner_path_set = get_multisigner_path_set(&db);
    let alice_multisigner_path = multisigner_path_set
        .iter()
        .find(|(_, path)| path == "//Alice")
        .unwrap();
    assert!(
        multisigner_path_set.len() == 2,
        "Wrong number of identities: {:?}",
        multisigner_path_set
    );
    create_increment_set(
        &db,
        3,
        &alice_multisigner_path.0,
        &network_id_0,
        ALICE_SEED_PHRASE,
    )
    .unwrap();
    let multisigner_path_set = get_multisigner_path_set(&db);
    assert!(
        multisigner_path_set.len() == 5,
        "Wrong number of identities after increment: {:?}",
        multisigner_path_set
    );
    let path_set: Vec<String> = multisigner_path_set
        .iter()
        .map(|(_, path)| path.to_string())
        .collect();
    assert!(path_set.contains(&String::from("//Alice//2")));
    assert!(path_set.contains(&String::from("//Alice//3")));
    assert!(path_set.contains(&String::from("//Alice//4")));
}

#[cfg(feature = "test")]
#[test]
fn increment_identities_3() {
    let dbname = tempdir().unwrap();
    let db = sled::open(dbname).unwrap();

    populate_cold_no_metadata(&db, Verifier { v: None }).unwrap();
    {
        let identities = open_tree(&db, ADDRTREE).unwrap();
        assert!(identities.is_empty());
    }
    let chainspecs = default_chainspecs();
    let network_id_0 =
        NetworkSpecsKey::from_parts(&chainspecs[0].specs.genesis_hash, &Encryption::Sr25519);
    try_create_address(&db, "Alice", ALICE_SEED_PHRASE, "//Alice", &network_id_0).unwrap();
    try_create_address(&db, "Alice", ALICE_SEED_PHRASE, "//Alice//1", &network_id_0).unwrap();
    let multisigner_path_set = get_multisigner_path_set(&db);
    let alice_multisigner_path = multisigner_path_set
        .iter()
        .find(|(_, path)| path == "//Alice//1")
        .unwrap();
    assert!(
        multisigner_path_set.len() == 2,
        "Wrong number of identities: {:?}",
        multisigner_path_set
    );
    create_increment_set(
        &db,
        3,
        &alice_multisigner_path.0,
        &network_id_0,
        ALICE_SEED_PHRASE,
    )
    .unwrap();
    let multisigner_path_set = get_multisigner_path_set(&db);
    assert!(
        multisigner_path_set.len() == 5,
        "Wrong number of identities after increment: {:?}",
        multisigner_path_set
    );
    let path_set: Vec<String> = multisigner_path_set
        .iter()
        .map(|(_, path)| path.to_string())
        .collect();
    assert!(path_set.contains(&String::from("//Alice//1//0")));
    assert!(path_set.contains(&String::from("//Alice//1//1")));
    assert!(path_set.contains(&String::from("//Alice//1//2")));
}

#[cfg(feature = "test")]
#[test]
fn creating_derivation_1() {
    let dbname = tempdir().unwrap();
    let db = sled::open(dbname).unwrap();

    populate_cold_no_metadata(&db, Verifier { v: None }).unwrap();
    let chainspecs = default_chainspecs();
    let network_id_0 =
        NetworkSpecsKey::from_parts(&chainspecs[0].specs.genesis_hash, &Encryption::Sr25519);
    assert!(
        try_create_address(&db, "Alice", ALICE_SEED_PHRASE, "//Alice", &network_id_0,).is_ok(),
        "Should be able to create //Alice derivation."
    );
    if let DerivationCheck::NoPassword(Some(_)) =
        derivation_check(&db, "Alice", "//Alice", &network_id_0).unwrap()
    {
        println!("Found existing");
    } else {
        panic!("Derivation should already exist.");
    }
    match try_create_address(&db, "Alice", ALICE_SEED_PHRASE, "//Alice", &network_id_0) {
        Ok(()) => panic!("Should NOT be able to create //Alice derivation again."),
        Err(e) => {
            if let Error::DerivationExists {
                ref multisigner,
                ref address_details,
                ref network_specs_key,
            } = e
            {
                assert_eq!(address_details.seed_name, "Alice".to_string());

                assert_eq!(
                    hex::encode(multisigner.as_ref()),
                    "d43593c715fdd31c61141abd04a99fd6822c8558854ccde39a5684e7a56da27d".to_string()
                );

                assert_eq!(
                    hex::encode(network_specs_key.key()),
                    "01b0a8d493285c2df73290dfb7e61f870f17b41801197a149ca93654499ea3dafe"
                        .to_string()
                );
            } else {
                panic!("expected Error::DerivationExists, got {:?}", e);
            }
        }
    }
}

#[cfg(feature = "test")]
#[test]
fn creating_derivation_2() {
    let dbname = tempdir().unwrap();
    let db = sled::open(dbname).unwrap();

    populate_cold_no_metadata(&db, Verifier { v: None }).unwrap();
    let chainspecs = default_chainspecs();
    let network_id_0 =
        NetworkSpecsKey::from_parts(&chainspecs[0].specs.genesis_hash, &Encryption::Sr25519);
    assert!(
        try_create_address(
            &db,
            "Alice",
            ALICE_SEED_PHRASE,
            "//Alice///secret",
            &network_id_0,
        )
        .is_ok(),
        "Should be able to create //Alice/// secret derivation."
    );
    if let DerivationCheck::NoPassword(None) =
        derivation_check(&db, "Alice", "//Alice", &network_id_0).unwrap()
    {
        println!("It did well.");
    } else {
        panic!(
            "New derivation has no password, existing derivation has password and is diffenent."
        );
    }
    assert!(
        try_create_address(&db, "Alice", ALICE_SEED_PHRASE, "//Alice", &network_id_0).is_ok(),
        "Should be able to create //Alice derivation."
    );
}

#[cfg(feature = "test")]
#[test]
fn creating_derivation_3() {
    let dbname = tempdir().unwrap();
    let db = sled::open(dbname).unwrap();

    populate_cold_no_metadata(&db, Verifier { v: None }).unwrap();
    let chainspecs = default_chainspecs();
    let network_id_0 =
        NetworkSpecsKey::from_parts(&chainspecs[0].specs.genesis_hash, &Encryption::Sr25519);
    assert!(
        try_create_address(&db, "Alice", ALICE_SEED_PHRASE, "//Alice", &network_id_0).is_ok(),
        "Should be able to create //Alice derivation."
    );
    if let DerivationCheck::Password =
        derivation_check(&db, "Alice", "//Alice///secret", &network_id_0).unwrap()
    {
        println!("It did well.");
    } else {
        panic!(
            "New derivation has password, existing derivation has no password and is diffenent."
        );
    }
    assert!(
        try_create_address(
            &db,
            "Alice",
            ALICE_SEED_PHRASE,
            "//Alice///secret",
            &network_id_0,
        )
        .is_ok(),
        "Should be able to create //Alice///secret derivation."
    );
}

#[cfg(feature = "test")]
#[test]
fn creating_derivation_4() {
    let dbname = tempdir().unwrap();
    let db = sled::open(dbname).unwrap();

    populate_cold_no_metadata(&db, Verifier { v: None }).unwrap();
    let chainspecs = default_chainspecs();
    let network_id_0 =
        NetworkSpecsKey::from_parts(&chainspecs[0].specs.genesis_hash, &Encryption::Sr25519);
    assert!(
        try_create_address(
            &db,
            "Alice",
            ALICE_SEED_PHRASE,
            "//Alice///secret1",
            &network_id_0,
        )
        .is_ok(),
        "Should be able to create //Alice///secret1 derivation."
    );
    if let DerivationCheck::Password =
        derivation_check(&db, "Alice", "//Alice///secret2", &network_id_0).unwrap()
    {
        println!("It did well.");
    } else {
        panic!("Existing derivation has different password.");
    }
    assert!(
        try_create_address(
            &db,
            "Alice",
            ALICE_SEED_PHRASE,
            "//Alice///secret2",
            &network_id_0,
        )
        .is_ok(),
        "Should be able to create //Alice///secret2 derivation."
    );
}

#[cfg(feature = "test")]
#[test]
fn creating_derivation_5() {
    let dbname = tempdir().unwrap();
    let db = sled::open(dbname).unwrap();

    populate_cold_no_metadata(&db, Verifier { v: None }).unwrap();
    let chainspecs = default_chainspecs();
    let network_id_0 =
        NetworkSpecsKey::from_parts(&chainspecs[0].specs.genesis_hash, &Encryption::Sr25519);
    assert!(
        try_create_address(
            &db,
            "Alice",
            ALICE_SEED_PHRASE,
            "//Alice///secret",
            &network_id_0,
        )
        .is_ok(),
        "Should be able to create //Alice derivation."
    );
    if let DerivationCheck::Password =
        derivation_check(&db, "Alice", "//Alice///secret", &network_id_0).unwrap()
    {
        println!("It did well.");
    } else {
        panic!("Derivation exists, but has password.");
    }
    match try_create_address(
        &db,
        "Alice",
        ALICE_SEED_PHRASE,
        "//Alice///secret",
        &network_id_0,
    ) {
        Ok(()) => panic!("Should NOT be able to create //Alice///secret derivation again."),
        Err(e) => {
            if let Error::DerivationExists {
                ref multisigner,
                ref address_details,
                ref network_specs_key,
            } = e
            {
                assert_eq!(address_details.seed_name, "Alice".to_string());

                assert_eq!(
                    hex::encode(multisigner.as_ref()),
                    "08a5e583f74f54f3811cb5f7d74e686d473e3a466fd0e95738707a80c3183b15".to_string(),
                );

                assert_eq!(
                    hex::encode(network_specs_key.key()),
                    "01b0a8d493285c2df73290dfb7e61f870f17b41801197a149ca93654499ea3dafe"
                        .to_string()
                );
            } else {
                panic!("expected Error::DerivationExists, got {:?}", e);
            }
        }
    }
}

#[cfg(feature = "test")]
fn insert_metadata_from_file(database: &sled::Db, filename: &str) {
    let meta_str = std::fs::read_to_string(filename).unwrap();
    let meta_values = MetaValues::from_str_metadata(meta_str.trim()).unwrap();
    let mut meta_batch = Batch::default();
    meta_batch.insert(
        MetaKey::from_parts(&meta_values.name, meta_values.version).key(),
        meta_values.meta,
    );
    TrDbCold::new()
        .set_metadata(meta_batch)
        .apply(database)
        .unwrap();
}

#[cfg(feature = "test")]
fn metadata_len(database: &sled::Db) -> usize {
    let metadata = open_tree(database, METATREE).unwrap();
    metadata.len()
}

#[cfg(feature = "test")]
fn metadata_contents(database: &sled::Db) -> Vec<(String, u32)> {
    let metadata = open_tree(database, METATREE).unwrap();
    let mut out: Vec<(String, u32)> = Vec::new();
    for (meta_key_vec, _) in metadata.iter().flatten() {
        let new = MetaKey::from_ivec(&meta_key_vec).name_version().unwrap();
        out.push(new);
    }
    out
}

#[cfg(feature = "test")]
#[test]
fn test_metadata_transfer() {
    let dbname_hot = tempdir().unwrap();
    let dbname_cold = tempdir().unwrap();

    let database_hot = sled::open(&dbname_hot).unwrap();
    let database_cold = sled::open(&dbname_cold).unwrap();

    default_hot(Some(&database_hot)).unwrap();
    populate_cold(&database_cold, Verifier { v: None }).unwrap();

    insert_metadata_from_file(&database_hot, "for_tests/westend9010");
    assert!(
        metadata_len(&database_hot) == 1,
        "Fresh hot database, should have only the single network added."
    );
    assert!(
        format!("{:?}", metadata_contents(&database_cold))
            == r#"[("kusama", 2030), ("westend", 9000), ("westend", 9010), ("polkadot", 30)]"#,
        "expected: \n{:?}",
        metadata_contents(&database_cold)
    );

    transfer_metadata_to_cold(&database_hot, &database_cold).unwrap();
    assert!(
        format!("{:?}", metadata_contents(&database_cold))
            == r#"[("kusama", 2030), ("westend", 9000), ("westend", 9010), ("polkadot", 30)]"#,
        "expected: \n{:?}",
        metadata_contents(&database_cold)
    );

    insert_metadata_from_file(&database_hot, "for_tests/westend9090");
    assert!(metadata_len(&database_hot) == 2, "Now 2 entries in hot db.");
    transfer_metadata_to_cold(&database_hot, &database_cold).unwrap();
    assert!(
        format!("{:?}", metadata_contents(&database_cold))
            == r#"[("kusama", 2030), ("westend", 9000), ("westend", 9010), ("westend", 9090), ("polkadot", 30)]"#,
        "expected: \n{:?}",
        metadata_contents(&database_cold)
    );

    std::fs::remove_dir_all(dbname_hot).unwrap();
    std::fs::remove_dir_all(dbname_cold).unwrap();
}

#[cfg(feature = "test")]
#[test]
fn test_all_events() {
    let dbname = tempdir().unwrap();
    let db = sled::open(dbname).unwrap();

    populate_cold_no_metadata(&db, Verifier { v: None }).unwrap();
    let events = all_events_preview();
    enter_events(&db, events).unwrap();
    let entries: Vec<_> = get_history(&db)
        .unwrap()
        .into_iter()
        .map(|(_, a)| a)
        .collect();

    assert!(entries_contain_event(
        &entries,
        &Event::MetadataAdded {
            meta_values_display: MetaValuesDisplay {
                name: "westend".to_string(),
                version: 9000,
                meta_hash: H256::from_str(
                    "0e5751c026e543b2e8ab2eb06099daa1d1e5df47778f7787faab45cdf12fe3a8"
                )
                .unwrap()
            }
        }
    ));

    assert!(entries_contain_event(
        &entries,
        &Event::MetadataRemoved {
            meta_values_display: MetaValuesDisplay {
                name: "westend".to_string(),
                version: 9000,
                meta_hash: H256::from_str(
                    "0e5751c026e543b2e8ab2eb06099daa1d1e5df47778f7787faab45cdf12fe3a8"
                )
                .unwrap()
            }
        }
    ));

    assert!(entries_contain_event(
        &entries,
        &Event::MetadataSigned {
            meta_values_export: MetaValuesExport {
                name: "westend".to_string(),
                version: 9000,
                meta_hash: H256::from_str(
                    "0e5751c026e543b2e8ab2eb06099daa1d1e5df47778f7787faab45cdf12fe3a8"
                )
                .unwrap(),
                signed_by: VerifierValue::Standard {
                    m: MultiSigner::Sr25519(
                        Public::try_from(
                            hex::decode(
                                "8eaf04151687736326c9fea17e25fc5287613693c912909cb226aa4794f26a48"
                            )
                            .unwrap()
                            .as_ref()
                        )
                        .unwrap()
                    )
                }
            }
        }
    ));

    assert!(entries_contain_event(
        &entries,
        &Event::NetworkSpecsAdded {
            network_specs_display: NetworkSpecsDisplay {
                network: OrderedNetworkSpecs {
                    specs: NetworkSpecs{
                    base58prefix: 42,
                    color: "#660D35".to_string(),
                    decimals: 12,
                    encryption: Encryption::Sr25519,
                    genesis_hash: H256::from_str(
                        "e143f23803ac50e8f6f8e62695d1ce9e4e1d68aa36c1cd2cfd15340213f3423e"
                    )
                    .unwrap(),
                    logo: "westend".to_string(),
                    name: "westend".to_string(),
                    path_id: "//westend".to_string(),
                    secondary_color: "#262626".to_string(),
                    title: "Westend".to_string(),
                    unit: "WND".to_string(),},
                order:3,
                },
                valid_current_verifier: ValidCurrentVerifier::General,
                general_verifier: Verifier {
                    v: Some(
                           VerifierValue::Standard {
                                m: MultiSigner::Sr25519(
                                       Public::try_from(
                                           hex::decode(
                                "8eaf04151687736326c9fea17e25fc5287613693c912909cb226aa4794f26a48"
                       )
                                           .unwrap().as_ref()).unwrap())
                    })
                },
            }
        }
    ));

    assert!(entries_contain_event(
        &entries,
        &Event::NetworkSpecsRemoved {
            network_specs_display: NetworkSpecsDisplay {
                network: OrderedNetworkSpecs {
                    specs: NetworkSpecs{
                    base58prefix: 42,
                    color: "#660D35".to_string(),
                    decimals: 12,
                    encryption: Encryption::Sr25519,
                    genesis_hash: H256::from_str(
                        "e143f23803ac50e8f6f8e62695d1ce9e4e1d68aa36c1cd2cfd15340213f3423e"
                    )
                    .unwrap(),
                    logo: "westend".to_string(),
                    name: "westend".to_string(),
                    path_id: "//westend".to_string(),
                    secondary_color: "#262626".to_string(),
                    title: "Westend".to_string(),
                    unit: "WND".to_string(),},
                    order:3,
                },
                valid_current_verifier: ValidCurrentVerifier::General,
                general_verifier: Verifier {
                    v: Some(VerifierValue::Standard {
                        m: MultiSigner::Sr25519(Public::try_from(
                                   hex::decode(
"8eaf04151687736326c9fea17e25fc5287613693c912909cb226aa4794f26a48"
                                   ).unwrap()
                                   .as_ref()
                           ).unwrap())
                    })
                }
            }
        }
    ));

    assert!(entries_contain_event(
        &entries,
        &Event::NetworkSpecsSigned {
            network_specs_export: NetworkSpecsExport {
                specs_to_send: NetworkSpecs {
                    base58prefix: 42,
                    color: "#660D35".to_string(),
                    decimals: 12,
                    encryption: Encryption::Sr25519,
                    genesis_hash: H256::from_str(
                        "e143f23803ac50e8f6f8e62695d1ce9e4e1d68aa36c1cd2cfd15340213f3423e"
                    )
                    .unwrap(),
                    logo: "westend".to_string(),
                    name: "westend".to_string(),
                    path_id: "//westend".to_string(),
                    secondary_color: "#262626".to_string(),
                    title: "Westend".to_string(),
                    unit: "WND".to_string(),
                },
                signed_by: VerifierValue::Standard {
                    m: MultiSigner::Sr25519(
                        Public::try_from(
                            hex::decode(
                                "8eaf04151687736326c9fea17e25fc5287613693c912909cb226aa4794f26a48"
                            )
                            .unwrap()
                            .as_ref()
                        )
                        .unwrap()
                    )
                }
            }
        }
    ));

    assert!(entries_contain_event(
        &entries,
        &Event::NetworkVerifierSet {
            network_verifier_display: NetworkVerifierDisplay {
                genesis_hash: H256::from_str(
                    "e143f23803ac50e8f6f8e62695d1ce9e4e1d68aa36c1cd2cfd15340213f3423e"
                )
                .unwrap(),
                valid_current_verifier: ValidCurrentVerifier::General,
                general_verifier: Verifier {
                    v: Some(VerifierValue::Standard {
                        m: MultiSigner::Sr25519(
                               Public::try_from(
                                   hex::decode(
                                    "8eaf04151687736326c9fea17e25fc5287613693c912909cb226aa4794f26a48"
                                   ).unwrap().as_ref()
                                   ).unwrap()
                               )
                        }
                    )
                }
            }
        }
    ));

    assert!(entries_contain_event(
        &entries,
        &Event::GeneralVerifierSet {
            verifier: Verifier {
                v: Some(VerifierValue::Standard {
                    m: MultiSigner::Sr25519(
                        Public::try_from(
                            hex::decode(
                                "8eaf04151687736326c9fea17e25fc5287613693c912909cb226aa4794f26a48"
                            )
                            .unwrap()
                            .as_ref()
                        )
                        .unwrap()
                    )
                })
            }
        }
    ));

    assert!(entries_contain_event(
        &entries,
        &Event::TypesAdded {
            types_display: TypesDisplay {
                types_hash: H256::from_str(
                    "0e5751c026e543b2e8ab2eb06099daa1d1e5df47778f7787faab45cdf12fe3a8"
                )
                .unwrap(),
                verifier: Verifier {
                    v: Some(VerifierValue::Standard {
                        m: MultiSigner::Sr25519(
                            Public::try_from(hex::decode(
                                "8eaf04151687736326c9fea17e25fc5287613693c912909cb226aa4794f26a48"
                            ).unwrap().as_ref()).unwrap()
                        )
                    })
                }
            }
        }
    ));

    assert!(entries_contain_event(
        &entries,
        &Event::TypesRemoved {
            types_display: TypesDisplay {
                types_hash: H256::from_str(
                    "0e5751c026e543b2e8ab2eb06099daa1d1e5df47778f7787faab45cdf12fe3a8"
                )
                .unwrap(),
                verifier: Verifier {
                    v: Some(VerifierValue::Standard {
                        m: MultiSigner::Sr25519(
                            Public::try_from(hex::decode(
                                "8eaf04151687736326c9fea17e25fc5287613693c912909cb226aa4794f26a48"
                            ).unwrap().as_ref()).unwrap()
                        )
                    })
                }
            }
        }
    ));

    assert!(entries_contain_event(
        &entries,
        &Event::TypesSigned {
            types_export: TypesExport {
                types_hash: H256::from_str(
                    "0e5751c026e543b2e8ab2eb06099daa1d1e5df47778f7787faab45cdf12fe3a8"
                )
                .unwrap(),
                signed_by: VerifierValue::Standard {
                    m: MultiSigner::Sr25519(
                        Public::try_from(
                            hex::decode(
                                "8eaf04151687736326c9fea17e25fc5287613693c912909cb226aa4794f26a48"
                            )
                            .unwrap()
                            .as_ref()
                        )
                        .unwrap()
                    )
                }
            }
        }
    ));

    assert!(entries_contain_event(
        &entries,
        &Event::TransactionSigned {
            sign_display: SignDisplay {
                transaction: vec![],
                network_name: "westend".to_string(),
                signed_by: VerifierValue::Standard {
                    m: MultiSigner::Sr25519(
                        Public::try_from(
                            hex::decode(
                                "8eaf04151687736326c9fea17e25fc5287613693c912909cb226aa4794f26a48"
                            )
                            .unwrap()
                            .as_ref()
                        )
                        .unwrap()
                    )
                },
                user_comment: "send to Alice".to_string(),
            }
        }
    ));

    // TODO: "error":"wrong_password_entered"
    assert!(entries_contain_event(
        &entries,
        &Event::TransactionSignError {
            sign_display: SignDisplay {
                transaction: vec![],
                network_name: "westend".to_string(),
                signed_by: VerifierValue::Standard {
                    m: MultiSigner::Sr25519(
                        Public::try_from(
                            hex::decode(
                                "8eaf04151687736326c9fea17e25fc5287613693c912909cb226aa4794f26a48"
                            )
                            .unwrap()
                            .as_ref()
                        )
                        .unwrap()
                    )
                },
                user_comment: "send to Alice".to_string(),
            }
        }
    ));

    assert!(entries_contain_event(
        &entries,
        &Event::MessageSigned {
            sign_message_display: SignMessageDisplay {
                message: "This is Alice\nRoger".to_string(),
                network_name: "westend".to_string(),
                signed_by: VerifierValue::Standard {
                    m: MultiSigner::Sr25519(
                        Public::try_from(
                            hex::decode(
                                "8eaf04151687736326c9fea17e25fc5287613693c912909cb226aa4794f26a48"
                            )
                            .unwrap()
                            .as_ref()
                        )
                        .unwrap()
                    )
                },
                user_comment: "send to Alice".to_string(),
            }
        }
    ));

    // TODO: "error":"wrong_password_entered"
    assert!(entries_contain_event(
        &entries,
        &Event::MessageSignError {
            sign_message_display: SignMessageDisplay {
                message: "This is Alice\nRoger".to_string(),
                network_name: "westend".to_string(),
                signed_by: VerifierValue::Standard {
                    m: MultiSigner::Sr25519(
                        Public::try_from(
                            hex::decode(
                                "8eaf04151687736326c9fea17e25fc5287613693c912909cb226aa4794f26a48"
                            )
                            .unwrap()
                            .as_ref()
                        )
                        .unwrap()
                    )
                },
                user_comment: "send to Alice".to_string(),
            }
        }
    ));

    assert!(entries_contain_event(
        &entries,
        &Event::IdentityAdded {
            identity_history: IdentityHistory {
                seed_name: "Alice".to_string(),
                encryption: Encryption::Sr25519,
                public_key: hex::decode(
                    "8eaf04151687736326c9fea17e25fc5287613693c912909cb226aa4794f26a48"
                )
                .unwrap(),
                path: "//".to_string(),
                network_genesis_hash: H256::from_str(
                    "e143f23803ac50e8f6f8e62695d1ce9e4e1d68aa36c1cd2cfd15340213f3423e"
                )
                .unwrap()
            }
        }
    ));

    assert!(entries_contain_event(
        &entries,
        &Event::IdentityRemoved {
            identity_history: IdentityHistory {
                seed_name: "Alice".to_string(),
                encryption: Encryption::Sr25519,
                public_key: hex::decode(
                    "8eaf04151687736326c9fea17e25fc5287613693c912909cb226aa4794f26a48"
                )
                .unwrap(),
                path: "//".to_string(),
                network_genesis_hash: H256::from_str(
                    "e143f23803ac50e8f6f8e62695d1ce9e4e1d68aa36c1cd2cfd15340213f3423e"
                )
                .unwrap()
            }
        }
    ));

    assert!(entries_contain_event(&entries, &Event::IdentitiesWiped));
    assert!(entries_contain_event(&entries, &Event::DeviceWasOnline));
    assert!(entries_contain_event(&entries, &Event::ResetDangerRecord));
    assert!(entries_contain_event(
        &entries,
        &Event::SeedCreated {
            seed_created: "Alice".to_string()
        }
    ));
    assert!(entries_contain_event(
        &entries,
        &Event::SeedNameWasShown {
            seed_name_was_shown: "AliceSecretSeed".to_string()
        }
    ));
    assert!(entries_contain_event(
        &entries,
        &Event::Warning {
            warning: "Received network information is not verified.".to_string()
        }
    ));
    assert!(entries_contain_event(&entries, &Event::WrongPassword));
    assert!(entries_contain_event(
        &entries,
        &Event::UserEntry {
            user_entry: "Lalala!!!".to_string()
        }
    ));
    assert!(entries_contain_event(
        &entries,
        &Event::SystemEntry {
            system_entry: "Blip blop".to_string()
        }
    ));

    assert!(entries_contain_event(&entries, &Event::HistoryCleared));
    assert!(entries_contain_event(&entries, &Event::DatabaseInitiated));
}

#[cfg(feature = "test")]
#[test]
fn print_single_event() {
    let dbname = tempdir().unwrap();
    let db = sled::open(dbname).unwrap();

    populate_cold(&db, Verifier { v: None }).unwrap();
    let entry = get_history_entry_by_order(&db, 0).unwrap();
    let expected_events = vec![
        Event::DatabaseInitiated,
        Event::GeneralVerifierSet {
            verifier: Verifier { v: None },
        },
    ];

    assert_eq!(entry.events, expected_events);
}

#[cfg(feature = "test")]
fn check_for_network(database: &sled::Db, name: &str, version: u32) -> bool {
    let metadata: Tree = database.open_tree(METATREE).unwrap();
    let meta_key = MetaKey::from_parts(name, version);
    metadata.contains_key(meta_key.key()).unwrap()
}

#[cfg(feature = "test")]
fn entries_contain_event(entries: &[Entry], event: &Event) -> bool {
    entries.iter().any(|e| e.events.contains(event))
}

#[cfg(feature = "test")]
#[test]
fn remove_all_westend() {
    let dbname = tempdir().unwrap();
    let db = sled::open(dbname).unwrap();

    populate_cold(&db, Verifier { v: None }).unwrap();

    let genesis_hash = "e143f23803ac50e8f6f8e62695d1ce9e4e1d68aa36c1cd2cfd15340213f3423e";
    let network_specs_key =
        NetworkSpecsKey::from_parts(&H256::from_str(genesis_hash).unwrap(), &Encryption::Sr25519);
    remove_network(&db, &network_specs_key).unwrap();

    {
        let chainspecs: Tree = db.open_tree(SPECSTREE).unwrap();
        assert!(
            chainspecs.get(network_specs_key.key()).unwrap().is_none(),
            "Westend network specs were not deleted"
        );
        let metadata: Tree = db.open_tree(METATREE).unwrap();
        let prefix_meta = MetaKeyPrefix::from_name("westend");
        assert!(
            metadata.scan_prefix(prefix_meta.prefix()).next().is_none(),
            "Some westend metadata was not deleted"
        );
        let identities: Tree = db.open_tree(ADDRTREE).unwrap();
        for a in identities.iter().flatten() {
            let (_, address_details) = AddressDetails::process_entry_checked(a).unwrap();
            assert_ne!(
                address_details.network_id.as_ref(),
                Some(&network_specs_key)
            );
        }
    }
    let history: Vec<_> = get_history(&db).unwrap().into_iter().map(|e| e.1).collect();

    assert!(entries_contain_event(&history, &Event::DatabaseInitiated));
    assert!(entries_contain_event(
        &history,
        &Event::NetworkSpecsRemoved {
            network_specs_display: NetworkSpecsDisplay {
                network: OrderedNetworkSpecs {
                    specs: NetworkSpecs {
                        base58prefix: 42,
                        color: "#660D35".to_string(),
                        decimals: 12,
                        encryption: Encryption::Sr25519,
                        genesis_hash: H256::from_str(
                            "e143f23803ac50e8f6f8e62695d1ce9e4e1d68aa36c1cd2cfd15340213f3423e"
                        )
                        .unwrap(),
                        logo: "westend".to_string(),
                        name: "westend".to_string(),
                        path_id: "//westend".to_string(),
                        secondary_color: "#262626".to_string(),
                        title: "Westend".to_string(),
                        unit: "WND".to_string(),
                    },
                    order: 2,
                },
                valid_current_verifier: ValidCurrentVerifier::General,
                general_verifier: Verifier { v: None },
            }
        }
    ));

    assert!(entries_contain_event(
        &history,
        &Event::MetadataRemoved {
            meta_values_display: MetaValuesDisplay {
                name: "westend".to_string(),
                version: 9000,
                meta_hash: H256::from_str(
                    "e80237ad8b2e92b72fcf6beb8f0e4ba4a21043a7115c844d91d6c4f981e469ce"
                )
                .unwrap(),
            }
        }
    ));

    assert!(entries_contain_event(
        &history,
        &Event::MetadataRemoved {
            meta_values_display: MetaValuesDisplay {
                name: "westend".to_string(),
                version: 9010,
                meta_hash: H256::from_str(
                    "70c99738c27fb32c87883f1c9c94ee454bf0b3d88e4a431a2bbfe1222b46ebdf"
                )
                .unwrap(),
            }
        }
    ));
    assert!(entries_contain_event(
        &history,
        &Event::IdentityRemoved {
            identity_history: IdentityHistory {
                seed_name: "Alice".to_string(),
                encryption: Encryption::Sr25519,
                public_key: hex::decode(
                    "3efeca331d646d8a2986374bb3bb8d6e9e3cfcdd7c45c2b69104fab5d61d3f34"
                )
                .unwrap(),
                path: "//westend".to_string(),
                network_genesis_hash: H256::from_str(
                    "e143f23803ac50e8f6f8e62695d1ce9e4e1d68aa36c1cd2cfd15340213f3423e"
                )
                .unwrap()
            },
        }
    ));

    assert!(entries_contain_event(
        &history,
        &Event::IdentityRemoved {
            identity_history: IdentityHistory {
                seed_name: "Alice".to_string(),
                encryption: Encryption::Sr25519,
                public_key: hex::decode(
                    "d43593c715fdd31c61141abd04a99fd6822c8558854ccde39a5684e7a56da27d"
                )
                .unwrap(),
                path: "//Alice".to_string(),
                network_genesis_hash: H256::from_str(
                    "e143f23803ac50e8f6f8e62695d1ce9e4e1d68aa36c1cd2cfd15340213f3423e"
                )
                .unwrap()
            },
        }
    ));
}

#[cfg(feature = "test")]
#[test]
fn remove_westend_9010() {
    let dbname = tempdir().unwrap();
    let db = sled::open(dbname).unwrap();

    populate_cold(&db, Verifier { v: None }).unwrap();
    let genesis_hash = "e143f23803ac50e8f6f8e62695d1ce9e4e1d68aa36c1cd2cfd15340213f3423e";
    let network_specs_key =
        NetworkSpecsKey::from_parts(&H256::from_str(genesis_hash).unwrap(), &Encryption::Sr25519);
    let network_version = 9010;
    assert!(
        check_for_network(&db, "westend", network_version),
        "No westend 9010 to begin with."
    );
    remove_metadata(&db, &network_specs_key, network_version).unwrap();
    assert!(
        !check_for_network(&db, "westend", network_version),
        "Westend 9010 not removed."
    );
}

#[cfg(feature = "test")]
#[test]
fn test_export_secret_key() {
    let dbname = tempdir().unwrap();
    let db = sled::open(dbname).unwrap();

    populate_cold(&db, Verifier { v: None }).unwrap();
    let ordered_specs = default_chainspecs();
    let spec = ordered_specs
        .into_iter()
        .find(|spec| spec.specs.name == "westend")
        .unwrap()
        .specs;
    let network_id = NetworkSpecsKey::from_parts(&spec.genesis_hash, &spec.encryption);
    let seed_name = "Alice";

    let (derivation_path, child_path) = ("//Alice", "//Alice//1");
    try_create_address(&db, seed_name, ALICE_SEED_PHRASE, child_path, &network_id).unwrap();
    let identities: Vec<(MultiSigner, AddressDetails)> =
        get_addresses_by_seed_name(&db, seed_name).unwrap();

    let (derivation_multisigner, _) = identities
        .iter()
        .find(|(_, a)| a.path == derivation_path)
        .unwrap();
    let secret_key = export_secret_key(
        &db,
        hex::encode(multisigner_to_public(derivation_multisigner)).as_str(),
        seed_name,
        &hex::encode(network_id.key()),
        ALICE_SEED_PHRASE,
        None,
    )
    .unwrap();

    // `subkey inspect "ALICE_SEED_PHRASE//Alice"`
    assert_eq!(
        String::from_utf8(secret_key.qr.data().to_vec()).unwrap(),
        "secret:0xe5be9a5092b81bca64be81d212e7f2f9eba183bb7a90954f7b76361f6edb5c0a:e143f23803ac50e8f6f8e62695d1ce9e4e1d68aa36c1cd2cfd15340213f3423e".to_string()
    );
    assert!(secret_key.address.secret_exposed);

    let identities: Vec<(MultiSigner, AddressDetails)> =
        get_addresses_by_seed_name(&db, seed_name).unwrap();
    let (_, child_address) = identities
        .iter()
        .find(|(_, a)| a.path == child_path)
        .unwrap();
    assert!(child_address.secret_exposed);
}<|MERGE_RESOLUTION|>--- conflicted
+++ resolved
@@ -218,81 +218,6 @@
 
 #[cfg(feature = "test")]
 #[test]
-<<<<<<< HEAD
-=======
-fn print_ids_seed_name_network() {
-    let dbname = tempdir().unwrap();
-    let db = sled::open(dbname).unwrap();
-
-    populate_cold(&db, Verifier { v: None }).unwrap();
-    let cards = print_identities_for_seed_name_and_network(
-        &db,
-        "Alice",
-        &NetworkSpecsKey::from_parts(
-            &H256::from_str("e143f23803ac50e8f6f8e62695d1ce9e4e1d68aa36c1cd2cfd15340213f3423e")
-                .unwrap(),
-            &Encryption::Sr25519,
-        ),
-        None,
-        Vec::new(),
-    )
-    .unwrap();
-    let expected_cards = (
-        MKeysCard {
-            address: Address {
-                path: "".to_string(),
-                seed_name: "Alice".to_string(),
-                identicon: SignerImage::Png {
-                    image: alice_sr_root().to_vec(),
-                },
-                secret_exposed: false,
-                has_pwd: false,
-            },
-            address_key: "0146ebddef8cd9bb167dc30878d7113b7e168e6f0646beffd77d69d39bad76b47a"
-                .to_string(),
-            base58: "5DfhGyQdFobKM8NsWvEeAKk5EQQgYe9AydgJ7rMB6E1EqRzV".to_string(),
-            swiped: false,
-        },
-        vec![
-            MKeysCard {
-                address_key: "013efeca331d646d8a2986374bb3bb8d6e9e3cfcdd7c45c2b69104fab5d61d3f34"
-                    .to_string(),
-                base58: "5DVJWniDyUja5xnG4t5i3Rrd2Gguf1fzxPYfgZBbKcvFqk4N".to_string(),
-                address: Address {
-                    identicon: SignerImage::Png {
-                        image: alice_sr_westend().to_vec(),
-                    },
-                    has_pwd: false,
-                    path: "//westend".to_string(),
-                    secret_exposed: false,
-                    seed_name: "Alice".to_string(),
-                },
-                swiped: false,
-            },
-            MKeysCard {
-                address_key: "01d43593c715fdd31c61141abd04a99fd6822c8558854ccde39a5684e7a56da27d"
-                    .to_string(),
-                base58: "5GrwvaEF5zXb26Fz9rcQpDWS57CtERHpNehXCPcNoHGKutQY".to_string(),
-                swiped: false,
-                address: Address {
-                    identicon: SignerImage::Png {
-                        image: alice_sr_alice().to_vec(),
-                    },
-                    has_pwd: false,
-                    path: "//Alice".to_string(),
-                    secret_exposed: false,
-                    seed_name: "Alice".to_string(),
-                },
-            },
-        ],
-    );
-    // TODO: "network":{"title":"Westend","logo":"westend"}"#;
-    assert_eq!((cards.0, cards.1), expected_cards);
-}
-
-#[cfg(feature = "test")]
-#[test]
->>>>>>> f4788258
 fn print_show_all_networks_flag_westend() {
     let dbname = tempdir().unwrap();
     let db = sled::open(dbname).unwrap();
@@ -372,20 +297,12 @@
 #[cfg(feature = "test")]
 #[test]
 fn first_standard_network() {
-<<<<<<< HEAD
-    let dbname = "for_tests/first_standard_network";
-    populate_cold(dbname, Verifier { v: None }).unwrap();
-    let specs = first_network(dbname).unwrap();
-    assert_eq!(specs.unwrap().specs.name, "polkadot");
-    fs::remove_dir_all(dbname).unwrap();
-=======
     let dbname = tempdir().unwrap();
     let db = sled::open(dbname).unwrap();
 
     populate_cold(&db, Verifier { v: None }).unwrap();
     let specs = first_network(&db).unwrap();
-    assert_eq!(specs.specs.name, "polkadot");
->>>>>>> f4788258
+    assert_eq!(specs.unwrap().specs.name, "polkadot");
 }
 
 #[cfg(feature = "test")]
@@ -397,18 +314,8 @@
 
     populate_cold(&db, Verifier { v: None }).unwrap();
 
-<<<<<<< HEAD
-    let dbname = "for_tests/export_alice_westend";
-    populate_cold(dbname, Verifier { v: None }).unwrap();
     let pubkey = "d43593c715fdd31c61141abd04a99fd6822c8558854ccde39a5684e7a56da27d";
     let public: [u8; 32] = hex::decode(pubkey).unwrap().try_into().unwrap();
-=======
-    let public: [u8; 32] =
-        hex::decode("46ebddef8cd9bb167dc30878d7113b7e168e6f0646beffd77d69d39bad76b47a")
-            .unwrap()
-            .try_into()
-            .unwrap();
->>>>>>> f4788258
     let key = export_key(
         &db,
         &MultiSigner::Sr25519(Public::from_raw(public)),
@@ -503,29 +410,11 @@
 #[cfg(feature = "test")]
 #[test]
 fn derive_prep_alice() {
-<<<<<<< HEAD
-    let dbname = "for_tests/derive_prep_alice";
-    populate_cold(dbname, Verifier { v: None }).unwrap();
-    let key = derive_prep(dbname, "Alice", None, "//secret//derive", false).unwrap();
-=======
     let dbname = tempdir().unwrap();
     let db = sled::open(dbname).unwrap();
 
     populate_cold(&db, Verifier { v: None }).unwrap();
-    let key = derive_prep(
-        &db,
-        "Alice",
-        &NetworkSpecsKey::from_parts(
-            &H256::from_str("e143f23803ac50e8f6f8e62695d1ce9e4e1d68aa36c1cd2cfd15340213f3423e")
-                .unwrap(),
-            &Encryption::Sr25519,
-        ),
-        None,
-        "//secret//derive",
-        false,
-    )
-    .unwrap();
->>>>>>> f4788258
+    let key = derive_prep(&db, "Alice", None, "//secret//derive", false).unwrap();
     let expected_key = MDeriveKey {
         seed_name: "Alice".to_string(),
     };
@@ -559,19 +448,7 @@
         Some(a) => a,
         None => panic!("Did not create address?"),
     };
-<<<<<<< HEAD
-    let key = derive_prep(dbname, "Alice", Some(collision), "//Alice", false).unwrap();
-=======
-    let key = derive_prep(
-        &db,
-        "Alice",
-        &network_specs_key,
-        Some(collision),
-        "//Alice",
-        false,
-    )
-    .unwrap();
->>>>>>> f4788258
+    let key = derive_prep(&db, "Alice", Some(collision), "//Alice", false).unwrap();
     let expected_key = MDeriveKey {
         seed_name: "Alice".to_string(),
     };
@@ -1067,27 +944,18 @@
     let _both_networks = vec![network_id_0.to_owned(), network_id_1];
     let _only_one_network = vec![network_id_0];
 
-<<<<<<< HEAD
-    let identities = get_addresses_by_seed_name(dbname, seed_name).unwrap();
-    let flag0 = false;
-    let flag1 = false;
-=======
+
     let identities = get_addresses_by_seed_name(&db, seed_name).unwrap();
     println!("{:?}", identities);
     let mut flag0 = false;
     let mut flag1 = false;
->>>>>>> f4788258
     for (_, details) in identities {
         flag0 = flag0 || details.network_id == both_networks;
         flag1 = flag1 || details.network_id == only_one_network;
     }
     assert!(flag0, "Something is wrong with //Alice");
     assert!(flag1, "Something is wrong with //Alice/1");
-<<<<<<< HEAD
     */
-    fs::remove_dir_all(dbname).unwrap();
-=======
->>>>>>> f4788258
 }
 
 #[cfg(feature = "test")]
@@ -1101,50 +969,21 @@
     let chainspecs = default_chainspecs();
     let network_specs_key_0 =
         NetworkSpecsKey::from_parts(&chainspecs[0].specs.genesis_hash, &Encryption::Sr25519);
-<<<<<<< HEAD
-    //let network_specs_key_1 =
-    //   NetworkSpecsKey::from_parts(&chainspecs[1].specs.genesis_hash, &Encryption::Sr25519);
-    let mut identities = addresses_set_seed_name_network(dbname, "Alice", &network_specs_key_0)
-=======
-    let network_specs_key_1 =
-        NetworkSpecsKey::from_parts(&chainspecs[1].specs.genesis_hash, &Encryption::Sr25519);
+    // let network_specs_key_1 =
+    //    NetworkSpecsKey::from_parts(&chainspecs[1].specs.genesis_hash, &Encryption::Sr25519);
     let mut identities = addresses_set_seed_name_network(&db, "Alice", &network_specs_key_0)
->>>>>>> f4788258
         .expect("Alice should have some addresses by default");
     println!("{:?}", identities);
     //let (key0, _) = identities.remove(0); //TODO: this should be root key
     let (key1, _) = identities.remove(0); //TODO: this should be network-specific key
-<<<<<<< HEAD
-                                          //remove_key(dbname, &key0, &network_specs_key_0).expect("delete an address");
-    remove_key(dbname, &key1, &network_specs_key_0).expect("delete another address");
-    let identities = addresses_set_seed_name_network(dbname, "Alice", &network_specs_key_0)
-=======
-    remove_key(&db, &key0, &network_specs_key_0).expect("delete an address");
+                                          //remove_key(&db, &key0, &network_specs_key_0).expect("delete an address");
     remove_key(&db, &key1, &network_specs_key_0).expect("delete another address");
     let identities = addresses_set_seed_name_network(&db, "Alice", &network_specs_key_0)
->>>>>>> f4788258
         .expect("Alice still should have some addresses after deletion of two");
     for (address_key, _) in identities {
         //assert_ne!(address_key, key0);
         assert_ne!(address_key, key1);
     }
-<<<<<<< HEAD
-    fs::remove_dir_all(dbname).unwrap();
-=======
-    let identities = addresses_set_seed_name_network(&db, "Alice", &network_specs_key_1)
-        .expect("Alice still should have some addresses after deletion of two");
-    let mut flag_to_check_key0_remains = false;
-    for (address_key, _) in identities {
-        if address_key == key0 {
-            flag_to_check_key0_remains = true;
-        }
-        assert_ne!(address_key, key1);
-    }
-    assert!(
-        flag_to_check_key0_remains,
-        "An address that should have only lost network was removed entirely"
-    );
->>>>>>> f4788258
 }
 
 #[cfg(feature = "test")]
