--- conflicted
+++ resolved
@@ -146,21 +146,13 @@
 /// address to generate
 /// [`SufficientCrypto`](definitions::crypto::SufficientCrypto) for signing
 /// updates with the Signer.
-<<<<<<< HEAD
-pub fn print_all_identities<P>(db_path: P) -> Result<Vec<MRawKey>>
-where
-    P: AsRef<Path>,
-{
-    Ok(get_all_addresses(&db_path)?
-=======
 pub fn print_all_identities(database: &sled::Db) -> Result<Vec<MRawKey>> {
     Ok(get_all_addresses(database)?
->>>>>>> f4788258
         .into_iter()
         .filter_map(|(multisigner, address_details)| {
             match &address_details.network_id {
                 Some(id) => {
-                    let network_specs = get_network_specs(&db_path, id).unwrap();
+                    let network_specs = get_network_specs(&database, id).unwrap();
 
                     let address_key = AddressKey::new(
                         multisigner.clone(),
@@ -212,17 +204,11 @@
         }
     });
 
-<<<<<<< HEAD
     let mut set = vec![];
     for (multisigner, address_details) in derived.into_iter() {
         if let Some(id) = &address_details.network_id {
-            let network_specs = get_network_specs(&db_path, id)?;
-=======
-    let set: Result<_> = derived
-        .into_iter()
-        .map(|(multisigner, address_details)| -> Result<_> {
-            let network_specs = get_network_specs(database, &address_details.network_id[0])?;
->>>>>>> f4788258
+            let network_specs = get_network_specs(database, id)?;
+
             let identicon = make_identicon_from_multisigner(
                 &multisigner,
                 network_specs.specs.encryption.identicon_style(),
@@ -258,74 +244,7 @@
                 network_specs_key: hex::encode(network_specs_key.key()),
             };
 
-<<<<<<< HEAD
             set.push(MKeyAndNetworkCard { key, network })
-=======
-            Ok(MKeyAndNetworkCard { key, network })
-        })
-        .collect();
-
-    Ok(MKeysNew { root, set: set? })
-}
-
-/// Return `Vec` with address-associated public data for all addresses from the
-/// Signer database with given seed name and network [`NetworkSpecsKey`].
-///
-/// In addition, marks with flags swiped key or group of keys in multiselect
-/// selection.
-///
-/// Separately processes the seed key. If there is no seed key, empty export for
-/// seed key is still generated.
-pub fn print_identities_for_seed_name_and_network(
-    database: &sled::Db,
-    seed_name: &str,
-    network_specs_key: &NetworkSpecsKey,
-    swiped_key: Option<MultiSigner>,
-    multiselect: Vec<MultiSigner>,
-) -> Result<(MKeysCard, Vec<MKeysCard>, String, String)> {
-    let network_specs = get_network_specs(database, network_specs_key)?;
-    let identities = addresses_set_seed_name_network(database, seed_name, network_specs_key)?;
-    let mut root_id = None;
-    let mut other_id: Vec<(MultiSigner, AddressDetails, SignerImage, bool, bool)> = Vec::new();
-    for (multisigner, address_details) in identities.into_iter() {
-        let style = address_details.encryption.identicon_style();
-        let identicon = make_identicon_from_multisigner(&multisigner, style);
-        let base58 = print_multisigner_as_base58_or_eth(
-            &multisigner,
-            Some(network_specs.specs.base58prefix),
-            address_details.encryption,
-        );
-        let address_key = AddressKey::from_multisigner(&multisigner);
-        let swiped = {
-            if let Some(ref swiped_multisigner) = swiped_key {
-                swiped_multisigner == &multisigner
-            } else {
-                false
-            }
-        };
-        let multiselect = multiselect.contains(&multisigner);
-        if address_details.is_root() {
-            if root_id.is_some() {
-                return Err(Error::TwoRootKeys {
-                    seed_name: seed_name.to_string(),
-                    encryption: network_specs.specs.encryption,
-                });
-            }
-            root_id = Some(MKeysCard {
-                address: Address {
-                    seed_name: address_details.seed_name,
-                    identicon,
-                    has_pwd: address_details.has_pwd,
-                    path: address_details.path,
-                    secret_exposed: address_details.secret_exposed,
-                },
-                address_key: hex::encode(address_key.key()),
-                base58,
-                swiped,
-            });
-        } else {
-            other_id.push((multisigner, address_details, identicon, swiped, multiselect))
->>>>>>> f4788258
         }
     }
 
@@ -392,21 +311,11 @@
 /// network on the list.
 ///
 /// If there are no networks in the system, throws error.
-<<<<<<< HEAD
-pub fn first_network<P>(db_path: P) -> Result<Option<OrderedNetworkSpecs>>
-where
-    P: AsRef<Path>,
-{
-    let mut networks = get_all_networks(db_path)?;
-=======
-// TODO: should be an option, not an error. Forbid getting to this point from ui
-// for the seed making process, allow backups.
-pub fn first_network(database: &sled::Db) -> Result<OrderedNetworkSpecs> {
+pub fn first_network(database: &sled::Db) -> Result<Option<OrderedNetworkSpecs>> {
     let mut networks = get_all_networks(database)?;
     if networks.is_empty() {
         return Err(Error::NoNetworksAvailable);
     }
->>>>>>> f4788258
     networks.sort_by(|a, b| a.order.cmp(&b.order));
     Ok(networks.get(0).cloned())
 }
@@ -429,22 +338,17 @@
 ) -> Result<MKeyDetails> {
     let ordered_network_specs = get_network_specs(database, network_specs_key)?;
     let network_specs = ordered_network_specs.specs;
-<<<<<<< HEAD
     let address_key = AddressKey::new(multisigner.clone(), Some(network_specs.genesis_hash));
-    let address_details = get_address_details(&db_path, &address_key);
+    let address_details = get_address_details(&database, &address_key);
     let address_details = if address_details.is_err() {
         let address_key = AddressKey::new(multisigner.clone(), None);
-        get_address_details(db_path, &address_key)
+        get_address_details(database, &address_key)
     } else {
         address_details
     };
 
     let address_details = address_details?;
 
-=======
-    let address_key = AddressKey::from_multisigner(multisigner);
-    let address_details = get_address_details(database, &address_key)?;
->>>>>>> f4788258
     if address_details.seed_name != expected_seed_name {
         return Err(Error::SeedNameNotMatching {
             address_key,
@@ -512,19 +416,11 @@
 ///
 /// Function inputs seed name, outputs `Vec` with all known derivations in all
 /// networks.
-<<<<<<< HEAD
-pub fn backup_prep<P>(db_path: P, seed_name: &str) -> Result<MBackup>
-where
-    P: AsRef<Path>,
-{
-    let networks = get_all_networks(&db_path)?;
-=======
 pub fn backup_prep(database: &sled::Db, seed_name: &str) -> Result<MBackup> {
     let networks = get_all_networks(database)?;
     if networks.is_empty() {
         return Err(Error::NoNetworksAvailable);
     }
->>>>>>> f4788258
     let mut derivations = Vec::new();
     for network in networks.into_iter() {
         let id_set: Vec<_> = addresses_set_seed_name_network(
@@ -568,66 +464,13 @@
 // derivation path and same password if any password exists) - this mislabel
 // should be corrected, after json fix; `seed_name` in existing derivation
 // display also seems to be excessive
-<<<<<<< HEAD
-pub fn derive_prep<P>(
-    _db_path: P,
+pub fn derive_prep(
+    _database: &sled::Db,
     seed_name: &str,
     _collision: Option<(MultiSigner, AddressDetails)>,
     _suggest: &str,
     _keyboard: bool,
-) -> Result<MDeriveKey>
-where
-    P: AsRef<Path>,
-{
-=======
-pub fn derive_prep(
-    database: &sled::Db,
-    seed_name: &str,
-    network_specs_key: &NetworkSpecsKey,
-    collision: Option<(MultiSigner, AddressDetails)>,
-    suggest: &str,
-    keyboard: bool,
 ) -> Result<MDeriveKey> {
-    let ordered_network_specs = get_network_specs(database, network_specs_key)?;
-    let network_specs = ordered_network_specs.specs;
-
-    let derivation_check = match collision {
-        Some((multisigner, address_details)) => {
-            let base58 = print_multisigner_as_base58_or_eth(
-                &multisigner,
-                Some(network_specs.base58prefix),
-                address_details.encryption,
-            );
-
-            let path = address_details.path;
-            let has_pwd = address_details.has_pwd;
-            let identicon = make_identicon_from_multisigner(
-                &multisigner,
-                address_details.encryption.identicon_style(),
-            );
-            let seed_name = seed_name.to_string();
-            let address_key = hex::encode(AddressKey::from_multisigner(&multisigner).key());
-            let collision = MAddressCard {
-                base58,
-                address_key,
-                address: Address {
-                    path,
-                    has_pwd,
-                    identicon,
-                    seed_name,
-                    secret_exposed: address_details.secret_exposed,
-                },
-            };
-
-            NavDerivationCheck {
-                collision: Some(collision),
-                ..Default::default()
-            }
-        }
-        None => dynamic_path_check_unhexed(database, seed_name, suggest, network_specs_key),
-    };
-
->>>>>>> f4788258
     Ok(MDeriveKey {
         seed_name: seed_name.to_string(),
     })
