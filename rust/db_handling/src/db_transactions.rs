--- conflicted
+++ resolved
@@ -149,20 +149,7 @@
     /// Apply constructed set of batches within [`TrDbCold`] to the database
     /// with a given name, in a single transaction.
     ///
-<<<<<<< HEAD
     /// Note that both `ErrorSource` variants are available.
-    pub fn apply<T: ErrorSource>(&self, database_name: &str) -> Result<(), T::Error> {
-        let database = open_db::<T>(database_name)?;
-        let addresses = open_tree::<T>(&database, ADDRTREE)?;
-        let history = open_tree::<T>(&database, HISTORY)?;
-        let metadata = open_tree::<T>(&database, METATREE)?;
-        let network_specs = open_tree::<T>(&database, SPECSTREE)?;
-        let settings = open_tree::<T>(&database, SETTREE)?;
-        let transaction = open_tree::<T>(&database, TRANSACTION)?;
-        let verifiers = open_tree::<T>(&database, VERIFIERS)?;
-        match (
-=======
-    /// Note that both ErrorSource variants are available.
     pub fn apply(&self, database_name: &str) -> Result<()> {
         let database = open_db(database_name)?;
         let addresses = open_tree(&database, ADDRTREE)?;
@@ -173,7 +160,6 @@
         let transaction = open_tree(&database, TRANSACTION)?;
         let verifiers = open_tree(&database, VERIFIERS)?;
         let s = (
->>>>>>> 5d43a227
             &addresses,
             &history,
             &metadata,
@@ -481,7 +467,7 @@
     ///
     /// Function requires correct checksum to make sure the transaction is
     /// still the one that was shown to the user previously, and no changes to
-    /// the database have occurred after the atomic transaction draft was placed
+    /// the database have occured after the atomic transaction draft was placed
     /// into storage.
     ///
     /// [`TRANSACTION`] tree is cleared in the process.
@@ -885,7 +871,7 @@
     ///
     /// Function requires correct checksum to make sure the signable transaction
     /// is still the one that was shown to the user previously, and no
-    /// changes to the database have occurred.
+    /// changes to the database have occured.
     ///
     /// [`TRANSACTION`] tree is **not** cleared in the process. User is allowed
     /// to try entering password several times, for all this time the
@@ -1056,7 +1042,7 @@
     ///
     /// Function requires correct checksum to make sure the proposed derivations
     /// are the ones approved by the user, and no changes to the database have
-    /// occurred.
+    /// occured.
     ///
     /// [`TRANSACTION`] tree is cleared in the process.
     pub fn from_storage(database_name: &str, checksum: u32) -> Result<Self> {
