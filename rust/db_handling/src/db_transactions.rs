//! Atomic transactions in cold and hot databases
//!
//! Additions and removals of entries in cold and hot database occur through
//! atomic [transactions](sled::transaction).
//! Each tree gets updated with its own [`Batch`], updates occur within a single
//! transaction.
//!
//! For transactions scanned into Signer, currently a temporary database entry
//! is made to store transaction details while they are displayed to user.
// TODO this is a temporary solution, the data eventually could be stored in
// `navigator` state.
#[cfg(feature = "signer")]
use parity_scale_codec::{Decode, Encode};
use sled::{Batch, Transactional};
#[cfg(feature = "signer")]
use sp_runtime::MultiSigner;

#[cfg(feature = "active")]
use constants::{ADDRESS_BOOK, SPECSTREEPREP};
use constants::{ADDRTREE, HISTORY, METATREE, SETTREE, SPECSTREE, TRANSACTION, VERIFIERS};
#[cfg(feature = "signer")]
use constants::{DRV, GENERALVERIFIER, SIGN, STUB, TYPES};

use definitions::error::ErrorSource;
#[cfg(feature = "active")]
use definitions::error_active::{Active, ErrorActive};
#[cfg(feature = "signer")]
use definitions::{
    error_signer::{DatabaseSigner, EntryDecodingSigner, ErrorSigner, NotFoundSigner, Signer},
    helpers::multisigner_to_public,
    history::{
        Event, IdentityHistory, MetaValuesDisplay, NetworkSpecsDisplay, NetworkVerifierDisplay,
        SignDisplay, SignMessageDisplay, TypesDisplay,
    },
    keyring::{AddressKey, MetaKey, NetworkSpecsKey, VerifierKey},
    metadata::MetaValues,
    network_specs::{
        CurrentVerifier, NetworkSpecs, NetworkSpecsToSend, ValidCurrentVerifier, Verifier,
        VerifierValue,
    },
    qr_transfers::ContentLoadTypes,
    users::AddressDetails,
};

use crate::helpers::{open_db, open_tree};
#[cfg(feature = "signer")]
use crate::{
    helpers::{make_batch_clear_tree, verify_checksum},
    manage_history::events_to_batch,
};

/// Cold database transaction data containing [`Batch`] elements that will be
/// applied to each [`Tree`](sled::Tree).
///
/// Cold database tree names and content information could be found in
/// [`constants`] crate. All trees are routinely updated as Signer is used.
///
/// [`TrDbCold`] is applied to the cold database in an atomic transaction.
///
/// [`TrDbCold`] is used both by the Signer side (for all database-related
/// actions) and the active side (to generate and populate the cold database).
///
/// Note that all the checking is done as the [`TrDbCold`] is generated,
/// `apply` method does not do any checks on its own.
#[derive(Debug)]
pub struct TrDbCold {
    /// `Batch` to be applied to [`ADDRTREE`] tree
    for_addresses: Batch,

    /// `Batch` to be applied to [`HISTORY`] tree
    for_history: Batch,

    /// `Batch` to be applied to [`METATREE`] tree
    for_metadata: Batch,

    /// `Batch` to be applied to [`SPECSTREE`] tree
    for_network_specs: Batch,

    /// `Batch` to be applied to [`SETTREE`] tree
    for_settings: Batch,

    /// `Batch` to be applied to [`TRANSACTION`] tree
    for_transaction: Batch,

    /// `Batch` to be applied to [`VERIFIERS`] tree
    for_verifiers: Batch,
}

impl TrDbCold {
    /// Construct new empty [`TrDbCold`].
    pub fn new() -> Self {
        Self {
            for_addresses: Batch::default(),
            for_history: Batch::default(),
            for_metadata: Batch::default(),
            for_network_specs: Batch::default(),
            for_settings: Batch::default(),
            for_transaction: Batch::default(),
            for_verifiers: Batch::default(),
        }
    }

    /// Set `for_addresses` field in [`TrDbCold`] with `Batch` that will be
    /// applied to [`ADDRTREE`] tree.
    pub fn set_addresses(mut self, for_addresses: Batch) -> Self {
        self.for_addresses = for_addresses;
        self
    }

    /// Set `for_history` field in [`TrDbCold`] with `Batch` that will be
    /// applied to [`HISTORY`] tree.
    pub fn set_history(mut self, for_history: Batch) -> Self {
        self.for_history = for_history;
        self
    }

    /// Set `for_metadata` field in [`TrDbCold`] with `Batch` that will be
    /// applied to [`METATREE`] tree.
    pub fn set_metadata(mut self, for_metadata: Batch) -> Self {
        self.for_metadata = for_metadata;
        self
    }

    /// Set `for_network_specs` field in [`TrDbCold`] with `Batch` that will be
    /// applied to [`SPECSTREE`] tree.
    pub fn set_network_specs(mut self, for_network_specs: Batch) -> Self {
        self.for_network_specs = for_network_specs;
        self
    }

    /// Set `for_settings` field in [`TrDbCold`] with `Batch` that will be
    /// applied to [`SETTREE`] tree.
    pub fn set_settings(mut self, for_settings: Batch) -> Self {
        self.for_settings = for_settings;
        self
    }

    /// Set `for_transaction` field in [`TrDbCold`] with `Batch` that will be
    /// applied to [`TRANSACTION`] tree.
    pub fn set_transaction(mut self, for_transaction: Batch) -> Self {
        self.for_transaction = for_transaction;
        self
    }

    /// Set `for_verifiers` field in [`TrDbCold`] with `Batch` that will be
    /// applied to [`VERIFIERS`] tree.
    pub fn set_verifiers(mut self, for_verifiers: Batch) -> Self {
        self.for_verifiers = for_verifiers;
        self
    }

    /// Apply constructed set of batches within [`TrDbCold`] to the database
    /// with a given name, in a single transaction.
    ///
    /// Note that both ErrorSource variants are available.
    pub fn apply<T: ErrorSource>(&self, database_name: &str) -> Result<(), T::Error> {
        let database = open_db::<T>(database_name)?;
        let addresses = open_tree::<T>(&database, ADDRTREE)?;
        let history = open_tree::<T>(&database, HISTORY)?;
        let metadata = open_tree::<T>(&database, METATREE)?;
        let network_specs = open_tree::<T>(&database, SPECSTREE)?;
        let settings = open_tree::<T>(&database, SETTREE)?;
        let transaction = open_tree::<T>(&database, TRANSACTION)?;
        let verifiers = open_tree::<T>(&database, VERIFIERS)?;
        match (
            &addresses,
            &history,
            &metadata,
            &network_specs,
            &settings,
            &transaction,
            &verifiers,
        )
            .transaction(
                |(
                    tx_addresses,
                    tx_history,
                    tx_metadata,
                    tx_network_specs,
                    tx_settings,
                    tx_transaction,
                    tx_verifiers,
                )| {
                    tx_addresses.apply_batch(&self.for_addresses)?;
                    tx_addresses.flush();
                    tx_history.apply_batch(&self.for_history)?;
                    tx_history.flush();
                    tx_metadata.apply_batch(&self.for_metadata)?;
                    tx_metadata.flush();
                    tx_network_specs.apply_batch(&self.for_network_specs)?;
                    tx_network_specs.flush();
                    tx_settings.apply_batch(&self.for_settings)?;
                    tx_settings.flush();
                    tx_transaction.apply_batch(&self.for_transaction)?;
                    tx_transaction.flush();
                    tx_verifiers.apply_batch(&self.for_verifiers)?;
                    tx_verifiers.flush();
                    Ok(())
                },
            ) {
            Ok(()) => Ok(()),
            Err(e) => Err(<T>::db_transaction(e)),
        }
    }
}

impl Default for TrDbCold {
    /// Default value for [`TrDbCold`]. Empty.
    fn default() -> Self {
        Self::new()
    }
}

/// Hot database transaction data containing [`Batch`] elements that will be
/// applied to each [`Tree`](sled::Tree).
///
/// Hot database tree names and content information could be found in
/// [`constants`] crate.
///
/// All trees are addressed when the database is generated or restored with
/// default values. Trees [`ADDRESS_BOOK`], [`METATREE`], and
/// [`SPECSTREEPREP`] are routinely updated by the database users.
///
/// [`TrDbHot`] is applied to the hot database in an atomic transaction and is
/// used by the active side only.
///
/// Note that all the checking is done as the [`TrDbHot`] is generated,
/// `apply` method does not do any checks on its own.
#[cfg(feature = "active")]
#[derive(Debug)]
pub struct TrDbHot {
    /// `Batch` to be applied to [`ADDRESS_BOOK`] tree
    for_address_book: Batch,

    /// `Batch` to be applied to [`METATREE`] tree
    for_metadata: Batch,

    /// `Batch` to be applied to [`SPECSTREEPREP`] tree
    for_network_specs_prep: Batch,

    /// `Batch` to be applied to [`SETTREE`] tree
    for_settings: Batch,
}

#[cfg(feature = "active")]
impl TrDbHot {
    /// Construct new empty [`TrDbHot`].
    pub fn new() -> Self {
        Self {
            for_address_book: Batch::default(),
            for_metadata: Batch::default(),
            for_network_specs_prep: Batch::default(),
            for_settings: Batch::default(),
        }
    }

    /// Set `for_address_book` field in [`TrDbHot`] with `Batch` that will be
    /// applied to [`ADDRESS_BOOK`] tree.
    pub fn set_address_book(mut self, for_address_book: Batch) -> Self {
        self.for_address_book = for_address_book;
        self
    }

    /// Set `for_metadata` field in [`TrDbHot`] with `Batch` that will be
    /// applied to [`METATREE`] tree.
    pub fn set_metadata(mut self, for_metadata: Batch) -> Self {
        self.for_metadata = for_metadata;
        self
    }

    /// Set `for_network_specs_prep` field in [`TrDbHot`] with `Batch` that
    /// will be applied to [`SPECSTREEPREP`] tree.
    pub fn set_network_specs_prep(mut self, for_network_specs_prep: Batch) -> Self {
        self.for_network_specs_prep = for_network_specs_prep;
        self
    }

    /// Set `for_settings` field in [`TrDbHot`] with `Batch` that will be
    /// applied to [`SETTREE`] tree.
    pub fn set_settings(mut self, for_settings: Batch) -> Self {
        self.for_settings = for_settings;
        self
    }

    /// Apply constructed set of batches within [`TrDbHot`] to the database
    /// with a given name, in a single transaction.
    pub fn apply(&self, database_name: &str) -> Result<(), ErrorActive> {
        let database = open_db::<Active>(database_name)?;
        let address_book = open_tree::<Active>(&database, ADDRESS_BOOK)?;
        let metadata = open_tree::<Active>(&database, METATREE)?;
        let network_specs_prep = open_tree::<Active>(&database, SPECSTREEPREP)?;
        let settings = open_tree::<Active>(&database, SETTREE)?;
        match (&address_book, &metadata, &network_specs_prep, &settings).transaction(
            |(tx_address_book, tx_metadata, tx_network_specs_prep, tx_settings)| {
                tx_address_book.apply_batch(&self.for_address_book)?;
                tx_address_book.flush();
                tx_metadata.apply_batch(&self.for_metadata)?;
                tx_metadata.flush();
                tx_network_specs_prep.apply_batch(&self.for_network_specs_prep)?;
                tx_network_specs_prep.flush();
                tx_settings.apply_batch(&self.for_settings)?;
                tx_settings.flush();
                Ok(())
            },
        ) {
            Ok(()) => Ok(()),
            Err(e) => Err(<Active>::db_transaction(e)),
        }
    }
}

#[cfg(feature = "active")]
impl Default for TrDbHot {
    /// Default value for [`TrDbHot`]. Empty.
    fn default() -> Self {
        Self::new()
    }
}

/// SCALE-encodeable draft for [`Batch`], that will be a part of database atomic
/// transaction.
///
/// [`Batch`] does not support SCALE-encoding, so [`BatchStub`] is constructed
/// from a set of keys to be removed from the database and a set of (key, value)
/// pairs to be added into the database. Keys and values are SCALE-compatible
/// `Vec<u8>`.
///
/// When applying [`BatchStub`], i.e. transforming it into [`Batch`], the
/// removals are always applied before additions, to avoid accidental replacing
/// of just added value.
#[cfg(feature = "signer")]
#[derive(Debug, Decode, Encode)]
struct BatchStub {
    /// Vector of keys to be removed from the database.
    removals: Vec<Vec<u8>>,

    /// Vector of (key, value) pairs to be added into the database.
    additions: Vec<(Vec<u8>, Vec<u8>)>,
}

#[cfg(feature = "signer")]
impl BatchStub {
    /// Generate empty [`BatchStub`].
    fn empty() -> Self {
        Self {
            removals: Vec::new(),
            additions: Vec::new(),
        }
    }

    /// Transform [`BatchStub`] into [`Batch`], removals first.
    fn make_batch(&self) -> Batch {
        self.extend_batch(Batch::default())
    }

    /// Add elements from [`BatchStub`], removals first, in queue after
    /// instructions already present in input [`Batch`]
    fn extend_batch(&self, batch: Batch) -> Batch {
        let mut out = batch;
        for key in self.removals.iter() {
            out.remove(&key[..])
        }
        for (key, value) in self.additions.iter() {
            out.insert(&key[..], &value[..])
        }
        out
    }

    /// Add a new addition element into [`BatchStub`] `additions` queue.
    fn new_addition(mut self, key: Vec<u8>, value: Vec<u8>) -> Self {
        self.additions.push((key, value));
        self
    }

    /// Add a new removal element into [`BatchStub`] `removals` queue.
    fn new_removal(mut self, key: Vec<u8>) -> Self {
        self.removals.push(key);
        self
    }
}

/// Draft for cold database atomic transaction, constructed for Signer update
/// transaction (`add_specs`, `load_metadata`, `load_types`).
///
/// [`TrDbColdStub`] is stored SCALE-encoded in [`TRANSACTION`] tree
/// of the cold database under key [`STUB`] while the update is considered by
/// the user. Draft is applied atomically to the cold database if the update is
/// accepted.
///
/// Accepting an update could result in adding or removing database data.
///
/// [`TrDbColdStub`] contains [`Event`] set for [`HISTORY`] tree update and
/// `BatchStub` update drafts with corresponding removals and additions for
/// database trees:
///
/// - [`ADDRTREE`]
/// - [`METATREE`]
/// - [`SPECSTREE`]
/// - [`SETTREE`]
/// - [`VERIFIERS`]
///
/// Note that all the checking is done before the [`TrDbColdStub`] is written
/// into [`TRANSACTION`] tree, `apply` method will check only that the checksum
/// known to the user is the same as the one database has currently.
#[cfg(feature = "signer")]
#[derive(Debug, Decode, Encode)]
pub struct TrDbColdStub {
    /// `BatchStub` to be transformed into `Batch` for [`ADDRTREE`] tree.
    addresses_stub: BatchStub,

    /// `Vec<Event>` to be entered into [`HISTORY`] tree, the
    /// [`Entry`](definitions::history::Entry) with a timestamp is generated
    /// only when the payload is approved by the user.
    history_stub: Vec<Event>,

    /// `BatchStub` to be transformed into `Batch` for [`METATREE`] tree.
    metadata_stub: BatchStub,

    /// `BatchStub` to be transformed into `Batch` for [`SPECSTREE`] tree.
    network_specs_stub: BatchStub,

    /// `BatchStub` to be transformed into `Batch` for [`SETTREE`] tree.
    settings_stub: BatchStub,

    /// `BatchStub` to be transformed into `Batch` for [`VERIFIERS`] tree.
    verifiers_stub: BatchStub,
}

#[cfg(feature = "signer")]
impl TrDbColdStub {
    /// Construct new empty [`TrDbColdStub`].
    pub fn new() -> Self {
        Self {
            addresses_stub: BatchStub::empty(),
            history_stub: Vec::new(),
            metadata_stub: BatchStub::empty(),
            network_specs_stub: BatchStub::empty(),
            settings_stub: BatchStub::empty(),
            verifiers_stub: BatchStub::empty(),
        }
    }

    /// Recover [`TrDbColdStub`] from storage in the cold database.
    ///
    /// Function requires correct checksum to make sure the transaction is
    /// still the one that was shown to the user previously, and no changes to
    /// the database have occured after the atomic transaction draft was placed
    /// into storage.
    ///
    /// [`TRANSACTION`] tree is cleared in the process.
    pub fn from_storage(database_name: &str, checksum: u32) -> Result<Self, ErrorSigner> {
        let stub_encoded = {
            let database = open_db::<Signer>(database_name)?;
            verify_checksum(&database, checksum)?;
            let transaction = open_tree::<Signer>(&database, TRANSACTION)?;
            match transaction.get(STUB) {
                Ok(Some(a)) => a,
                Ok(None) => return Err(ErrorSigner::NotFound(NotFoundSigner::Stub)),
                Err(e) => return Err(<Signer>::db_internal(e)),
            }
        };
        TrDbCold::new()
            .set_transaction(make_batch_clear_tree::<Signer>(database_name, TRANSACTION)?) // clear transaction tree
            .apply::<Signer>(database_name)?;
        match Self::decode(&mut &stub_encoded[..]) {
            Ok(a) => Ok(a),
            Err(_) => Err(ErrorSigner::Database(DatabaseSigner::EntryDecoding(
                EntryDecodingSigner::Stub,
            ))),
        }
    }

    /// Put SCALE-encoded [`TrDbColdStub`] into storage in the [`TRANSACTION`]
    /// tree of the cold database under the key [`STUB`].
    ///
    /// Function returns `u32` checksum. This checksum is needed to recover
    /// stored [`TrDbColdStub`] using `from_storage` method.
    ///
    /// The [`TRANSACTION`] tree is cleared prior to adding data to storage.
    pub fn store_and_get_checksum(&self, database_name: &str) -> Result<u32, ErrorSigner> {
        let mut transaction_batch = make_batch_clear_tree::<Signer>(database_name, TRANSACTION)?;
        transaction_batch.insert(STUB, self.encode());
        TrDbCold::new()
            .set_transaction(transaction_batch) // clear transaction tree
            .apply::<Signer>(database_name)?;
        let database = open_db::<Signer>(database_name)?;
        match database.checksum() {
            Ok(x) => Ok(x),
            Err(e) => Err(<Signer>::db_internal(e)),
        }
    }

    /// Add new [`Event`] in `history_stub` field of the [`TrDbColdStub`]
    pub fn new_history_entry(mut self, event: Event) -> Self {
        self.history_stub.push(event);
        self
    }

    /// Prepare adding the metadata received as `load_metadata` update into the
    /// cold database:
    ///
    /// - Add a (key, value) pair to the metadata additions queue in
    /// `metadata_stub`. Key is [`MetaKey`] in key form, value is metadata in
    /// `Vec<u8>` format.
    /// - Add corresponding `Event::MetadataAdded(_)` into `history_stub`.
    pub fn add_metadata(mut self, meta_values: &MetaValues) -> Self {
        let meta_key = MetaKey::from_parts(&meta_values.name, meta_values.version);
        self.metadata_stub = self
            .metadata_stub
            .new_addition(meta_key.key(), meta_values.meta.to_vec());
        self.history_stub.push(Event::MetadataAdded {
            meta_values_display: MetaValuesDisplay::get(meta_values),
        });
        self
    }

    /// Prepare removing the metadata from the cold database:
    ///
    /// - Add [`MetaKey`] in key form to the metadata removals queue in
    /// `metadata_stub`.
    /// - Add corresponding `Event::MetadataRemoved(_)` into `history_stub`.
    ///
    /// Function is used for `Hold` and `GeneralHold` processing when,
    /// respectively, the network verifier or the general verifier is changed.
    pub fn remove_metadata(mut self, meta_values: &MetaValues) -> Self {
        let meta_key = MetaKey::from_parts(&meta_values.name, meta_values.version);
        self.metadata_stub = self.metadata_stub.new_removal(meta_key.key());
        self.history_stub.push(Event::MetadataRemoved {
            meta_values_display: MetaValuesDisplay::get(meta_values),
        });
        self
    }

    /// Prepare adding [`NetworkSpecs`] into the cold database:
    ///
    /// - Transform received in `add_specs` payload [`NetworkSpecsToSend`]
    /// into [`NetworkSpecs`] by adding `order` field. Networks are always added
    /// in the end of the network list, with order set to the total number of
    /// network specs entries currently in Signer. When a network is removed,
    /// the order of the remaining networks gets rearranged, see details in
    /// function [`remove_network`](crate::helpers::remove_network).
    /// - Add a (key, value) pair to the network specs additions queue in
    /// `network_specs_stub`. Key is [`NetworkSpecsKey`] in key form, value is
    /// SCALE-encoded [`NetworkSpecs`].
    /// - Add corresponding `Event::NetworkSpecsAdded(_)` into `history_stub`.
    /// - Add root address for the network if the [`AddressDetails`] entry with
    /// matching [`Encryption`](definitions::crypto::Encryption) already exists,
    /// i.e. add (key, value) pair to the address additions queue in
    /// `addresses_stub`. Key is [`AddressKey`] in key form, value is
    /// SCALE-encoded updated [`AddressDetails`].
    /// - If address was added, add corresponding `Event::IdentityAdded(_)`
    /// into `history_stub`.
    ///
    /// Note that `add_network_specs` does not deal with network verifiers:
    /// verifier data is not necessarily updated each time the network
    /// specs are added.
    pub fn add_network_specs(
        mut self,
        network_specs_to_send: &NetworkSpecsToSend,
        valid_current_verifier: &ValidCurrentVerifier,
        general_verifier: &Verifier,
        database_name: &str,
    ) -> Result<Self, ErrorSigner> {
        let network_specs_key = NetworkSpecsKey::from_parts(
            network_specs_to_send.genesis_hash.as_bytes(),
            &network_specs_to_send.encryption,
        );
        let order = {
            let database = open_db::<Signer>(database_name)?;
            let chainspecs = open_tree::<Signer>(&database, SPECSTREE)?;
            chainspecs.len()
        } as u8;
        let network_specs = network_specs_to_send.to_store(order);
        self.network_specs_stub = self
            .network_specs_stub
            .new_addition(network_specs_key.key(), network_specs.encode());
        self.history_stub.push(Event::NetworkSpecsAdded {
            network_specs_display: NetworkSpecsDisplay::get(
                &network_specs,
                valid_current_verifier,
                general_verifier,
            ),
        });
        {
            let database = open_db::<Signer>(database_name)?;
            let identities = open_tree::<Signer>(&database, ADDRTREE)?;
            for (address_key_vec, address_entry) in identities.iter().flatten() {
                let address_key = AddressKey::from_ivec(&address_key_vec);
                let (multisigner, mut address_details) =
                    AddressDetails::process_entry_with_key_checked::<Signer>(
                        &address_key,
                        address_entry,
                    )?;
                if address_details.is_root()
                    && (address_details.encryption == network_specs.encryption)
                    && !address_details.network_id.contains(&network_specs_key)
                {
                    address_details
                        .network_id
                        .push(network_specs_key.to_owned());
                    self.addresses_stub = self
                        .addresses_stub
                        .new_addition(address_key.key(), address_details.encode());
                    self.history_stub.push(Event::IdentityAdded {
                        identity_history: IdentityHistory::get(
                            &address_details.seed_name,
                            &address_details.encryption,
                            &multisigner_to_public(&multisigner),
                            &address_details.path,
                            network_specs.genesis_hash.as_bytes(),
                        ),
                    });
                }
            }
        }
        Ok(self)
    }

    /// Prepare removing [`NetworkSpecs`] from the cold database:
    ///
    /// - Add [`NetworkSpecsKey`] in key form to the network specs removal queue
    /// in `network_specs_stub`.
    /// - Add corresponding `Event::NetworkSpecsRemoved(_)` into `history_stub`.
    ///
    /// Function is used for `Hold` and `GeneralHold` processing when,
    /// respectively, the network verifier or the general verifier is changed.
    ///
    /// Note that function does not deal with the verifiers nor with the
    /// addresses.
    ///
    /// Verifiers remain unchanged during the hold processing.
    ///
    /// The addresses are not removed and will be again visible from the user
    /// interface when the properly verified network specs are loaded in Signer.
    pub fn remove_network_specs(
        mut self,
        network_specs: &NetworkSpecs,
        valid_current_verifier: &ValidCurrentVerifier,
        general_verifier: &Verifier,
    ) -> Self {
        let network_specs_key = NetworkSpecsKey::from_parts(
            network_specs.genesis_hash.as_bytes(),
            &network_specs.encryption,
        );
        self.network_specs_stub = self.network_specs_stub.new_removal(network_specs_key.key());
        self.history_stub.push(Event::NetworkSpecsRemoved {
            network_specs_display: NetworkSpecsDisplay::get(
                network_specs,
                valid_current_verifier,
                general_verifier,
            ),
        });
        self
    }

    /// Prepare adding new general verifier [`Verifier`] into the cold
    /// database:
    ///
    /// - Add a (key, value) pair to the settings additions queue in
    /// `settings_stub`. Key is [`GENERALVERIFIER`] and the value is
    /// SCALE-encoded [`Verifier`] that is set to be the new general verifier.
    /// - Add corresponding `Event::GeneralVerifierSet(_)` into `history_stub`.
    pub fn new_general_verifier(mut self, general_verifier: &Verifier) -> Self {
        self.settings_stub = self
            .settings_stub
            .new_addition(GENERALVERIFIER.to_vec(), general_verifier.encode());
        self.history_stub.push(Event::GeneralVerifierSet {
            verifier: general_verifier.to_owned(),
        });
        self
    }

    /// Prepare adding types information [`ContentLoadTypes`] received as
    /// `load_types` update into the cold database:
    ///
    /// - Add a (key, value) pair to the settings additions queue in
    /// `settings_stub`. Key is [`TYPES`] and the value is [`ContentLoadTypes`]
    /// types information in `store` format (SCALE-encoded).
    /// - Add corresponding `Event::TypesAdded(_)` into `history_stub`.
    pub fn add_types(mut self, types: &ContentLoadTypes, general_verifier: &Verifier) -> Self {
        self.settings_stub = self
            .settings_stub
            .new_addition(TYPES.to_vec(), types.store());
        self.history_stub.push(Event::TypesAdded {
            types_display: TypesDisplay::get(types, general_verifier),
        });
        self
    }

    /// Prepare removing types information from the cold database:
    ///
    /// - Add [`TYPES`] key to the settings removal queue in `settings_stub`.
    /// - Add corresponding `Event::TypesRemoved(_)` into `history_stub`.
    ///
    /// Function is used to process `GeneralHold` when general verifier is
    /// changed.
    pub fn remove_types(mut self, types: &ContentLoadTypes, general_verifier: &Verifier) -> Self {
        self.settings_stub = self.settings_stub.new_removal(TYPES.to_vec());
<<<<<<< HEAD
        self.history_stub.push(Event::TypesAdded {
            types_display: TypesDisplay::get(types, general_verifier),
        });
=======
        self.history_stub
            .push(Event::TypesRemoved(TypesDisplay::get(
                types,
                general_verifier,
            )));
>>>>>>> e0a04d59
        self
    }

    /// Prepare adding new network verifier [`ValidCurrentVerifier`] into the
    /// cold database:
    ///
    /// - Add a (key, value) pair to the verifiers additions queue in
    /// `verifiers_stub`. Key is [`VerifierKey`] and the value is SCALE-encoded
    /// [`ValidCurrentVerifier`] that is set to be the new verifier for the
    /// network.
    /// - Add corresponding `Event::NetworkVerifierSet(_)` into `history_stub`.
    pub fn new_network_verifier(
        mut self,
        verifier_key: &VerifierKey,
        valid_current_verifier: &ValidCurrentVerifier,
        general_verifier: &Verifier,
    ) -> Self {
        self.verifiers_stub = self.verifiers_stub.new_addition(
            verifier_key.key(),
            CurrentVerifier::Valid(valid_current_verifier.to_owned()).encode(),
        );
        self.history_stub.push(Event::NetworkVerifierSet {
            network_verifier_display: NetworkVerifierDisplay::get(
                verifier_key,
                valid_current_verifier,
                general_verifier,
            ),
        });
        self
    }

    /// Transform [`TrDbColdStub`] into [`TrDbCold`] and apply to the database
    /// with a given name, in a single transaction.
    ///
    /// The [`TRANSACTION`] tree gets cleared in the process.
    ///
    /// It is unlikely that this clearing is ever doing anything, as the
    /// intended use of the [`TrDbColdStub`] is to recover it from the database
    /// (with clearing the [`TRANSACTION`] tree) and then immediately apply.
    pub fn apply(self, database_name: &str) -> Result<(), ErrorSigner> {
        let for_transaction = make_batch_clear_tree::<Signer>(database_name, TRANSACTION)?;
        TrDbCold {
            for_addresses: self.addresses_stub.make_batch(),
            for_history: events_to_batch::<Signer>(database_name, self.history_stub)?,
            for_metadata: self.metadata_stub.make_batch(),
            for_network_specs: self.network_specs_stub.make_batch(),
            for_settings: self.settings_stub.make_batch(),
            for_transaction,
            for_verifiers: self.verifiers_stub.make_batch(),
        }
        .apply::<Signer>(database_name)
    }
}

#[cfg(feature = "signer")]
impl Default for TrDbColdStub {
    /// Default value for [`TrDbColdStub`]. Empty.
    fn default() -> Self {
        Self::new()
    }
}

/// Temporary storage for signable transaction and associated data.
///
/// Signable transaction received by the Signer must always be parsed prior to
/// signing, and when it is, [`TrDbColdSign`] is generated and the transaction
/// details are shown to user.
///
/// If the user signs the transaction or tries to sign and enters wrong
/// password, the transaction data will be recorded in Signer history log.
///
/// While the user considers the transaction, [`TrDbColdSign`] is stored
/// SCALE-encoded in [`TRANSACTION`] tree of the cold database under the key
/// [`SIGN`].
///
/// [`TrDbColdSign`] contains:
///
/// - [`SignContent`] with data to sign
/// - name of the network in which the transaction is made
/// - derivation path of the address used, whether the address has password,
/// corresponding [`MultiSigner`] value
/// - relevant history [`Event`] set: warnings that were shown during the
/// parsing
#[cfg(feature = "signer")]
#[derive(Debug, Decode, Encode)]
pub struct TrDbColdSign {
    /// data to sign
    content: SignContent,

    /// name of the network in which the transaction is made
    network_name: String,

    /// derivation path of the address by which the transaction was generated
    path: String,

    /// is address by which the transaction was generated passworded?
    has_pwd: bool,

    /// [`MultiSigner`] corresponding to the address by which the transaction
    /// was generated
    multisigner: MultiSigner,

    /// [`Event`] set produced during parsing
    history: Vec<Event>,
}

/// Signable transaction content
///
/// Signer can sign:
/// - transactions
/// - messages
///
/// Mortal signable transactions have prelude `53xx00`, immortal have prelude
/// `53xx02`. Signable transactions consist of method with call details and
/// extensions.
///
/// Messages contain SCALE-encoded text messages.
#[cfg(feature = "signer")]
#[derive(Debug, Decode, Encode)]
pub enum SignContent {
    /// `53xx00` or `53xx02` transaction
    Transaction {
        /// method as raw data
        method: Vec<u8>,

        /// extensions as raw data
        extensions: Vec<u8>,
    },

    /// `53xx03` text message
    Message(String),
}

#[cfg(feature = "signer")]
impl TrDbColdSign {
    /// Construct [`TrDbColdSign`] from components.
    ///
    /// Required input:
    ///
    /// - [`SignContent`] with data to sign
    /// - name of the network in which the transaction is made
    /// - derivation path of the address used, whether the address has password,
    /// corresponding [`MultiSigner`] value
    /// - relevant history [`Event`] set
    pub fn generate(
        content: SignContent,
        network_name: &str,
        path: &str,
        has_pwd: bool,
        multisigner: &MultiSigner,
        history: Vec<Event>,
    ) -> Self {
        Self {
            content,
            network_name: network_name.to_string(),
            path: path.to_string(),
            has_pwd,
            multisigner: multisigner.to_owned(),
            history,
        }
    }

    /// Recover [`TrDbColdSign`] from storage in the cold database.
    ///
    /// Function requires correct checksum to make sure the signable transaction
    /// is still the one that was shown to the user previously, and no
    /// changes to the database have occured.
    ///
    /// [`TRANSACTION`] tree is **not** cleared in the process. User is allowed
    /// to try entering password several times, for all this time the
    /// transaction remains in the database.
    pub fn from_storage(database_name: &str, checksum: u32) -> Result<Self, ErrorSigner> {
        let sign_encoded = {
            let database = open_db::<Signer>(database_name)?;
            verify_checksum(&database, checksum)?;
            let transaction = open_tree::<Signer>(&database, TRANSACTION)?;
            match transaction.get(SIGN) {
                Ok(Some(a)) => a,
                Ok(None) => return Err(ErrorSigner::NotFound(NotFoundSigner::Sign)),
                Err(e) => return Err(<Signer>::db_internal(e)),
            }
        };
        match Self::decode(&mut &sign_encoded[..]) {
            Ok(a) => Ok(a),
            Err(_) => Err(ErrorSigner::Database(DatabaseSigner::EntryDecoding(
                EntryDecodingSigner::Sign,
            ))),
        }
    }

    /// Get transaction content.
    pub fn content(&self) -> &SignContent {
        &self.content
    }

    /// Get derivation path.
    pub fn path(&self) -> String {
        self.path.to_string()
    }

    /// Get `has_pwd` flag.
    pub fn has_pwd(&self) -> bool {
        self.has_pwd
    }

    /// Get [`MultiSigner`] value
    pub fn multisigner(&self) -> MultiSigner {
        self.multisigner.to_owned()
    }

    /// Put SCALE-encoded [`TrDbColdSign`] into storage in the [`TRANSACTION`]
    /// tree of the cold database under the key [`SIGN`].
    ///
    /// Function returns `u32` checksum. This checksum is needed to recover
    /// stored [`TrDbColdSign`] using `from_storage` method.
    ///
    /// The [`TRANSACTION`] tree is cleared prior to adding data to storage.
    pub fn store_and_get_checksum(&self, database_name: &str) -> Result<u32, ErrorSigner> {
        let mut transaction_batch = make_batch_clear_tree::<Signer>(database_name, TRANSACTION)?;
        transaction_batch.insert(SIGN, self.encode());
        TrDbCold::new()
            .set_transaction(transaction_batch) // clear transaction tree
            .apply::<Signer>(database_name)?;
        let database = open_db::<Signer>(database_name)?;
        match database.checksum() {
            Ok(x) => Ok(x),
            Err(e) => Err(<Signer>::db_internal(e)),
        }
    }

    /// Use [`TrDbColdSign`] to add history log data into the cold database.
    ///
    /// Possible history log entries are:
    ///
    /// - `Event::TransactionSigned(_)` and `Event::MessageSigned(_)` for the
    /// cases when the signature was generated and diaplayed through the user
    /// interface
    /// - `Event::TransactionSignError(_)` and `Event::MessageSignError(_)` for
    /// the cases when the user has entered the wrong password and no signature
    /// was generated. Signer current policy is to log all wrong password entry
    /// attempts.
    ///
    /// Required input:
    ///
    /// - `wrong_password` flag; for entries with `true` value the signature
    /// was not generated, because user has entered the wrong password;
    /// - user-added text comment for the transaction
    /// - database name, into which the data is added
    ///
    /// Function returns database checksum, to be collected and re-used in case
    /// of wrong password entry.
    ///
    /// If the password entered is correct, the [`TRANSACTION`] tree gets
    /// cleared.
    pub fn apply(
        self,
        wrong_password: bool,
        user_comment: &str,
        database_name: &str,
    ) -> Result<u32, ErrorSigner> {
        let signed_by = VerifierValue::Standard {
            m: self.multisigner(),
        };
        let mut history = self.history;
        let mut for_transaction = Batch::default();
        match self.content {
            SignContent::Transaction { method, extensions } => {
                let transaction = [method.encode(), extensions].concat();
                let sign_display =
                    SignDisplay::get(&transaction, &self.network_name, &signed_by, user_comment);
                if wrong_password {
                    history.push(Event::TransactionSignError { sign_display })
                } else {
                    history.push(Event::TransactionSigned { sign_display });
                    for_transaction = make_batch_clear_tree::<Signer>(database_name, TRANSACTION)?;
                }
            }
            SignContent::Message(message) => {
                let sign_message_display =
                    SignMessageDisplay::get(&message, &self.network_name, &signed_by, user_comment);
                if wrong_password {
                    history.push(Event::MessageSignError {
                        sign_message_display,
                    })
                } else {
                    history.push(Event::MessageSigned {
                        sign_message_display,
                    });
                    for_transaction = make_batch_clear_tree::<Signer>(database_name, TRANSACTION)?;
                }
            }
        }
        TrDbCold::new()
            .set_history(events_to_batch::<Signer>(database_name, history)?)
            .set_transaction(for_transaction)
            .apply::<Signer>(database_name)?;
        let database = open_db::<Signer>(database_name)?;
        match database.checksum() {
            Ok(x) => Ok(x),
            Err(e) => Err(<Signer>::db_internal(e)),
        }
    }
}

/// Temporary storage for derivations import data.
///
/// Signer can import **password-free** derivations in bulk using
/// [`ContentDerivations`](definitions::qr_transfers::ContentDerivations)
/// payloads.
///
/// To approve the derivation payload, i.e. generate addresses for each of the
/// derivations, seed name and secret seed phrase are needed. This operation is
/// done by [`import_derivations`](crate::identities::import_derivations).
///
/// While the user selects seed to be used in derivations import, SCALE-encoded
/// [`TrDbColdDerivations`] is stored in [`TRANSACTION`] tree of the cold
/// database under the key [`DRV`].
///
/// [`TrDbColdDerivations`] contains:
///
/// - a set of derivations, that was checked when the derivation import was
/// received by Signer
/// - [`NetworkSpecs`] for the network in which the derivations will be used to
/// generate addresses
#[cfg(feature = "signer")]
#[derive(Debug, Decode, Encode)]
pub struct TrDbColdDerivations {
    /// set of password-free derivation path strings, from received
    /// `derivations` payload
    checked_derivations: Vec<String>,

    /// network specs for the network in which to generate the derivations,
    /// from received `derivations` payload
    network_specs: NetworkSpecs,
}

#[cfg(feature = "signer")]
impl TrDbColdDerivations {
    /// Construct [`TrDbColdDerivations`] from payload components.
    pub fn generate(checked_derivations: &[String], network_specs: &NetworkSpecs) -> Self {
        Self {
            checked_derivations: checked_derivations.to_owned(),
            network_specs: network_specs.to_owned(),
        }
    }

    /// Recover [`TrDbColdDerivations`] from storage in the cold database.
    ///
    /// Function requires correct checksum to make sure the proposed derivations
    /// are the ones approved by the user, and no changes to the database have
    /// occured.
    ///
    /// [`TRANSACTION`] tree is cleared in the process.
    pub fn from_storage(database_name: &str, checksum: u32) -> Result<Self, ErrorSigner> {
        let drv_encoded = {
            let database = open_db::<Signer>(database_name)?;
            verify_checksum(&database, checksum)?;
            let transaction = open_tree::<Signer>(&database, TRANSACTION)?;
            match transaction.get(DRV) {
                Ok(Some(a)) => a,
                Ok(None) => return Err(ErrorSigner::NotFound(NotFoundSigner::Derivations)),
                Err(e) => return Err(<Signer>::db_internal(e)),
            }
        };
        TrDbCold::new()
            .set_transaction(make_batch_clear_tree::<Signer>(database_name, TRANSACTION)?) // clear transaction tree
            .apply::<Signer>(database_name)?;
        match Self::decode(&mut &drv_encoded[..]) {
            Ok(a) => Ok(a),
            Err(_) => Err(ErrorSigner::Database(DatabaseSigner::EntryDecoding(
                EntryDecodingSigner::Derivations,
            ))),
        }
    }

    /// Get checked derivations
    pub fn checked_derivations(&self) -> &[String] {
        &self.checked_derivations
    }

    /// Get network specs
    pub fn network_specs(&self) -> &NetworkSpecs {
        &self.network_specs
    }

    /// Put SCALE-encoded [`TrDbColdDerivations`] into storage in the
    /// [`TRANSACTION`] tree of the cold database under the key [`STUB`].
    ///
    /// Function returns `u32` checksum. This checksum is needed to recover
    /// stored [`TrDbColdDerivations`] using `from_storage` method.
    ///
    /// The [`TRANSACTION`] tree is cleared prior to adding data to storage.
    pub fn store_and_get_checksum(&self, database_name: &str) -> Result<u32, ErrorSigner> {
        let mut transaction_batch = make_batch_clear_tree::<Signer>(database_name, TRANSACTION)?;
        transaction_batch.insert(DRV, self.encode());
        TrDbCold::new()
            .set_transaction(transaction_batch) // clear transaction tree
            .apply::<Signer>(database_name)?;
        let database = open_db::<Signer>(database_name)?;
        match database.checksum() {
            Ok(x) => Ok(x),
            Err(e) => Err(<Signer>::db_internal(e)),
        }
    }
}<|MERGE_RESOLUTION|>--- conflicted
+++ resolved
@@ -696,17 +696,9 @@
     /// changed.
     pub fn remove_types(mut self, types: &ContentLoadTypes, general_verifier: &Verifier) -> Self {
         self.settings_stub = self.settings_stub.new_removal(TYPES.to_vec());
-<<<<<<< HEAD
-        self.history_stub.push(Event::TypesAdded {
+        self.history_stub.push(Event::TypesRemoved {
             types_display: TypesDisplay::get(types, general_verifier),
         });
-=======
-        self.history_stub
-            .push(Event::TypesRemoved(TypesDisplay::get(
-                types,
-                general_verifier,
-            )));
->>>>>>> e0a04d59
         self
     }
 
