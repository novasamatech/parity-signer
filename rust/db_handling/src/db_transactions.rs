//! Atomic transactions in cold and hot databases
//!
//! Additions and removals of entries in cold and hot database occur through
//! atomic [transactions](sled::transaction).
//! Each tree gets updated with its own [`Batch`], updates occur within a single
//! transaction.
//!
//! For transactions scanned into Signer, currently a temporary database entry
//! is made to store transaction details while they are displayed to user.

// TODO this is a temporary solution, the data eventually could be stored in
// `navigator` state.
#[cfg(feature = "signer")]
use parity_scale_codec::{Decode, Encode};
use sled::{transaction::TransactionResult, Batch, Transactional};
#[cfg(feature = "signer")]
use sp_runtime::MultiSigner;

#[cfg(feature = "active")]
use constants::{ADDRESS_BOOK, META_HISTORY, SPECSTREEPREP};
use constants::{ADDRTREE, HISTORY, METATREE, SETTREE, SPECSTREE, TRANSACTION, VERIFIERS};
#[cfg(feature = "signer")]
use constants::{GENERALVERIFIER, SIGN, STUB, TYPES};

#[cfg(feature = "signer")]
use definitions::{
    history::{
        Event, MetaValuesDisplay, NetworkSpecsDisplay, NetworkVerifierDisplay, SignDisplay,
        SignMessageDisplay, TypesDisplay,
    },
    keyring::{MetaKey, NetworkSpecsKey, VerifierKey},
    metadata::MetaValues,
    network_specs::{
        CurrentVerifier, NetworkSpecs, OrderedNetworkSpecs, ValidCurrentVerifier, Verifier,
        VerifierValue,
    },
    qr_transfers::ContentLoadTypes,
};

use crate::helpers::open_tree;
#[cfg(feature = "signer")]
use crate::Error;
use crate::Result;
#[cfg(feature = "signer")]
use crate::{
    helpers::{make_batch_clear_tree, verify_checksum},
    manage_history::events_to_batch,
};

/// Cold database transaction data containing [`Batch`] elements that will be
/// applied to each [`Tree`](sled::Tree).
///
/// Cold database tree names and content information could be found in
/// [`constants`] crate. All trees are routinely updated as Signer is used.
///
/// [`TrDbCold`] is applied to the cold database in an atomic transaction.
///
/// [`TrDbCold`] is used both by the Signer side (for all database-related
/// actions) and the active side (to generate and populate the cold database).
///
/// Note that all the checking is done as the [`TrDbCold`] is generated,
/// `apply` method does not do any checks on its own.
#[derive(Debug)]
pub struct TrDbCold {
    /// `Batch` to be applied to [`ADDRTREE`] tree
    for_addresses: Batch,

    /// `Batch` to be applied to [`HISTORY`] tree
    for_history: Batch,

    /// `Batch` to be applied to [`METATREE`] tree
    for_metadata: Batch,

    /// `Batch` to be applied to [`SPECSTREE`] tree
    for_network_specs: Batch,

    /// `Batch` to be applied to [`SETTREE`] tree
    for_settings: Batch,

    /// `Batch` to be applied to [`TRANSACTION`] tree
    for_transaction: Batch,

    /// `Batch` to be applied to [`VERIFIERS`] tree
    for_verifiers: Batch,
}

impl TrDbCold {
    /// Construct new empty [`TrDbCold`].
    pub fn new() -> Self {
        Self {
            for_addresses: Batch::default(),
            for_history: Batch::default(),
            for_metadata: Batch::default(),
            for_network_specs: Batch::default(),
            for_settings: Batch::default(),
            for_transaction: Batch::default(),
            for_verifiers: Batch::default(),
        }
    }

    /// Set `for_addresses` field in [`TrDbCold`] with `Batch` that will be
    /// applied to [`ADDRTREE`] tree.
    pub fn set_addresses(mut self, for_addresses: Batch) -> Self {
        self.for_addresses = for_addresses;
        self
    }

    /// Set `for_history` field in [`TrDbCold`] with `Batch` that will be
    /// applied to [`HISTORY`] tree.
    pub fn set_history(mut self, for_history: Batch) -> Self {
        self.for_history = for_history;
        self
    }

    /// Set `for_metadata` field in [`TrDbCold`] with `Batch` that will be
    /// applied to [`METATREE`] tree.
    pub fn set_metadata(mut self, for_metadata: Batch) -> Self {
        self.for_metadata = for_metadata;
        self
    }

    /// Set `for_network_specs` field in [`TrDbCold`] with `Batch` that will be
    /// applied to [`SPECSTREE`] tree.
    pub fn set_network_specs(mut self, for_network_specs: Batch) -> Self {
        self.for_network_specs = for_network_specs;
        self
    }

    /// Set `for_settings` field in [`TrDbCold`] with `Batch` that will be
    /// applied to [`SETTREE`] tree.
    pub fn set_settings(mut self, for_settings: Batch) -> Self {
        self.for_settings = for_settings;
        self
    }

    /// Set `for_transaction` field in [`TrDbCold`] with `Batch` that will be
    /// applied to [`TRANSACTION`] tree.
    pub fn set_transaction(mut self, for_transaction: Batch) -> Self {
        self.for_transaction = for_transaction;
        self
    }

    /// Set `for_verifiers` field in [`TrDbCold`] with `Batch` that will be
    /// applied to [`VERIFIERS`] tree.
    pub fn set_verifiers(mut self, for_verifiers: Batch) -> Self {
        self.for_verifiers = for_verifiers;
        self
    }

    /// Apply constructed set of batches within [`TrDbCold`] to the database
    /// with a given name, in a single transaction.
    ///
    /// Note that both `ErrorSource` variants are available.
    pub fn apply(&self, database: &sled::Db) -> Result<()> {
        let addresses = open_tree(database, ADDRTREE)?;
        let history = open_tree(database, HISTORY)?;
        let metadata = open_tree(database, METATREE)?;
        let network_specs = open_tree(database, SPECSTREE)?;
        let settings = open_tree(database, SETTREE)?;
        let transaction = open_tree(database, TRANSACTION)?;
        let verifiers = open_tree(database, VERIFIERS)?;
        let s = (
            &addresses,
            &history,
            &metadata,
            &network_specs,
            &settings,
            &transaction,
            &verifiers,
        );
        let res: TransactionResult<(), sled::Error> = s.transaction(
            |(
                tx_addresses,
                tx_history,
                tx_metadata,
                tx_network_specs,
                tx_settings,
                tx_transaction,
                tx_verifiers,
            )| {
                tx_addresses.apply_batch(&self.for_addresses)?;
                tx_addresses.flush();
                tx_history.apply_batch(&self.for_history)?;
                tx_history.flush();
                tx_metadata.apply_batch(&self.for_metadata)?;
                tx_metadata.flush();
                tx_network_specs.apply_batch(&self.for_network_specs)?;
                tx_network_specs.flush();
                tx_settings.apply_batch(&self.for_settings)?;
                tx_settings.flush();
                tx_transaction.apply_batch(&self.for_transaction)?;
                tx_transaction.flush();
                tx_verifiers.apply_batch(&self.for_verifiers)?;
                tx_verifiers.flush();
                Ok(())
            },
        );

        Ok(res?)
    }
}

impl Default for TrDbCold {
    /// Default value for [`TrDbCold`]. Empty.
    fn default() -> Self {
        Self::new()
    }
}

/// Hot database transaction data containing [`Batch`] elements that will be
/// applied to each [`Tree`](sled::Tree).
///
/// Hot database tree names and content information could be found in
/// [`constants`] crate.
///
/// All trees are addressed when the database is generated or restored with
/// default values. Trees [`ADDRESS_BOOK`], [`METATREE`], and
/// [`SPECSTREEPREP`] are routinely updated by the database users.
///
/// [`TrDbHot`] is applied to the hot database in an atomic transaction and is
/// used by the active side only.
///
/// Note that all the checking is done as the [`TrDbHot`] is generated,
/// `apply` method does not do any checks on its own.
#[cfg(feature = "active")]
#[derive(Debug)]
pub struct TrDbHot {
    /// `Batch` to be applied to [`ADDRESS_BOOK`] tree
    for_address_book: Batch,

    /// `Batch` to be applied to [`METATREE`] tree
    for_metadata: Batch,

    /// `Batch` to be applied to [`META_HISTORY`] tree
    for_meta_history: Batch,

    /// `Batch` to be applied to [`SPECSTREEPREP`] tree
    for_network_specs_prep: Batch,

    /// `Batch` to be applied to [`SETTREE`] tree
    for_settings: Batch,
}

#[cfg(feature = "active")]
impl TrDbHot {
    /// Construct new empty [`TrDbHot`].
    pub fn new() -> Self {
        Self {
            for_address_book: Batch::default(),
            for_metadata: Batch::default(),
            for_meta_history: Batch::default(),
            for_network_specs_prep: Batch::default(),
            for_settings: Batch::default(),
        }
    }

    /// Set `for_address_book` field in [`TrDbHot`] with `Batch` that will be
    /// applied to [`ADDRESS_BOOK`] tree.
    pub fn set_address_book(mut self, for_address_book: Batch) -> Self {
        self.for_address_book = for_address_book;
        self
    }

    /// Set `for_metadata` field in [`TrDbHot`] with `Batch` that will be
    /// applied to [`METATREE`] tree.
    pub fn set_metadata(mut self, for_metadata: Batch) -> Self {
        self.for_metadata = for_metadata;
        self
    }

    /// Set `for_meta_history` field in [`TrDbHot`] with `Batch` that will be
    /// applied to [`META_HISTORY`] tree.
    pub fn set_meta_history(mut self, for_meta_history: Batch) -> Self {
        self.for_meta_history = for_meta_history;
        self
    }

    /// Set `for_network_specs_prep` field in [`TrDbHot`] with `Batch` that
    /// will be applied to [`SPECSTREEPREP`] tree.
    pub fn set_network_specs_prep(mut self, for_network_specs_prep: Batch) -> Self {
        self.for_network_specs_prep = for_network_specs_prep;
        self
    }

    /// Set `for_settings` field in [`TrDbHot`] with `Batch` that will be
    /// applied to [`SETTREE`] tree.
    pub fn set_settings(mut self, for_settings: Batch) -> Self {
        self.for_settings = for_settings;
        self
    }

    /// Apply constructed set of batches within [`TrDbHot`] to the database
    /// with a given name, in a single transaction.
    pub fn apply(&self, database: &sled::Db) -> Result<()> {
        let address_book = open_tree(database, ADDRESS_BOOK)?;
        let metadata = open_tree(database, METATREE)?;
        let meta_history = open_tree(database, META_HISTORY)?;
        let network_specs_prep = open_tree(database, SPECSTREEPREP)?;
        let settings = open_tree(database, SETTREE)?;
        let s = (
            &address_book,
            &metadata,
            &meta_history,
            &network_specs_prep,
            &settings,
        );

        let res: TransactionResult<(), sled::Error> = s.transaction(
            |(
                tx_address_book,
                tx_metadata,
                tx_meta_history,
                tx_network_specs_prep,
                tx_settings,
            )| {
                tx_address_book.apply_batch(&self.for_address_book)?;
                tx_address_book.flush();
                tx_metadata.apply_batch(&self.for_metadata)?;
                tx_metadata.flush();
                tx_meta_history.apply_batch(&self.for_meta_history)?;
                tx_meta_history.flush();
                tx_network_specs_prep.apply_batch(&self.for_network_specs_prep)?;
                tx_network_specs_prep.flush();
                tx_settings.apply_batch(&self.for_settings)?;
                tx_settings.flush();
                Ok(())
            },
        );

        Ok(res?)
    }
}

#[cfg(feature = "active")]
impl Default for TrDbHot {
    /// Default value for [`TrDbHot`]. Empty.
    fn default() -> Self {
        Self::new()
    }
}

/// SCALE-encodeable draft for [`Batch`], that will be a part of database atomic
/// transaction.
///
/// [`Batch`] does not support SCALE-encoding, so [`BatchStub`] is constructed
/// from a set of keys to be removed from the database and a set of (key, value)
/// pairs to be added into the database. Keys and values are SCALE-compatible
/// `Vec<u8>`.
///
/// When applying [`BatchStub`], i.e. transforming it into [`Batch`], the
/// removals are always applied before additions, to avoid accidental replacing
/// of just added value.
#[cfg(feature = "signer")]
#[derive(Debug, Decode, Encode)]
struct BatchStub {
    /// Vector of keys to be removed from the database.
    removals: Vec<Vec<u8>>,

    /// Vector of (key, value) pairs to be added into the database.
    additions: Vec<(Vec<u8>, Vec<u8>)>,
}

#[cfg(feature = "signer")]
impl BatchStub {
    /// Generate empty [`BatchStub`].
    fn empty() -> Self {
        Self {
            removals: Vec::new(),
            additions: Vec::new(),
        }
    }

    /// Transform [`BatchStub`] into [`Batch`], removals first.
    fn make_batch(&self) -> Batch {
        self.extend_batch(Batch::default())
    }

    /// Add elements from [`BatchStub`], removals first, in queue after
    /// instructions already present in input [`Batch`]
    fn extend_batch(&self, batch: Batch) -> Batch {
        let mut out = batch;
        for key in self.removals.iter() {
            out.remove(&key[..])
        }
        for (key, value) in self.additions.iter() {
            out.insert(&key[..], &value[..])
        }
        out
    }

    /// Add a new addition element into [`BatchStub`] `additions` queue.
    fn new_addition(mut self, key: Vec<u8>, value: Vec<u8>) -> Self {
        self.additions.push((key, value));
        self
    }

    /// Add a new removal element into [`BatchStub`] `removals` queue.
    fn new_removal(mut self, key: Vec<u8>) -> Self {
        self.removals.push(key);
        self
    }
}

/// Draft for cold database atomic transaction, constructed for Signer update
/// transaction (`add_specs`, `load_metadata`, `load_types`).
///
/// [`TrDbColdStub`] is stored SCALE-encoded in [`TRANSACTION`] tree
/// of the cold database under key [`STUB`] while the update is considered by
/// the user. Draft is applied atomically to the cold database if the update is
/// accepted.
///
/// Accepting an update could result in adding or removing database data.
///
/// [`TrDbColdStub`] contains [`Event`] set for [`HISTORY`] tree update and
/// `BatchStub` update drafts with corresponding removals and additions for
/// database trees:
///
/// - [`ADDRTREE`]
/// - [`METATREE`]
/// - [`SPECSTREE`]
/// - [`SETTREE`]
/// - [`VERIFIERS`]
///
/// Note that all the checking is done before the [`TrDbColdStub`] is written
/// into [`TRANSACTION`] tree, `apply` method will check only that the checksum
/// known to the user is the same as the one database has currently.
#[cfg(feature = "signer")]
#[derive(Debug, Decode, Encode)]
pub struct TrDbColdStub {
    /// `BatchStub` to be transformed into `Batch` for [`ADDRTREE`] tree.
    addresses_stub: BatchStub,

    /// `Vec<Event>` to be entered into [`HISTORY`] tree, the
    /// [`Entry`](definitions::history::Entry) with a timestamp is generated
    /// only when the payload is approved by the user.
    history_stub: Vec<Event>,

    /// `BatchStub` to be transformed into `Batch` for [`METATREE`] tree.
    metadata_stub: BatchStub,

    /// `BatchStub` to be transformed into `Batch` for [`SPECSTREE`] tree.
    network_specs_stub: BatchStub,

    /// `BatchStub` to be transformed into `Batch` for [`SETTREE`] tree.
    settings_stub: BatchStub,

    /// `BatchStub` to be transformed into `Batch` for [`VERIFIERS`] tree.
    verifiers_stub: BatchStub,
}

#[cfg(feature = "signer")]
impl TrDbColdStub {
    /// Construct new empty [`TrDbColdStub`].
    pub fn new() -> Self {
        Self {
            addresses_stub: BatchStub::empty(),
            history_stub: Vec::new(),
            metadata_stub: BatchStub::empty(),
            network_specs_stub: BatchStub::empty(),
            settings_stub: BatchStub::empty(),
            verifiers_stub: BatchStub::empty(),
        }
    }

    /// Recover [`TrDbColdStub`] from storage in the cold database.
    ///
    /// Function requires correct checksum to make sure the transaction is
    /// still the one that was shown to the user previously, and no changes to
    /// the database have occured after the atomic transaction draft was placed
    /// into storage.
    ///
    /// [`TRANSACTION`] tree is cleared in the process.
    pub fn from_storage(database: &sled::Db, checksum: u32) -> Result<Self> {
        let stub_encoded = {
            verify_checksum(database, checksum)?;
            let transaction = open_tree(database, TRANSACTION)?;
            transaction.get(STUB)?.ok_or(Error::Stub)?
        };
        TrDbCold::new()
            .set_transaction(make_batch_clear_tree(database, TRANSACTION)?) // clear transaction tree
            .apply(database)?;
        Ok(Self::decode(&mut &stub_encoded[..])?)
    }

    /// Put SCALE-encoded [`TrDbColdStub`] into storage in the [`TRANSACTION`]
    /// tree of the cold database under the key [`STUB`].
    ///
    /// Function returns `u32` checksum. This checksum is needed to recover
    /// stored [`TrDbColdStub`] using `from_storage` method.
    ///
    /// The [`TRANSACTION`] tree is cleared prior to adding data to storage.
    pub fn store_and_get_checksum(&self, database: &sled::Db) -> Result<u32> {
        let mut transaction_batch = make_batch_clear_tree(database, TRANSACTION)?;
        transaction_batch.insert(STUB, self.encode());
        TrDbCold::new()
            .set_transaction(transaction_batch) // clear transaction tree
            .apply(database)?;
        Ok(database.checksum()?)
    }

    /// Add new [`Event`] in `history_stub` field of the [`TrDbColdStub`]
    pub fn new_history_entry(mut self, event: Event) -> Self {
        self.history_stub.push(event);
        self
    }

    /// Prepare adding the metadata received as `load_metadata` update into the
    /// cold database:
    ///
    /// - Add a (key, value) pair to the metadata additions queue in
    /// `metadata_stub`. Key is [`MetaKey`] in key form, value is metadata in
    /// `Vec<u8>` format.
    /// - Add corresponding `Event::MetadataAdded(_)` into `history_stub`.
    pub fn add_metadata(mut self, meta_values: &MetaValues) -> Self {
        let meta_key = MetaKey::from_parts(&meta_values.name, meta_values.version);
        self.metadata_stub = self
            .metadata_stub
            .new_addition(meta_key.key(), meta_values.meta.to_vec());
        self.history_stub.push(Event::MetadataAdded {
            meta_values_display: MetaValuesDisplay::get(meta_values),
        });
        self
    }

    /// Prepare removing the metadata from the cold database:
    ///
    /// - Add [`MetaKey`] in key form to the metadata removals queue in
    /// `metadata_stub`.
    /// - Add corresponding `Event::MetadataRemoved(_)` into `history_stub`.
    ///
    /// Function is used for `Hold` and `GeneralHold` processing when,
    /// respectively, the network verifier or the general verifier is changed.
    pub fn remove_metadata(mut self, meta_values: &MetaValues) -> Self {
        let meta_key = MetaKey::from_parts(&meta_values.name, meta_values.version);
        self.metadata_stub = self.metadata_stub.new_removal(meta_key.key());
        self.history_stub.push(Event::MetadataRemoved {
            meta_values_display: MetaValuesDisplay::get(meta_values),
        });
        self
    }

    /// Prepare adding [`OrderedNetworkSpecs`] into the cold database:
    ///
    /// - Transform received in `add_specs` payload [`NetworkSpecs`]
    /// into [`OrderedNetworkSpecs`] by adding `order` field. Networks are always added
    /// in the end of the network list, with order set to the total number of
    /// network specs entries currently in Signer. When a network is removed,
    /// the order of the remaining networks gets rearranged, see details in
    /// function [`remove_network`](crate::helpers::remove_network).
    /// - Add a (key, value) pair to the network specs additions queue in
    /// `network_specs_stub`. Key is [`NetworkSpecsKey`] in key form, value is
    /// SCALE-encoded [`OrderedNetworkSpecs`].
    /// - Add corresponding `Event::NetworkSpecsAdded(_)` into `history_stub`.
    /// - Add root address for the network if the [`AddressDetails`] entry with
    /// matching [`Encryption`](definitions::crypto::Encryption) already exists,
    /// i.e. add (key, value) pair to the address additions queue in
    /// `addresses_stub`. Key is [`AddressKey`] in key form, value is
    /// SCALE-encoded updated [`AddressDetails`].
    /// - If address was added, add corresponding `Event::IdentityAdded(_)`
    /// into `history_stub`.
    ///
    /// Note that `add_network_specs` does not deal with network verifiers:
    /// verifier data is not necessarily updated each time the network
    /// specs are added.
    pub fn add_network_specs(
        mut self,
        database: &sled::Db,
        network_specs_to_send: &NetworkSpecs,
        valid_current_verifier: &ValidCurrentVerifier,
        general_verifier: &Verifier,
    ) -> Result<Self> {
        let network_specs_key = NetworkSpecsKey::from_parts(
            &network_specs_to_send.genesis_hash,
            &network_specs_to_send.encryption,
        );
        let order = {
            let chainspecs = open_tree(database, SPECSTREE)?;
            chainspecs.len()
        } as u8;
        let network_specs = network_specs_to_send.to_store(order);
        self.network_specs_stub = self
            .network_specs_stub
            .new_addition(network_specs_key.key(), network_specs.encode());
        self.history_stub.push(Event::NetworkSpecsAdded {
            network_specs_display: NetworkSpecsDisplay::get(
                &network_specs,
                valid_current_verifier,
                general_verifier,
            ),
        });
<<<<<<< HEAD

=======
        {
            let identities = open_tree(database, ADDRTREE)?;
            for (address_key_vec, address_entry) in identities.iter().flatten() {
                let address_key = AddressKey::from_ivec(&address_key_vec);
                let (multisigner, mut address_details) =
                    AddressDetails::process_entry_with_key_checked(&address_key, address_entry)?;
                if address_details.is_root()
                    && (address_details.encryption == network_specs.specs.encryption)
                    && !address_details.network_id.contains(&network_specs_key)
                {
                    address_details
                        .network_id
                        .push(network_specs_key.to_owned());
                    self.addresses_stub = self
                        .addresses_stub
                        .new_addition(address_key.key(), address_details.encode());
                    self.history_stub.push(Event::IdentityAdded {
                        identity_history: IdentityHistory::get(
                            &address_details.seed_name,
                            &address_details.encryption,
                            &multisigner_to_public(&multisigner),
                            &address_details.path,
                            network_specs.specs.genesis_hash,
                        ),
                    });
                }
            }
        }
>>>>>>> f4788258
        Ok(self)
    }

    /// Prepare removing [`OrderedNetworkSpecs`] from the cold database:
    ///
    /// - Add [`NetworkSpecsKey`] in key form to the network specs removal queue
    /// in `network_specs_stub`.
    /// - Add corresponding `Event::NetworkSpecsRemoved(_)` into `history_stub`.
    ///
    /// Function is used for `Hold` and `GeneralHold` processing when,
    /// respectively, the network verifier or the general verifier is changed.
    ///
    /// Note that function does not deal with the verifiers nor with the
    /// addresses.
    ///
    /// Verifiers remain unchanged during the hold processing.
    ///
    /// The addresses are not removed and will be again visible from the user
    /// interface when the properly verified network specs are loaded in Signer.
    pub fn remove_network_specs(
        mut self,
        network_specs: &OrderedNetworkSpecs,
        valid_current_verifier: &ValidCurrentVerifier,
        general_verifier: &Verifier,
    ) -> Self {
        let network_specs_key = NetworkSpecsKey::from_parts(
            &network_specs.specs.genesis_hash,
            &network_specs.specs.encryption,
        );
        self.network_specs_stub = self.network_specs_stub.new_removal(network_specs_key.key());
        self.history_stub.push(Event::NetworkSpecsRemoved {
            network_specs_display: NetworkSpecsDisplay::get(
                network_specs,
                valid_current_verifier,
                general_verifier,
            ),
        });
        self
    }

    /// Prepare adding new general verifier [`Verifier`] into the cold
    /// database:
    ///
    /// - Add a (key, value) pair to the settings additions queue in
    /// `settings_stub`. Key is [`GENERALVERIFIER`] and the value is
    /// SCALE-encoded [`Verifier`] that is set to be the new general verifier.
    /// - Add corresponding `Event::GeneralVerifierSet(_)` into `history_stub`.
    pub fn new_general_verifier(mut self, general_verifier: &Verifier) -> Self {
        self.settings_stub = self
            .settings_stub
            .new_addition(GENERALVERIFIER.to_vec(), general_verifier.encode());
        self.history_stub.push(Event::GeneralVerifierSet {
            verifier: general_verifier.to_owned(),
        });
        self
    }

    /// Prepare adding types information [`ContentLoadTypes`] received as
    /// `load_types` update into the cold database:
    ///
    /// - Add a (key, value) pair to the settings additions queue in
    /// `settings_stub`. Key is [`TYPES`] and the value is [`ContentLoadTypes`]
    /// types information in `store` format (SCALE-encoded).
    /// - Add corresponding `Event::TypesAdded(_)` into `history_stub`.
    pub fn add_types(mut self, types: &ContentLoadTypes, general_verifier: &Verifier) -> Self {
        self.settings_stub = self
            .settings_stub
            .new_addition(TYPES.to_vec(), types.store());
        self.history_stub.push(Event::TypesAdded {
            types_display: TypesDisplay::get(types, general_verifier),
        });
        self
    }

    /// Prepare removing types information from the cold database:
    ///
    /// - Add [`TYPES`] key to the settings removal queue in `settings_stub`.
    /// - Add corresponding `Event::TypesRemoved(_)` into `history_stub`.
    ///
    /// Function is used to process `GeneralHold` when general verifier is
    /// changed.
    pub fn remove_types(mut self, types: &ContentLoadTypes, general_verifier: &Verifier) -> Self {
        self.settings_stub = self.settings_stub.new_removal(TYPES.to_vec());
        self.history_stub.push(Event::TypesRemoved {
            types_display: TypesDisplay::get(types, general_verifier),
        });
        self
    }

    /// Prepare adding new network verifier [`ValidCurrentVerifier`] into the
    /// cold database:
    ///
    /// - Add a (key, value) pair to the verifiers additions queue in
    /// `verifiers_stub`. Key is [`VerifierKey`] and the value is SCALE-encoded
    /// [`ValidCurrentVerifier`] that is set to be the new verifier for the
    /// network.
    /// - Add corresponding `Event::NetworkVerifierSet(_)` into `history_stub`.
    pub fn new_network_verifier(
        mut self,
        verifier_key: &VerifierKey,
        valid_current_verifier: &ValidCurrentVerifier,
        general_verifier: &Verifier,
    ) -> Self {
        self.verifiers_stub = self.verifiers_stub.new_addition(
            verifier_key.key(),
            CurrentVerifier::Valid(valid_current_verifier.to_owned()).encode(),
        );
        self.history_stub.push(Event::NetworkVerifierSet {
            network_verifier_display: NetworkVerifierDisplay::get(
                verifier_key,
                valid_current_verifier,
                general_verifier,
            ),
        });
        self
    }

    /// Transform [`TrDbColdStub`] into [`TrDbCold`] and apply to the database
    /// with a given name, in a single transaction.
    ///
    /// The [`TRANSACTION`] tree gets cleared in the process.
    ///
    /// It is unlikely that this clearing is ever doing anything, as the
    /// intended use of the [`TrDbColdStub`] is to recover it from the database
    /// (with clearing the [`TRANSACTION`] tree) and then immediately apply.
    pub fn apply(self, database: &sled::Db) -> Result<()> {
        let for_transaction = make_batch_clear_tree(database, TRANSACTION)?;
        TrDbCold {
            for_addresses: self.addresses_stub.make_batch(),
            for_history: events_to_batch(database, self.history_stub)?,
            for_metadata: self.metadata_stub.make_batch(),
            for_network_specs: self.network_specs_stub.make_batch(),
            for_settings: self.settings_stub.make_batch(),
            for_transaction,
            for_verifiers: self.verifiers_stub.make_batch(),
        }
        .apply(database)
    }
}

#[cfg(feature = "signer")]
impl Default for TrDbColdStub {
    /// Default value for [`TrDbColdStub`]. Empty.
    fn default() -> Self {
        Self::new()
    }
}

/// Temporary storage for signable transaction and associated data.
///
/// Signable transaction received by the Signer must always be parsed prior to
/// signing, and when it is, [`TrDbColdSign`] is generated and the transaction
/// details are shown to user.
///
/// If the user signs the transaction or tries to sign and enters wrong
/// password, the transaction data will be recorded in Signer history log.
///
/// While the user considers the transaction, [`TrDbColdSign`] is stored
/// SCALE-encoded in [`TRANSACTION`] tree of the cold database under the key
/// [`SIGN`].
///
/// [`TrDbColdSign`] contains:
///
/// - [`SignContent`] with data to sign
/// - name of the network in which the transaction is made
/// - derivation path of the address used, whether the address has password,
/// corresponding [`MultiSigner`] value
/// - relevant history [`Event`] set: warnings that were shown during the
/// parsing
#[cfg(feature = "signer")]
#[derive(Debug, Decode, Default, Encode)]
pub struct TrDbColdSign {
    /// Bulk of transactions to sign.
    pub signing_bulk: Vec<TrDbColdSignOne>,
}

#[cfg(feature = "signer")]
impl TrDbColdSign {
    /// Recover [`TrDbColdSign`] from storage in the cold database.
    ///
    /// Function requires an optional correct checksum to make sure
    /// the signable transaction is still the one that was shown to
    /// the user previously, and no changes to the database have occured.
    /// While parsing a bulk no checksum is provided and no checks are done.
    ///
    /// [`TRANSACTION`] tree is **not** cleared in the process. User is allowed
    /// to try entering password several times, for all this time the
    /// transaction remains in the database.
    pub fn from_storage(database: &sled::Db, checksum: Option<u32>) -> Result<Option<Self>> {
        let sign_encoded = {
            if let Some(checksum) = checksum {
                verify_checksum(database, checksum)?;
            }
            let transaction = open_tree(database, TRANSACTION)?;
            match transaction.get(SIGN)? {
                Some(a) => a,
                None => return Ok(None),
            }
        };
        Ok(Some(Self::decode(&mut &sign_encoded[..])?))
    }

    /// Put SCALE-encoded [`TrDbColdSign`] into storage in the [`TRANSACTION`]
    /// tree of the cold database under the key [`SIGN`].
    ///
    /// Function returns `u32` checksum. This checksum is needed to recover
    /// stored [`TrDbColdSign`] using `from_storage` method.
    ///
    /// The [`TRANSACTION`] tree is cleared prior to adding data to storage.
    pub fn store_and_get_checksum(&self, database: &sled::Db) -> Result<u32> {
        let mut transaction_batch = make_batch_clear_tree(database, TRANSACTION)?;
        transaction_batch.insert(SIGN, self.encode());
        TrDbCold::new()
            .set_transaction(transaction_batch) // clear transaction tree
            .apply(database)?;
        Ok(database.checksum()?)
    }

    /// Use [`TrDbColdSign`] to add history log data into the cold database.
    ///
    /// Possible history log entries are:
    ///
    /// - `Event::TransactionSigned(_)` and `Event::MessageSigned(_)` for the
    /// cases when the signature was generated and displayed through the user
    /// interface
    /// - `Event::TransactionSignError(_)` and `Event::MessageSignError(_)` for
    /// the cases when the user has entered the wrong password and no signature
    /// was generated. Signer current policy is to log all wrong password entry
    /// attempts.
    ///
    /// Required input:
    ///
    /// - `wrong_password` flag; for entries with `true` value the signature
    /// was not generated, because user has entered the wrong password;
    /// - user-added text comment for the transaction
    /// - index of the transaction in the bulk
    /// - database name, into which the data is added
    ///
    /// Function returns database checksum, to be collected and re-used in case
    /// of wrong password entry.
    pub fn apply(
        self,
        database: &sled::Db,
        wrong_password: bool,
        user_comment: &str,
        idx: usize,
    ) -> Result<u32> {
        let mut history = vec![];
        let mut for_transaction = Batch::default();
        let s = &self.signing_bulk[idx];
        let signed_by = VerifierValue::Standard { m: s.multisigner() };
        history.append(&mut s.history.clone());
        match &s.content {
            SignContent::Transaction { method, extensions } => {
                let transaction = [method.encode(), extensions.clone()].concat();
                let sign_display =
                    SignDisplay::get(&transaction, &s.network_name, &signed_by, user_comment);
                if wrong_password {
                    history.push(Event::TransactionSignError { sign_display })
                } else {
                    history.push(Event::TransactionSigned { sign_display });
                    // if this is the last transaction in the bulk and the password was right,
                    // all is done and the DB can be cleared.
                    if idx == self.signing_bulk.len() - 1 {
                        for_transaction = make_batch_clear_tree(database, TRANSACTION)?;
                    }
                }
            }
            SignContent::Message(message) => {
                let sign_message_display =
                    SignMessageDisplay::get(message, &s.network_name, &signed_by, user_comment);
                if wrong_password {
                    history.push(Event::MessageSignError {
                        sign_message_display,
                    })
                } else {
                    history.push(Event::MessageSigned {
                        sign_message_display,
                    });
                    // if this is the last transaction in the bulk and the password was right,
                    // all is done and the DB can be cleared.
                    if idx == self.signing_bulk.len() - 1 {
                        for_transaction = make_batch_clear_tree(database, TRANSACTION)?;
                    }
                }
            }
        }
        TrDbCold::new()
            .set_history(events_to_batch(database, history)?)
            .set_transaction(for_transaction)
            .apply(database)?;
        Ok(database.checksum()?)
    }
}

#[cfg(feature = "signer")]
impl From<TrDbColdSignOne> for TrDbColdSign {
    fn from(t: TrDbColdSignOne) -> Self {
        Self {
            signing_bulk: vec![t],
        }
    }
}

#[cfg(feature = "signer")]
#[derive(Debug, Decode, Encode)]
pub struct TrDbColdSignOne {
    /// data to sign
    content: SignContent,

    /// name of the network in which the transaction is made
    network_name: String,

    /// derivation path of the address by which the transaction was generated
    path: String,

    /// is address by which the transaction was generated passworded?
    has_pwd: bool,

    /// [`MultiSigner`] corresponding to the address by which the transaction
    /// was generated
    multisigner: MultiSigner,

    /// [`Event`] set produced during parsing
    history: Vec<Event>,
}

/// Signable transaction content
///
/// Signer can sign:
/// - transactions
/// - messages
///
/// Mortal signable transactions have prelude `53xx00`, immortal have prelude
/// `53xx02`. Signable transactions consist of method with call details and
/// extensions.
///
/// Messages contain SCALE-encoded text messages.
#[cfg(feature = "signer")]
#[derive(Debug, Decode, Encode, Clone)]
pub enum SignContent {
    /// `53xx00` or `53xx02` transaction
    Transaction {
        /// method as raw data
        method: Vec<u8>,

        /// extensions as raw data
        extensions: Vec<u8>,
    },

    /// `53xx03` text message
    Message(String),
}

#[cfg(feature = "signer")]
impl TrDbColdSignOne {
    /// Construct [`TrDbColdSign`] from components.
    ///
    /// Required input:
    ///
    /// - [`SignContent`] with data to sign
    /// - name of the network in which the transaction is made
    /// - derivation path of the address used, whether the address has password,
    /// corresponding [`MultiSigner`] value
    /// - relevant history [`Event`] set
    pub fn generate(
        content: SignContent,
        network_name: &str,
        path: &str,
        has_pwd: bool,
        multisigner: &MultiSigner,
        history: Vec<Event>,
    ) -> Self {
        Self {
            content,
            network_name: network_name.to_string(),
            path: path.to_string(),
            has_pwd,
            multisigner: multisigner.to_owned(),
            history,
        }
    }

    /// Get transaction content.
    pub fn content(&self) -> &SignContent {
        &self.content
    }

    /// Get derivation path.
    pub fn path(&self) -> String {
        self.path.to_string()
    }

    /// Get `has_pwd` flag.
    pub fn has_pwd(&self) -> bool {
        self.has_pwd
    }

    /// Get [`MultiSigner`] value
    pub fn multisigner(&self) -> MultiSigner {
        self.multisigner.to_owned()
    }
}<|MERGE_RESOLUTION|>--- conflicted
+++ resolved
@@ -588,38 +588,7 @@
                 general_verifier,
             ),
         });
-<<<<<<< HEAD
-
-=======
-        {
-            let identities = open_tree(database, ADDRTREE)?;
-            for (address_key_vec, address_entry) in identities.iter().flatten() {
-                let address_key = AddressKey::from_ivec(&address_key_vec);
-                let (multisigner, mut address_details) =
-                    AddressDetails::process_entry_with_key_checked(&address_key, address_entry)?;
-                if address_details.is_root()
-                    && (address_details.encryption == network_specs.specs.encryption)
-                    && !address_details.network_id.contains(&network_specs_key)
-                {
-                    address_details
-                        .network_id
-                        .push(network_specs_key.to_owned());
-                    self.addresses_stub = self
-                        .addresses_stub
-                        .new_addition(address_key.key(), address_details.encode());
-                    self.history_stub.push(Event::IdentityAdded {
-                        identity_history: IdentityHistory::get(
-                            &address_details.seed_name,
-                            &address_details.encryption,
-                            &multisigner_to_public(&multisigner),
-                            &address_details.path,
-                            network_specs.specs.genesis_hash,
-                        ),
-                    });
-                }
-            }
-        }
->>>>>>> f4788258
+
         Ok(self)
     }
 
