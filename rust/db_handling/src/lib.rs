//! This crate deals with standard database-related procedures used in
//! [Signer](https://github.com/paritytech/parity-signer) and Signer-supporting
//! ecosystem.  
//!
//! This crate:
//!
//! - contains helpers to operate the databases, used throughout Signer system
//! - generates cold (used in air-gapped Signer) and hot (used in
//! `generate_message` client) databases with default settings
//! - deals with taking data out of the database and putting the data in the
//! database
//! - contains Signer interface interactions, allowing exports of data to the
//! interface
//! - deals with address generation for Signer
//!
//! # Features
//!
//! Feature `"signer"` corresponds to everything happening in Signer air-gapped
//! device.
//!
//! Feature `"active"` corresponds to all Signer-related things happening
//! **without** air-gap, including the generation of the database for Signer
//! during the build.
//!
//! Feature `"test"` includes both `"signer"` and `"active"` features, along
//! with some testing, and is the default one.  
<<<<<<< HEAD

// this is a fix for `log` crate unused in ios
// #![deny(unused_crate_dependencies)]
=======
// possibly TODO: rename all database_name into database_path or whatever,
// currently it is quite confusing
#![deny(unused_crate_dependencies)]
>>>>>>> b5385e00

#[cfg(feature = "active")]
use constants::{COLD_DB_NAME_RELEASE, HOT_DB_NAME};
#[cfg(feature = "active")]
use definitions::error_active::ErrorActive;
#[cfg(feature = "active")]
use std::path::PathBuf;

pub mod cold_default;

pub mod db_transactions;

pub mod helpers;

#[cfg(feature = "active")]
mod hot_default;

pub mod identities;

#[cfg(feature = "signer")]
pub mod interface_signer;

pub mod manage_history;

#[cfg(feature = "test")]
#[cfg(test)]
pub mod tests;

#[cfg(feature = "active")]
use cold_default::populate_cold_release;
#[cfg(feature = "active")]
use hot_default::reset_hot_database;

/// Generate or restore "cold" database with default values, **for release
/// build**.
///
/// Resulting database should be copied verbatim into Signer files during the
/// build.
///
/// The location of the generated database is either optional user-provided
/// path, or default [`COLD_DB_NAME_RELEASE`] folder.
///
/// The cold release database, as generated, contains:
///
/// - network specs for default networks (Polkadot, Kusama, Westend)
/// - verifier information for default networks, with verifiers set to the
/// general one
/// - two latest metadata versions for default networks
/// - default types information
///
/// The trees `ADDRTREE`, `HISTORY`, and `TRANSACTION` are cleared.
///
/// Note that resulting database history is not initialized and general
/// verifier is not set.
///
/// This operation is performed **not** on Signer device, and is governed by
/// the active side.
#[cfg(feature = "active")]
pub fn default_cold_release(path: Option<PathBuf>) -> Result<(), ErrorActive> {
    let database_name = match path {
        Some(ref path) => path.to_str().unwrap_or(COLD_DB_NAME_RELEASE),
        None => COLD_DB_NAME_RELEASE,
    };
    populate_cold_release(database_name)
}

/// Generate or restore "hot" database with default values.
///
/// The location of the generated database is default [`HOT_DB_NAME`] folder.
///
/// The hot database, as generated, contains:
///
/// - address book entries for default networks (Polkadot, Kusama, Westend)
/// - network specs for default networks
/// - default types information
/// - **no** metadata entries; the `METATREE` is cleared - all metadata in the
/// hot database is received only through rpc calls.
#[cfg(feature = "active")]
pub fn default_hot() -> Result<(), ErrorActive> {
    let database_name = HOT_DB_NAME;
    reset_hot_database(database_name)
}<|MERGE_RESOLUTION|>--- conflicted
+++ resolved
@@ -24,15 +24,12 @@
 //!
 //! Feature `"test"` includes both `"signer"` and `"active"` features, along
 //! with some testing, and is the default one.  
-<<<<<<< HEAD
 
 // this is a fix for `log` crate unused in ios
 // #![deny(unused_crate_dependencies)]
-=======
+
 // possibly TODO: rename all database_name into database_path or whatever,
 // currently it is quite confusing
-#![deny(unused_crate_dependencies)]
->>>>>>> b5385e00
 
 #[cfg(feature = "active")]
 use constants::{COLD_DB_NAME_RELEASE, HOT_DB_NAME};
