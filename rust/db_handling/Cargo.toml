[package]
name = "db_handling"
version = "0.1.0"
edition = "2021"

# See more keys and their definitions at https://doc.rust-lang.org/cargo/reference/manifest.html

[dependencies]
anyhow = "1.0.72"
constants = {path = "../constants"}
defaults = {path = "../defaults", default-features = false, optional = true}
definitions = {path = "../definitions", default-features = false}
hex = {version = "0.4.3"}
lazy_static = "1.4.0"
<<<<<<< HEAD
parity-scale-codec = {version = "3.6.3", features = ["derive"]}
=======
parity-scale-codec = {version = "3.6.4", features = ["derive"]}
plot_icon = {version = "0.3.0", default-features = false, features = ["pix"]}
>>>>>>> bfca9429
regex = "1.9.1"
sled = "0.34.6"
sp-core = {git = "https://github.com/paritytech/substrate", default-features = false, features = ["full_crypto"], optional = true}
sp-runtime = {git = "https://github.com/paritytech/substrate", default-features = false, optional = true}
thiserror = "1.0.43"
time = {version = "0.3.23", features = ["formatting", "macros"]}
tiny-bip39 = {version = "1.0.0", default-features = false, optional = true}
zeroize = { version = "1.6.0", optional = true, features = ["std"] }

[dev-dependencies]
pretty_assertions = { version = "1.4" }
tempfile = { version = "3.6" }

[features]
default = []
active = ["defaults/active", "definitions/active", "tiny-bip39", "sp-core", "sp-runtime", "zeroize"]

[lib]
name = "db_handling"
crate-type = ["lib"]<|MERGE_RESOLUTION|>--- conflicted
+++ resolved
@@ -12,12 +12,7 @@
 definitions = {path = "../definitions", default-features = false}
 hex = {version = "0.4.3"}
 lazy_static = "1.4.0"
-<<<<<<< HEAD
-parity-scale-codec = {version = "3.6.3", features = ["derive"]}
-=======
 parity-scale-codec = {version = "3.6.4", features = ["derive"]}
-plot_icon = {version = "0.3.0", default-features = false, features = ["pix"]}
->>>>>>> bfca9429
 regex = "1.9.1"
 sled = "0.34.6"
 sp-core = {git = "https://github.com/paritytech/substrate", default-features = false, features = ["full_crypto"], optional = true}
