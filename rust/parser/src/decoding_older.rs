use bitvec::prelude::{BitVec, Lsb0};
use lazy_static::lazy_static;
use regex::Regex;
use sp_arithmetic::{PerU16, Perbill, Percent};

use definitions::{
    network_specs::ShortSpecs,
    types::{Description, EnumVariant, EnumVariantType, StructField, TypeEntry},
};

use crate::cards::ParserCard;
use crate::decoding_commons::{
    decode_known_length, decode_perthing, decode_primitive_with_flags, get_compact,
    special_case_account_id, DecodedOut, OutputCard,
};
use crate::error::{Error, ParserDecodingError, Result};
use crate::method::{what_next_old, OlderMeta};

/// Function to decode primitive types (fixed-width or compact form), and Percent,
/// `Permill`, and `PerU16` structs (also fixed-width or compact form).
/// All those types have stable length by `std::mem::size_of()` and also are serializable.
///
/// The function decodes only `found_ty`, removes already decoded part of input data `Vec<u8>`,
/// and returns whatever remains as `DecodedOut` field `remaining_vector`, which is processed later separately.
///
/// The function takes as arguments
/// - `found_ty` (type of the argument found in the previous iteration, to be interpreted on run)
/// - data (remaining `Vec<u8>` of data),
/// - indent used for creating properly formatted js cards.
///
/// The function outputs the `DecodedOut` value in case of success.
fn decode_primitive(
    found_ty: &str,
    data: &[u8],
    indent: u32,
    short_specs: &ShortSpecs,
) -> Option<DecodedOut> {
    match found_ty {
        "bool" => decode_known_length::<bool>(data, found_ty, indent).map_or_else(|_| None, Some),
        "u8" => decode_primitive_with_flags::<u8>(
            data,
            &mut None,
            false,
            false,
            found_ty,
            indent,
            short_specs,
        )
        .map_or_else(|_| None, Some),
        "u16" => decode_primitive_with_flags::<u16>(
            data,
            &mut None,
            false,
            false,
            found_ty,
            indent,
            short_specs,
        )
        .map_or_else(|_| None, Some),
        "u32" => decode_primitive_with_flags::<u32>(
            data,
            &mut None,
            false,
            false,
            found_ty,
            indent,
            short_specs,
        )
        .map_or_else(|_| None, Some),
        "u64" => decode_primitive_with_flags::<u64>(
            data,
            &mut None,
            false,
            false,
            found_ty,
            indent,
            short_specs,
        )
        .map_or_else(|_| None, Some),
        "u128" => decode_primitive_with_flags::<u128>(
            data,
            &mut None,
            false,
            false,
            found_ty,
            indent,
            short_specs,
        )
        .map_or_else(|_| None, Some),
        "Percent" => {
            decode_perthing::<Percent>(data, false, found_ty, indent).map_or_else(|_| None, Some)
        }
        "Perbill" => {
            decode_perthing::<Perbill>(data, false, found_ty, indent).map_or_else(|_| None, Some)
        }
        "PerU16" => {
            decode_perthing::<PerU16>(data, false, found_ty, indent).map_or_else(|_| None, Some)
        }
        "Compact<u8>" => decode_primitive_with_flags::<u8>(
            data,
            &mut None,
            true,
            false,
            found_ty,
            indent,
            short_specs,
        )
        .map_or_else(|_| None, Some),
        "Compact<u16>" => decode_primitive_with_flags::<u16>(
            data,
            &mut None,
            true,
            false,
            found_ty,
            indent,
            short_specs,
        )
        .map_or_else(|_| None, Some),
        "Compact<u32>" => decode_primitive_with_flags::<u32>(
            data,
            &mut None,
            true,
            false,
            found_ty,
            indent,
            short_specs,
        )
        .map_or_else(|_| None, Some),
        "Compact<u64>" => decode_primitive_with_flags::<u64>(
            data,
            &mut None,
            true,
            false,
            found_ty,
            indent,
            short_specs,
        )
        .map_or_else(|_| None, Some),
        "Compact<u128>" => decode_primitive_with_flags::<u128>(
            data,
            &mut None,
            true,
            false,
            found_ty,
            indent,
            short_specs,
        )
        .map_or_else(|_| None, Some),
        "Compact<Percent>" => {
            decode_perthing::<Percent>(data, true, found_ty, indent).map_or_else(|_| None, Some)
        }
        "Compact<Perbill>" => {
            decode_perthing::<Perbill>(data, true, found_ty, indent).map_or_else(|_| None, Some)
        }
        "Compact<PerU16>" => {
            decode_perthing::<PerU16>(data, true, found_ty, indent).map_or_else(|_| None, Some)
        }
        _ => None,
    }
}

/// Function to decode any type, including calls and vectors of calls.
/// Here starts the decoding of argument with type `found_ty`.
///
/// This function is recursive, i.e. it could call itself later if needed with changed input data.
/// The function decodes only `found_ty`, removes already decoded part of input data `Vec<u8>`,
/// and returns whatever remains as `DecodedOut` field `remaining_vector`, which is processed later separately.
///
/// The function takes as arguments
/// - `found_ty` (type of the argument found in the previous iteration, to be interpreted on run)
/// - data (remaining `Vec<u8>` of data),
/// - meta (metadata for the network used),
/// - `type_database` (it describes all fundamental types that could be encountered in known networks
/// and are not primitive types (i.e. types decoded by `decode_primitive` function), this database
/// currently is retrieved and decoded from the database on device used),
/// - indent used for creating properly formatted js cards,
/// - `short_specs` (network parameters, such as base58 prefix, currency units and decimals),
/// all those are used in some cases for proper output formatting).
///
/// The function outputs the `DecodedOut` value in case of success.
///
/// Calls and vectors of calls are treated separately here.
/// All simpler types are processed through `decode_simple` function.
fn decode_complex(
    found_ty: &str,
    mut data: Vec<u8>,
    meta: &OlderMeta,
    type_database: &[TypeEntry],
    indent: u32,
    short_specs: &ShortSpecs,
) -> Result<DecodedOut> {
    match found_ty {
        "Box<<T as Config<I>>::Proposal>"
        | "Box<<T as Config>::Call>"
        | "Box<<T as Config>::Proposal>" => {
            process_as_call(data, meta, type_database, indent, short_specs)
        }
        "Vec<<T as Config>::Call>" => {
            let pre_vector = get_compact::<u32>(&data)?;
            let number_of_calls = pre_vector.compact_found;
            let mut fancy_output_prep: Vec<OutputCard> = Vec::new();
            match pre_vector.start_next_unit {
                Some(start) => {
                    if data.len() < start + 2 * (number_of_calls as usize) {
                        return Err(Error::Decoding(ParserDecodingError::DataTooShort));
                    }
                    data = data[start..].to_vec();
                    for _i in 0..number_of_calls {
                        let after_run =
                            process_as_call(data, meta, type_database, indent, short_specs)?;
                        fancy_output_prep.extend_from_slice(&after_run.fancy_out);
                        data = after_run.remaining_vector;
                    }
                }
                None => {
                    if number_of_calls != 0 {
                        return Err(Error::Decoding(ParserDecodingError::DataTooShort));
                    }
                }
            }
            Ok(DecodedOut {
                remaining_vector: data,
                fancy_out: fancy_output_prep,
            })
        }
        _ => decode_simple(found_ty, data, type_database, indent, short_specs),
    }
}

/// Function to process a single call (essentially, `Vec<u8>`).
/// This is the place to start when decoding the transaction.
///
/// This function is recursive, i.e. it could call itself later if needed with changed input data.
/// The function decodes only a single call, removes already decoded part of input data `Vec<u8>`,
/// and returns whatever remains as `DecodedOut` field `remaining_vector`, which is processed later separately.
///
/// The function takes as arguments
/// - data (call itself),
/// - meta (metadata for the network used),
/// - `type_database` (it describes all fundamental types that could be encountered in known networks
/// and are not primitive types (i.e. types decoded by `decode_primitive` function), this database
/// currently is retrieved and decoded from the database on device used),
/// - indent used for creating properly formatted js cards,
/// - `short_specs` (network parameters, such as base58 prefix, currency units and decimals),
/// all those are used in some cases for proper output formatting).
///
/// The function outputs the `DecodedOut` value in case of success.
///
/// In each encoded call the first two elements denote the numbers of the pallet and the method
/// in corresponding network metadata, indicating what arguments the call has.
/// The card "call" containing pallet name and method name is added to `fancy_out`.
/// Each argument is then processed in a sequence, the name of the argument
/// and the type of the argument are found in the network metadata during the run.
/// For each argument the card `varname` with argument name is added to `fancy_out`,
/// followed by card(s) of actual decoded argument values.
pub(crate) fn process_as_call(
    mut data: Vec<u8>,
    meta: &OlderMeta,
    type_database: &[TypeEntry],
    mut indent: u32,
    short_specs: &ShortSpecs,
) -> Result<DecodedOut> {
    let call_in_processing = what_next_old(data, meta)?;
    data = call_in_processing.data;

    let mut fancy_out = vec![
        OutputCard {
            card: ParserCard::Pallet(call_in_processing.method.pallet_name),
            indent,
        },
        OutputCard {
            card: ParserCard::Method {
                method_name: call_in_processing.method.method_name,
                docs: call_in_processing.method.docs,
            },
            indent: indent + 1,
        },
    ];
    indent += 2;

    for x in call_in_processing.method.arguments.iter() {
        fancy_out.push(OutputCard {
            card: ParserCard::Varname(x.name.to_string()),
            indent,
        });

        let decoded_out =
            decode_complex(&x.ty, data, meta, type_database, indent + 1, short_specs)?;
        data = decoded_out.remaining_vector;
        fancy_out.extend_from_slice(&decoded_out.fancy_out);
    }

    Ok(DecodedOut {
        remaining_vector: data.to_vec(),
        fancy_out,
    })
}

// Making regular expressions for analysing any type encountered except calls and Vec<calls>.
// The type to be parsed is found in network metadata on the run.
// In some cases the type could be Option<arg>, Vec<arg>, tuple such as (arg1, arg2, arg3)
// (currently among types are found tuples of up to 4 elements, could change at any point),
// array such as [arg; num], and compact such as Compact<arg>.
// To reduce the number of types in `type_database` and to simplify and
// at least a bit generalize the decoding process,
// the options, vectors, tuples, arrays, and compacts are currently treated specially
// and first are "husked" to interpret the inner type.
// This regular expressions are used for just that: find the inner type.
// All those are constructed statically, and pre-tested.
lazy_static! {
    static ref REGOPTION: Regex = Regex::new(r#"(?m)^Option<(?P<arg>.*)>"#).expect("constructed from checked static value");
    static ref REGVECTOR: Regex = Regex::new(r#"(?m)^Vec<(?P<arg>.*)>"#).expect("constructed from checked static value");
    static ref REGTUPLE: Regex = Regex::new(r#"(?m)^\((?P<arg1>([^( ]*(\([^)]*\)[^) ]*))|[^(),]*), (?P<arg2>([^( ]*\([^)]*\)[^) ]*)|[^(),]*)(, (?P<arg3>([^( ]*\([^)]*\)[^) ]*)|[^(),]*))?(, (?P<arg4>([^( ]*\([^)]*\)[^) ]*)|[^(),]*))?\)"#).expect("constructed from checked static value");
    static ref REGARRAY: Regex = Regex::new(r#"(?i)(?m)^\[(?P<arg>[a-z0-9]+); (?P<num>[0-9]+)\]"#).expect("constructed from checked static value");
    static ref REGCOMPACT: Regex = Regex::new(r#"(?m)^Compact<(?P<arg>.*)>"#).expect("constructed from checked static value");
}

/// Function to decode `Option<inner_ty>`.
/// Special case of Option<bool> is considered separately.
///
/// This function is recursive, i.e. it could call itself later if needed with changed input data.
/// The function decodes only a single option, removes already decoded part of input data `Vec<u8>`,
/// and returns whatever remains as `DecodedOut` field `remaining_vector`, which is processed later separately.
///
/// The function takes as arguments
/// - `inner_ty` (type inside Option, found using regular expressions)
/// - data (remaining `Vec<u8>` of data),
/// - `type_database` (it describes all fundamental types that could be encountered in known networks
/// and are not primitive types (i.e. types decoded by `decode_primitive` function), this database
/// currently is retrieved and decoded from the database on device used),
/// - indent used for creating properly formatted js cards,
/// - `short_specs` (network parameters, such as base58 prefix, currency units and decimals),
/// all those are used in some cases for proper output formatting).
///
/// The function outputs the `DecodedOut` value in case of success.
///
/// Js cards are of type "none" if the Option<_> is None.
/// At this moment no special js card for Some(x) is presented, only the card of x itself.
fn deal_with_option(
    inner_ty: &str,
    mut data: Vec<u8>,
    type_database: &[TypeEntry],
    indent: u32,
    short_specs: &ShortSpecs,
) -> Result<DecodedOut> {
    if inner_ty == "bool" {
        let fancy_out = match &data[0] {
            0 => vec![OutputCard {
                card: ParserCard::None,
                indent,
            }],
            1 => vec![OutputCard {
                card: ParserCard::Default(String::from("True")),
                indent,
            }],
            2 => vec![OutputCard {
                card: ParserCard::Default(String::from("False")),
                indent,
            }],
            _ => {
                return Err(Error::Decoding(
                    ParserDecodingError::UnexpectedOptionVariant,
                ))
            }
        };
        let remaining_vector = {
            if data.len() > 1 {
                (&data[1..]).to_vec()
            } else {
                Vec::new()
            }
        };
        Ok(DecodedOut {
            remaining_vector,
            fancy_out,
        })
    } else {
        match &data[0] {
            0 => {
                let remaining_vector = {
                    if data.len() > 1 {
                        (&data[1..]).to_vec()
                    } else {
                        Vec::new()
                    }
                };
                let fancy_out = vec![OutputCard {
                    card: ParserCard::None,
                    indent,
                }];
                Ok(DecodedOut {
                    remaining_vector,
                    fancy_out,
                })
            }
            1 => {
                if data.len() == 1 {
                    return Err(Error::Decoding(ParserDecodingError::DataTooShort));
                }
                data = data[1..].to_vec();
                decode_simple(inner_ty, data, type_database, indent, short_specs)
            }
            _ => Err(Error::Decoding(
                ParserDecodingError::UnexpectedOptionVariant,
            )),
        }
    }
}

/// Function to decode `Vector<inner_ty>`.
///
/// This function is recursive, i.e. it could call itself later if needed with changed input data.
/// The function decodes only a single vector of type `inner_ty`, removes already decoded part of input data `Vec<u8>`,
/// and returns whatever remains as `DecodedOut` field `remaining_vector`, which is processed later separately.
///
/// Encoded vectors are preluded by the number of vector elements as compact,
/// followed by concatenated individually encoded elements.
/// So, the function first searches for compact to determine the number of elements
/// and then proceeds to decode each element of the vector.
///
/// The function takes as arguments
/// - `inner_ty` (type inside `Vec`, found using regular expressions)
/// - data (remaining `Vec<u8>` of data),
/// - `type_database` (it describes all fundamental types that could be encountered in known networks
/// and are not primitive types (i.e. types decoded by `decode_primitive` function), this database
/// currently is retrieved and decoded from the database on device used),
/// - indent used for creating properly formatted js cards,
/// - `short_specs` (network parameters, such as base58 prefix, currency units and decimals),
/// all those are used in some cases for proper output formatting).
///
/// The function outputs the `DecodedOut` value in case of success.
fn deal_with_vector(
    inner_ty: &str,
    mut data: Vec<u8>,
    type_database: &[TypeEntry],
    indent: u32,
    short_specs: &ShortSpecs,
) -> Result<DecodedOut> {
    let pre_vector = get_compact::<u32>(&data)?;
    let mut fancy_output_prep: Vec<OutputCard> = Vec::new();
    let elements_of_vector = pre_vector.compact_found;
    match pre_vector.start_next_unit {
        Some(start) => {
            data = data[start..].to_vec();
            for _i in 0..elements_of_vector {
                let after_run = decode_simple(inner_ty, data, type_database, indent, short_specs)?;
                fancy_output_prep.extend_from_slice(&after_run.fancy_out);
                data = after_run.remaining_vector;
            }
            Ok(DecodedOut {
                remaining_vector: data,
                fancy_out: fancy_output_prep,
            })
        }
        None => {
            if elements_of_vector != 0 {
                Err(Error::Decoding(ParserDecodingError::DataTooShort))
            } else {
                Ok(DecodedOut {
                    remaining_vector: Vec::new(),
                    fancy_out: vec![OutputCard {
                        card: ParserCard::Default(String::new()),
                        indent,
                    }],
                })
            }
        }
    }
}

/// Function to decode an array such as `[inner_ty; number_of_elements]`.
///
/// This function is recursive, i.e. it could call itself later if needed with changed input data.
/// The function decodes only a single array of type `inner_ty` and length `number_of_elements`,
/// removes already decoded part of input data `Vec<u8>`,
/// and returns whatever remains as `DecodedOut` field `remaining_vector`, which is processed later separately.
///
/// The function takes as arguments
/// - `inner_ty` (type of array elements, found using regular expressions)
/// - `number_of_elements` (number of array elements, found using regular expressions)
/// - `data` (remaining `Vec<u8>` of data),
/// - `type_database` (it describes all fundamental types that could be encountered in known networks
/// and are not primitive types (i.e. types decoded by `decode_primitive` function), this database
/// currently is retrieved and decoded from the database on device used),
/// - `indent` used for creating properly formatted js cards,
/// - `short_specs` (network parameters, such as base58 prefix, currency units and decimals),
/// all those are used in some cases for proper output formatting).
///
/// The function outputs the `DecodedOut` value in case of success.
fn deal_with_array(
    inner_ty: &str,
    number_of_elements: u32,
    mut data: Vec<u8>,
    type_database: &[TypeEntry],
    indent: u32,
    short_specs: &ShortSpecs,
) -> Result<DecodedOut> {
    let mut fancy_output_prep: Vec<OutputCard> = Vec::new();
    for _i in 0..number_of_elements {
        let after_run = decode_simple(inner_ty, data, type_database, indent, short_specs)?;
        fancy_output_prep.extend_from_slice(&after_run.fancy_out);
        data = after_run.remaining_vector;
    }
    Ok(DecodedOut {
        remaining_vector: data,
        fancy_out: fancy_output_prep,
    })
}

/// Function to decode `IdentityFields` special case.
/// `IdentityFields` is a struct from `pallet_identity::IdentityFields`,
/// which is wrapper type for `BitFlags<IdentityField>`.
/// To avoid output complications arising from private non-printable fields
/// the type was re-implemented here using `BitVec` and enum `IdentityField` from `type_database`.
///
/// The function decodes only a single `IdentityFields` type entry,
/// removes already decoded part of input data `Vec<u8>`,
/// and returns whatever remains as `DecodedOut` field `remaining_vector`, which is processed later separately.
///
/// The function takes as arguments
/// - `data` (remaining `Vec<u8>` of data),
/// - `type_database` (it describes all fundamental types that could be encountered in known networks
/// and are not primitive types (i.e. types decoded by `decode_primitive` function), this database
/// currently is retrieved and decoded from the database on device used),
/// - `indent` used for creating properly formatted js cards.
///
/// The function outputs the `DecodedOut` value in case of success.
///
/// For each identity field an individual js card `identity_field` is added to `fancy_out`.
fn special_case_identity_fields(
    data: Vec<u8>,
    type_database: &[TypeEntry],
    indent: u32,
) -> Result<DecodedOut> {
    // at the moment, the length is known: 8 units in Vec<u8>
    if data.len() < 8 {
        return Err(Error::Decoding(ParserDecodingError::DataTooShort));
    }
    let remaining_vector = {
        if data.len() > 8 {
            data[8..].to_vec()
        } else {
            Vec::new()
        }
    };
    let into_bv = data[..8].to_vec();
    // make correct Bitvec
    let bv: BitVec<u8, Lsb0> = BitVec::from_vec(into_bv);
    let mut found = false;
    let mut fancy_out: Vec<OutputCard> = Vec::new();
    for x in type_database.iter() {
        if x.name == "IdentityField" {
            if let Description::Enum(v1) = &x.description {
                found = true;
                for (i, x) in v1.iter().enumerate() {
                    if bv[i] {
                        fancy_out.push(OutputCard {
                            card: ParserCard::IdentityField(x.variant_name.to_string()),
                            indent,
                        });
                    };
                }
            }
            break;
        }
    }
    if !found {
        return Err(Error::Decoding(ParserDecodingError::IdFields));
    }
    Ok(DecodedOut {
        remaining_vector,
        fancy_out,
    })
}

/// Function to decode `BitVec` special case.
///
/// The function decodes only a single `BitVec` type entry,
/// removes already decoded part of input data `Vec<u8>`,
/// and returns whatever remains as `DecodedOut` field ``remaining_vector``, which is processed later separately.
///
/// Trait `Decode` is not implemented for `BitVec` type.
/// Existing signer documentation in js suggests that the encoded `BitVec` is preluded by the number
/// of `BitVec` elements as compact, and each 8 of those form an `u8` element in input data.
/// So, the function first searches for compact to determine the number of `BitVec` elements
/// then calculates how many actual `u8` elements are used to store those, takes needed length of data
/// and gets `BitVec` from it.
///
/// The function takes as arguments
/// - `data` (remaining `Vec<u8>` of data),
/// - `indent` used for creating properly formatted js cards.
///
/// The function outputs the `DecodedOut` value in case of success.
///
<<<<<<< HEAD
/// Resulting `BitVec` is added to `fancy_out` on js card `bitvec`.
fn special_case_bitvec(data: Vec<u8>, indent: u32) -> Result<DecodedOut, ParserError> {
    // the data is preluded by compact indicating the number of `BitVec` elements - info from js documentation, decode not implemented for `BitVec` as is
=======
/// Resulting BitVec is added to fancy_out on js card "bitvec".
fn special_case_bitvec(data: Vec<u8>, indent: u32) -> Result<DecodedOut> {
    // the data is preluded by compact indicating the number of BitVec elements - info from js documentation, decode not implemented for BitVec as is
>>>>>>> 5d43a227
    let pre_bitvec = get_compact::<u32>(&data)?;
    let actual_length = match pre_bitvec.compact_found % 8 {
        0 => (pre_bitvec.compact_found / 8),
        _ => (pre_bitvec.compact_found / 8) + 1,
    };
    match pre_bitvec.start_next_unit {
        Some(start) => {
            let fin = start + (actual_length as usize);
            if data.len() < fin {
                return Err(Error::Decoding(ParserDecodingError::DataTooShort));
            }
            let into_bv = data[start..fin].to_vec();
            let bv: BitVec<u8, Lsb0> = BitVec::from_vec(into_bv);
            let fancy_out = vec![OutputCard {
                card: ParserCard::BitVec(bv.to_string()),
                indent,
            }];
            let remaining_vector = {
                if data.len() > fin {
                    data[fin..].to_vec()
                } else {
                    Vec::new()
                }
            };
            Ok(DecodedOut {
                remaining_vector,
                fancy_out,
            })
        }
        None => {
            if actual_length != 0 {
                return Err(Error::Decoding(ParserDecodingError::DataTooShort));
            }
            Ok(DecodedOut {
                remaining_vector: Vec::new(),
                fancy_out: vec![OutputCard {
                    card: ParserCard::Default(String::new()),
                    indent,
                }],
            })
        }
    }
}

/// Function to determine if special case balance is applicable
fn goto_balance(found_ty: &str) -> bool {
    (found_ty == "Balance")
        || (found_ty == "T::Balance")
        || (found_ty == "BalanceOf<T>")
        || (found_ty == "BalanceOf<T, I>")
        || (found_ty == "Compact<Balance>")
        || (found_ty == "Compact<T::Balance>")
        || (found_ty == "Compact<BalanceOf<T>>")
        || (found_ty == "Compact<BalanceOf<T, I>>")
}

/// Function to decode and represent properly any special case related to balances
/// (both compacts and non-compacts).
///
/// The function decodes only a single balance-related type entry,
/// removes already decoded part of input data `Vec<u8>`,
/// and returns whatever remains as `DecodedOut` field `remaining_vector`, which is processed later separately.
///
/// The function takes as arguments
/// - `data` (remaining `Vec<u8>` of data),
/// - `indent` used for creating properly formatted js cards.
/// - `short_specs` (taking currency units and decimals from there).
///
/// The function outputs the `DecodedOut` value in case of success.
///
/// Resulting balance is added to `fancy_out` on js card "balance".
fn special_case_balance(
    found_ty: &str,
    data: Vec<u8>,
    indent: u32,
    short_specs: &ShortSpecs,
) -> Result<DecodedOut> {
    match found_ty {
        "Balance" | "T::Balance" | "BalanceOf<T>" | "BalanceOf<T, I>" => {
            decode_primitive_with_flags::<u128>(
                &data,
                &mut None,
                false,
                true,
                "u128",
                indent,
                short_specs,
            )
        }
        "Compact<Balance>"
        | "Compact<T::Balance>"
        | "Compact<BalanceOf<T>>"
        | "Compact<BalanceOf<T, I>>" => decode_primitive_with_flags::<u128>(
            &data,
            &mut None,
            true,
            true,
            "u128",
            indent,
            short_specs,
        ),
        _ => Err(Error::Decoding(ParserDecodingError::BalanceNotDescribed)),
    }
}

/// Function to decode structs described in `type_database`.
///
/// Function iterates over struct fields, for each field it creates js card `field_name`
/// or `field_number` (if there are no field names),
/// and card(s) for corresponding content in `fancy_out`.
///
/// This function is recursive, i.e. it could call itself later if needed with changed input data.
///
/// The function takes as arguments
/// - `vector` of `StructField` of currently processed type, as found in `type_database`
/// - `data` (remaining `Vec<u8>` of data),
/// - `type_database` (it describes all fundamental types that could be encountered in known networks
/// and are not primitive types (i.e. types decoded by `decode_primitive` function), this database
/// currently is retrieved and decoded from the database on device used),
/// - `indent` used for creating properly formatted js cards,
/// - `short_specs` (network parameters, such as base58 prefix, currency units and decimals),
/// all those are used in some cases for proper output formatting).
///
/// The function outputs the `DecodedOut` value in case of success.
fn deal_with_struct(
    v1: &[StructField],
    mut data: Vec<u8>,
    type_database: &[TypeEntry],
    indent: u32,
    short_specs: &ShortSpecs,
) -> Result<DecodedOut> {
    let mut fancy_out: Vec<OutputCard> = Vec::new();
    for (i, y) in v1.iter().enumerate() {
        let fancy_output_prep = match &y.field_name {
            Some(z) => OutputCard {
                card: ParserCard::FieldName {
                    name: z.to_string(),
                    docs_field_name: String::new(),
                    path_type: String::new(),
                    docs_type: String::new(),
                },
                indent,
            },
            None => OutputCard {
                card: ParserCard::FieldNumber {
                    number: i,
                    docs_field_number: String::new(),
                    path_type: String::new(),
                    docs_type: String::new(),
                },
                indent,
            },
        };
        fancy_out.push(fancy_output_prep);
        let after_run = decode_simple(&y.field_type, data, type_database, indent + 1, short_specs)?;
        data = after_run.remaining_vector;
        fancy_out.extend_from_slice(&after_run.fancy_out);
    }
    Ok(DecodedOut {
        remaining_vector: data,
        fancy_out,
    })
}

/// Function to decode enums described in `type_database`.
///
/// Function determines which enum variant is used, and adds to `fancy_out` card `enum_variant_name`,
/// and, if there is content associated with enum variant, card(s) for this content.
///
/// This function is recursive, i.e. it could call itself later if needed with changed input data.
///
/// The function takes as arguments
/// - `vector` of `EnumVariant` of currently processed type, as found in `type_database`
/// - `data` (remaining `Vec<u8>` of data),
/// - `type_database` (it describes all fundamental types that could be encountered in known networks
/// and are not primitive types (i.e. types decoded by `decode_primitive` function), this database
/// currently is retrieved and decoded from the database on device used),
/// - `indent` used for creating properly formatted js cards,
/// - `short_specs` (network parameters, such as base58 prefix, currency units and decimals),
/// all those are used in some cases for proper output formatting).
///
/// The function outputs the `DecodedOut` value in case of success.
fn deal_with_enum(
    v1: &[EnumVariant],
    mut data: Vec<u8>,
    type_database: &[TypeEntry],
    indent: u32,
    short_specs: &ShortSpecs,
) -> Result<DecodedOut> {
    let enum_index = data[0] as usize;
    if enum_index >= v1.len() {
        return Err(Error::Decoding(ParserDecodingError::UnexpectedEnumVariant));
    }
    let found_variant = &v1[enum_index];
    match &found_variant.variant_type {
        EnumVariantType::None => {
            let remaining_vector = {
                if data.len() > 1 {
                    (&data[1..]).to_vec()
                } else {
                    Vec::new()
                }
            };
            let fancy_out = vec![OutputCard {
                card: ParserCard::EnumVariantName {
                    name: found_variant.variant_name.to_string(),
                    docs_enum_variant: String::new(),
                },
                indent,
            }];
            Ok(DecodedOut {
                remaining_vector,
                fancy_out,
            })
        }
        EnumVariantType::Type(inner_ty) => {
            if data.len() == 1 {
                return Err(Error::Decoding(ParserDecodingError::DataTooShort));
            }
            data = data[1..].to_vec();
            let mut fancy_output_prep = vec![OutputCard {
                card: ParserCard::EnumVariantName {
                    name: found_variant.variant_name.to_string(),
                    docs_enum_variant: String::new(),
                },
                indent,
            }];
            let after_run = decode_simple(inner_ty, data, type_database, indent + 1, short_specs)?;
            fancy_output_prep.extend_from_slice(&after_run.fancy_out);
            data = after_run.remaining_vector;
            Ok(DecodedOut {
                remaining_vector: data,
                fancy_out: fancy_output_prep,
            })
        }
        EnumVariantType::Struct(v2) => {
            if data.len() == 1 {
                return Err(Error::Decoding(ParserDecodingError::DataTooShort));
            }
            data = data[1..].to_vec();
            let mut fancy_out: Vec<OutputCard> = Vec::new();
            for (i, y) in v2.iter().enumerate() {
                let fancy_output_prep = match &y.field_name {
                    Some(z) => OutputCard {
                        card: ParserCard::FieldName {
                            name: z.to_string(),
                            docs_field_name: String::new(),
                            path_type: String::new(),
                            docs_type: String::new(),
                        },
                        indent,
                    },
                    None => OutputCard {
                        card: ParserCard::FieldNumber {
                            number: i,
                            docs_field_number: String::new(),
                            path_type: String::new(),
                            docs_type: String::new(),
                        },
                        indent,
                    },
                };
                fancy_out.push(fancy_output_prep);
                let after_run =
                    decode_simple(&y.field_type, data, type_database, indent + 1, short_specs)?;
                data = after_run.remaining_vector;
                fancy_out.extend_from_slice(&after_run.fancy_out);
            }
            Ok(DecodedOut {
                remaining_vector: data,
                fancy_out,
            })
        }
    }
}

/// Function to decode any type, except calls.
///
/// This function is recursive, i.e. it could call itself later if needed with changed input data.
/// The function decodes only `found_ty`, removes already decoded part of input data `Vec<u8>`,
/// and returns whatever remains as `DecodedOut` field ``remaining_vector``, which is processed later separately.
///
/// The function takes as arguments
/// - `found_ty` (type of the argument found in the previous iteration, to be interpreted on run)
/// - `data` (remaining `Vec<u8>` of data),
/// - `type_database` (it describes all fundamental types that could be encountered in known networks
/// and are not primitive types (i.e. types decoded by `decode_primitive` function), this database
/// currently is retrieved and decoded from the database on device used),
/// - `indent` used for creating properly formatted js cards,
/// - `short_specs` (network parameters, such as base58 prefix, currency units and decimals),
/// all those are used in some cases for proper output formatting).
///
/// The function outputs the `DecodedOut` value in case of success.
fn decode_simple(
    found_ty: &str,
    mut data: Vec<u8>,
    type_database: &[TypeEntry],
    indent: u32,
    short_specs: &ShortSpecs,
) -> Result<DecodedOut> {
    if data.is_empty() {
        return Err(Error::Decoding(ParserDecodingError::DataTooShort));
    }
    match decode_primitive(found_ty, &data, indent, short_specs) {
        Some(a) => Ok(a),
        None => {
            // check for option
            match REGOPTION.captures(found_ty) {
                Some(caps) => {
                    deal_with_option(&caps["arg"], data, type_database, indent, short_specs)
                }
                None => {
                    // check for vector
                    match REGVECTOR.captures(found_ty) {
                        Some(caps) => {
                            deal_with_vector(&caps["arg"], data, type_database, indent, short_specs)
                        }
                        None => {
                            // check for tuples
                            match REGTUPLE.captures(found_ty) {
                                Some(caps) => {
                                    let mut fancy_out: Vec<OutputCard> = Vec::new();
                                    let mut i = 1;
                                    loop {
                                        let capture_name = format!("arg{}", i);
                                        match caps.name(&capture_name) {
                                            Some(x) => {
                                                fancy_out.push(OutputCard {
                                                    card: ParserCard::FieldNumber {
                                                        number: i,
                                                        docs_field_number: String::new(),
                                                        path_type: String::new(),
                                                        docs_type: String::new(),
                                                    },
                                                    indent,
                                                });
                                                let inner_ty = x.as_str();
                                                let after_run = decode_simple(
                                                    inner_ty,
                                                    data,
                                                    type_database,
                                                    indent + 1,
                                                    short_specs,
                                                )?;
                                                fancy_out.extend_from_slice(&after_run.fancy_out);
                                                data = after_run.remaining_vector;
                                            }
                                            None => break,
                                        }
                                        i += 1;
                                    }
                                    Ok(DecodedOut {
                                        remaining_vector: data,
                                        fancy_out,
                                    })
                                }
                                None => {
                                    // check for array
                                    match REGARRAY.captures(found_ty) {
                                        Some(caps) => {
                                            let inner_ty = &caps["arg"];
                                            let number_of_elements: u32 = caps["num"]
                                                .parse()
                                                .expect("Should have captured a number.");
                                            deal_with_array(
                                                inner_ty,
                                                number_of_elements,
                                                data,
                                                type_database,
                                                indent,
                                                short_specs,
                                            )
                                        }
                                        None => {
                                            // check for special case of Balance as is or in Compact form
                                            if goto_balance(found_ty) {
                                                special_case_balance(
                                                    found_ty,
                                                    data,
                                                    indent,
                                                    short_specs,
                                                )
                                            } else {
                                                // check for compact and find the alias for compact
                                                match REGCOMPACT.captures(found_ty) {
                                                    Some(caps) => {
                                                        let inner_ty = &caps["arg"];
                                                        let mut new_inner_ty = None;
                                                        for x in type_database.iter() {
                                                            if x.name == inner_ty {
                                                                new_inner_ty = match &x.description {
                                                                    Description::Type(a) => Some(a),
                                                                    _ => return Err(Error::Decoding(ParserDecodingError::UnexpectedCompactInsides)),
                                                                };
                                                                break;
                                                            }
                                                        }
                                                        match new_inner_ty {
                                                            Some(a) => {
                                                                let new_ty = found_ty.replace(inner_ty, a);
                                                                decode_simple(&new_ty, data, type_database, indent, short_specs)
                                                            },
                                                            None => Err(Error::Decoding(ParserDecodingError::UnexpectedCompactInsides)),
                                                        }
                                                    }
                                                    None => {
                                                        // special case of IdentityFields type (from pallet_identity): uses BitFlags, private fields
                                                        if found_ty == "IdentityFields" {
                                                            special_case_identity_fields(
                                                                data,
                                                                type_database,
                                                                indent,
                                                            )
                                                        } else {
                                                            // special case of `BitVec` type
                                                            if found_ty == "BitVec" {
                                                                special_case_bitvec(data, indent)
                                                            } else {
                                                                // special case of `AccountId` type
                                                                if (found_ty == "AccountId")
                                                                    || (found_ty == "T::AccountId")
                                                                {
                                                                    special_case_account_id(
                                                                        data,
                                                                        indent,
                                                                        short_specs,
                                                                    )
                                                                } else {
                                                                    // do a search through the type database
                                                                    let mut found_solution = None;
                                                                    for x in type_database.iter() {
                                                                        if x.name == found_ty {
                                                                            let wrap_me = match &x.description {
                                                                                Description::Type(inner_ty) => {decode_simple(inner_ty, data, type_database, indent, short_specs)?},
                                                                                Description::Enum(v1) => {deal_with_enum(v1, data, type_database, indent, short_specs)?},
                                                                                Description::Struct(v1) => {deal_with_struct(v1, data, type_database, indent, short_specs)?},
                                                                            };
                                                                            found_solution =
                                                                                Some(wrap_me);
                                                                            break;
                                                                        }
                                                                    }
                                                                    match found_solution {
                                                                        Some(x) => Ok(x),
                                                                        None => Err(Error::Decoding(ParserDecodingError::UnknownType(found_ty.to_string()))),
                                                                    }
                                                                }
                                                            }
                                                        }
                                                    }
                                                }
                                            }
                                        }
                                    }
                                }
                            }
                        }
                    }
                }
            }
        }
    }
}<|MERGE_RESOLUTION|>--- conflicted
+++ resolved
@@ -16,17 +16,17 @@
 use crate::error::{Error, ParserDecodingError, Result};
 use crate::method::{what_next_old, OlderMeta};
 
-/// Function to decode primitive types (fixed-width or compact form), and Percent,
+/// Function to decode primitive types (fixed-width or compact form), and `Percent`,
 /// `Permill`, and `PerU16` structs (also fixed-width or compact form).
-/// All those types have stable length by `std::mem::size_of()` and also are serializable.
-///
-/// The function decodes only `found_ty`, removes already decoded part of input data `Vec<u8>`,
+/// All those types have stable length by `std::mem::size_of()` and also are serializeable.
+///
+/// The function decodes only found_ty, removes already decoded part of input data `Vec<u8>`,
 /// and returns whatever remains as `DecodedOut` field `remaining_vector`, which is processed later separately.
 ///
 /// The function takes as arguments
 /// - `found_ty` (type of the argument found in the previous iteration, to be interpreted on run)
-/// - data (remaining `Vec<u8>` of data),
-/// - indent used for creating properly formatted js cards.
+/// - `data` (remaining `Vec<u8>` of data),
+/// - `indent` used for creating properly formatted js cards.
 ///
 /// The function outputs the `DecodedOut` value in case of success.
 fn decode_primitive(
@@ -160,20 +160,20 @@
 }
 
 /// Function to decode any type, including calls and vectors of calls.
-/// Here starts the decoding of argument with type `found_ty`.
+/// Here starts the decoding of argument with type found_ty.
 ///
 /// This function is recursive, i.e. it could call itself later if needed with changed input data.
-/// The function decodes only `found_ty`, removes already decoded part of input data `Vec<u8>`,
+/// The function decodes only found_ty, removes already decoded part of input data `Vec<u8>`,
 /// and returns whatever remains as `DecodedOut` field `remaining_vector`, which is processed later separately.
 ///
 /// The function takes as arguments
 /// - `found_ty` (type of the argument found in the previous iteration, to be interpreted on run)
-/// - data (remaining `Vec<u8>` of data),
-/// - meta (metadata for the network used),
+/// - `data` (remaining `Vec<u8>` of data),
+/// - `meta` (metadata for the network used),
 /// - `type_database` (it describes all fundamental types that could be encountered in known networks
 /// and are not primitive types (i.e. types decoded by `decode_primitive` function), this database
 /// currently is retrieved and decoded from the database on device used),
-/// - indent used for creating properly formatted js cards,
+/// - `indent` used for creating properly formatted js cards,
 /// - `short_specs` (network parameters, such as base58 prefix, currency units and decimals),
 /// all those are used in some cases for proper output formatting).
 ///
@@ -235,12 +235,12 @@
 /// and returns whatever remains as `DecodedOut` field `remaining_vector`, which is processed later separately.
 ///
 /// The function takes as arguments
-/// - data (call itself),
-/// - meta (metadata for the network used),
+/// - `data` (call itself),
+/// - `meta` (metadata for the network used),
 /// - `type_database` (it describes all fundamental types that could be encountered in known networks
 /// and are not primitive types (i.e. types decoded by `decode_primitive` function), this database
 /// currently is retrieved and decoded from the database on device used),
-/// - indent used for creating properly formatted js cards,
+/// - `indent` used for creating properly formatted js cards,
 /// - `short_specs` (network parameters, such as base58 prefix, currency units and decimals),
 /// all those are used in some cases for proper output formatting).
 ///
@@ -251,7 +251,7 @@
 /// The card "call" containing pallet name and method name is added to `fancy_out`.
 /// Each argument is then processed in a sequence, the name of the argument
 /// and the type of the argument are found in the network metadata during the run.
-/// For each argument the card `varname` with argument name is added to `fancy_out`,
+/// For each argument the card "varname" with argument name is added to `fancy_out`,
 /// followed by card(s) of actual decoded argument values.
 pub(crate) fn process_as_call(
     mut data: Vec<u8>,
@@ -298,7 +298,7 @@
 
 // Making regular expressions for analysing any type encountered except calls and Vec<calls>.
 // The type to be parsed is found in network metadata on the run.
-// In some cases the type could be Option<arg>, Vec<arg>, tuple such as (arg1, arg2, arg3)
+// In some cases the type could be `Option<arg>`, `Vec<arg>`, tuple such as (arg1, arg2, arg3)
 // (currently among types are found tuples of up to 4 elements, could change at any point),
 // array such as [arg; num], and compact such as Compact<arg>.
 // To reduce the number of types in `type_database` and to simplify and
@@ -324,11 +324,11 @@
 ///
 /// The function takes as arguments
 /// - `inner_ty` (type inside Option, found using regular expressions)
-/// - data (remaining `Vec<u8>` of data),
+/// - `data` (remaining `Vec<u8>` of data),
 /// - `type_database` (it describes all fundamental types that could be encountered in known networks
 /// and are not primitive types (i.e. types decoded by `decode_primitive` function), this database
 /// currently is retrieved and decoded from the database on device used),
-/// - indent used for creating properly formatted js cards,
+/// - `indent` used for creating properly formatted js cards,
 /// - `short_specs` (network parameters, such as base58 prefix, currency units and decimals),
 /// all those are used in some cases for proper output formatting).
 ///
@@ -420,11 +420,11 @@
 ///
 /// The function takes as arguments
 /// - `inner_ty` (type inside `Vec`, found using regular expressions)
-/// - data (remaining `Vec<u8>` of data),
+/// - `data` (remaining `Vec<u8>` of data),
 /// - `type_database` (it describes all fundamental types that could be encountered in known networks
 /// and are not primitive types (i.e. types decoded by `decode_primitive` function), this database
 /// currently is retrieved and decoded from the database on device used),
-/// - indent used for creating properly formatted js cards,
+/// - `indent` used for creating properly formatted js cards,
 /// - `short_specs` (network parameters, such as base58 prefix, currency units and decimals),
 /// all those are used in some cases for proper output formatting).
 ///
@@ -507,7 +507,7 @@
     })
 }
 
-/// Function to decode `IdentityFields` special case.
+/// Function to decode IdentityFields special case.
 /// `IdentityFields` is a struct from `pallet_identity::IdentityFields`,
 /// which is wrapper type for `BitFlags<IdentityField>`.
 /// To avoid output complications arising from private non-printable fields
@@ -518,11 +518,11 @@
 /// and returns whatever remains as `DecodedOut` field `remaining_vector`, which is processed later separately.
 ///
 /// The function takes as arguments
-/// - `data` (remaining `Vec<u8>` of data),
+/// - data (remaining `Vec<u8>` of data),
 /// - `type_database` (it describes all fundamental types that could be encountered in known networks
 /// and are not primitive types (i.e. types decoded by `decode_primitive` function), this database
 /// currently is retrieved and decoded from the database on device used),
-/// - `indent` used for creating properly formatted js cards.
+/// - indent used for creating properly formatted js cards.
 ///
 /// The function outputs the `DecodedOut` value in case of success.
 ///
@@ -532,7 +532,7 @@
     type_database: &[TypeEntry],
     indent: u32,
 ) -> Result<DecodedOut> {
-    // at the moment, the length is known: 8 units in Vec<u8>
+    // at the moment, the length is known: 8 units in `Vec<u8>`
     if data.len() < 8 {
         return Err(Error::Decoding(ParserDecodingError::DataTooShort));
     }
@@ -544,7 +544,7 @@
         }
     };
     let into_bv = data[..8].to_vec();
-    // make correct Bitvec
+    // make correct `BitVec`
     let bv: BitVec<u8, Lsb0> = BitVec::from_vec(into_bv);
     let mut found = false;
     let mut fancy_out: Vec<OutputCard> = Vec::new();
@@ -577,9 +577,9 @@
 ///
 /// The function decodes only a single `BitVec` type entry,
 /// removes already decoded part of input data `Vec<u8>`,
-/// and returns whatever remains as `DecodedOut` field ``remaining_vector``, which is processed later separately.
-///
-/// Trait `Decode` is not implemented for `BitVec` type.
+/// and returns whatever remains as `DecodedOut` field `remaining_vector`, which is processed later separately.
+///
+/// Trait Decode is not implemented for `BitVec` type.
 /// Existing signer documentation in js suggests that the encoded `BitVec` is preluded by the number
 /// of `BitVec` elements as compact, and each 8 of those form an `u8` element in input data.
 /// So, the function first searches for compact to determine the number of `BitVec` elements
@@ -587,20 +587,14 @@
 /// and gets `BitVec` from it.
 ///
 /// The function takes as arguments
-/// - `data` (remaining `Vec<u8>` of data),
-/// - `indent` used for creating properly formatted js cards.
-///
-/// The function outputs the `DecodedOut` value in case of success.
-///
-<<<<<<< HEAD
+/// - data (remaining `Vec<u8>` of data),
+/// - indent used for creating properly formatted js cards.
+///
+/// The function outputs the `DecodedOut` value in case of success.
+///
 /// Resulting `BitVec` is added to `fancy_out` on js card `bitvec`.
-fn special_case_bitvec(data: Vec<u8>, indent: u32) -> Result<DecodedOut, ParserError> {
+fn special_case_bitvec(data: Vec<u8>, indent: u32) -> Result<DecodedOut> {
     // the data is preluded by compact indicating the number of `BitVec` elements - info from js documentation, decode not implemented for `BitVec` as is
-=======
-/// Resulting BitVec is added to fancy_out on js card "bitvec".
-fn special_case_bitvec(data: Vec<u8>, indent: u32) -> Result<DecodedOut> {
-    // the data is preluded by compact indicating the number of BitVec elements - info from js documentation, decode not implemented for BitVec as is
->>>>>>> 5d43a227
     let pre_bitvec = get_compact::<u32>(&data)?;
     let actual_length = match pre_bitvec.compact_found % 8 {
         0 => (pre_bitvec.compact_found / 8),
@@ -665,8 +659,8 @@
 /// and returns whatever remains as `DecodedOut` field `remaining_vector`, which is processed later separately.
 ///
 /// The function takes as arguments
-/// - `data` (remaining `Vec<u8>` of data),
-/// - `indent` used for creating properly formatted js cards.
+/// - data (remaining `Vec<u8>` of data),
+/// - indent used for creating properly formatted js cards.
 /// - `short_specs` (taking currency units and decimals from there).
 ///
 /// The function outputs the `DecodedOut` value in case of success.
@@ -715,12 +709,12 @@
 /// This function is recursive, i.e. it could call itself later if needed with changed input data.
 ///
 /// The function takes as arguments
-/// - `vector` of `StructField` of currently processed type, as found in `type_database`
-/// - `data` (remaining `Vec<u8>` of data),
+/// - vector of `StructField` of currently processed type, as found in `type_database`
+/// - data (remaining `Vec<u8>` of data),
 /// - `type_database` (it describes all fundamental types that could be encountered in known networks
 /// and are not primitive types (i.e. types decoded by `decode_primitive` function), this database
 /// currently is retrieved and decoded from the database on device used),
-/// - `indent` used for creating properly formatted js cards,
+/// - indent used for creating properly formatted js cards,
 /// - `short_specs` (network parameters, such as base58 prefix, currency units and decimals),
 /// all those are used in some cases for proper output formatting).
 ///
@@ -773,12 +767,12 @@
 /// This function is recursive, i.e. it could call itself later if needed with changed input data.
 ///
 /// The function takes as arguments
-/// - `vector` of `EnumVariant` of currently processed type, as found in `type_database`
-/// - `data` (remaining `Vec<u8>` of data),
+/// - vector of `EnumVariant` of currently processed type, as found in `type_database`
+/// - data (remaining `Vec<u8>` of data),
 /// - `type_database` (it describes all fundamental types that could be encountered in known networks
 /// and are not primitive types (i.e. types decoded by `decode_primitive` function), this database
 /// currently is retrieved and decoded from the database on device used),
-/// - `indent` used for creating properly formatted js cards,
+/// - indent used for creating properly formatted js cards,
 /// - `short_specs` (network parameters, such as base58 prefix, currency units and decimals),
 /// all those are used in some cases for proper output formatting).
 ///
@@ -880,16 +874,16 @@
 /// Function to decode any type, except calls.
 ///
 /// This function is recursive, i.e. it could call itself later if needed with changed input data.
-/// The function decodes only `found_ty`, removes already decoded part of input data `Vec<u8>`,
-/// and returns whatever remains as `DecodedOut` field ``remaining_vector``, which is processed later separately.
-///
-/// The function takes as arguments
-/// - `found_ty` (type of the argument found in the previous iteration, to be interpreted on run)
-/// - `data` (remaining `Vec<u8>` of data),
+/// The function decodes only found_ty, removes already decoded part of input data `Vec<u8>`,
+/// and returns whatever remains as `DecodedOut` field `remaining_vector`, which is processed later separately.
+///
+/// The function takes as arguments
+/// - found_ty (type of the argument found in the previous iteration, to be interpreted on run)
+/// - data (remaining `Vec<u8>` of data),
 /// - `type_database` (it describes all fundamental types that could be encountered in known networks
 /// and are not primitive types (i.e. types decoded by `decode_primitive` function), this database
 /// currently is retrieved and decoded from the database on device used),
-/// - `indent` used for creating properly formatted js cards,
+/// - indent used for creating properly formatted js cards,
 /// - `short_specs` (network parameters, such as base58 prefix, currency units and decimals),
 /// all those are used in some cases for proper output formatting).
 ///
@@ -1019,7 +1013,7 @@
                                                             if found_ty == "BitVec" {
                                                                 special_case_bitvec(data, indent)
                                                             } else {
-                                                                // special case of `AccountId` type
+                                                                // special case of AccountId type
                                                                 if (found_ty == "AccountId")
                                                                     || (found_ty == "T::AccountId")
                                                                 {
