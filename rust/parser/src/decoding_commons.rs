use parity_scale_codec::{Compact, Decode, HasCompact};
use sp_arithmetic::PerThing;
use sp_core::crypto::AccountId32;
use std::{convert::TryInto, mem::size_of};

use definitions::network_specs::ShortSpecs;
use printing_balance::convert_balance_pretty;

use crate::cards::ParserCard;
use crate::decoding_sci_ext::{Ext, SpecialExt};
use crate::error::{ParserDecodingError, ParserMetadataError};
use crate::Result;

/// Struct to store the decoded data, used for data storage between decoding iterations.
/// `decoded_string` is short json-like format,
/// `fancy_out` is format used for js output cards (the one really going out at this point)
/// and remaining vector contains the input data not yet used after the last decoding iteration.
pub(crate) struct DecodedOut {
    pub(crate) remaining_vector: Vec<u8>,
    pub(crate) fancy_out: Vec<OutputCard>,
}

#[derive(Clone)]
pub struct OutputCard {
    pub card: ParserCard,
    pub indent: u32,
}

/// Struct to store results of searching `Vec<u8>` for encoded compact:
/// consists of actual number decoded, and, if it exists, the beginning position for data after the compact
pub struct CutCompact<T: HasCompact> {
    pub compact_found: T,
    pub start_next_unit: Option<usize>,
}

<<<<<<< HEAD
/// Function to search `&[u8]` for shortest compact <T> by brute force.
/// Outputs `CutCompact` value in case of success.
pub fn get_compact<T>(data: &[u8]) -> Result<CutCompact<T>, ParserError>
=======
/// Function to search &[u8] for shortest compact <T> by brute force.
/// Outputs CutCompact value in case of success.
pub fn get_compact<T>(data: &[u8]) -> Result<CutCompact<T>>
>>>>>>> 5d43a227
where
    T: HasCompact,
    Compact<T>: Decode,
{
    if data.is_empty() {
        return Err(ParserDecodingError::DataTooShort.into());
    }
    let mut out = None;
    for i in 1..data.len() + 1 {
        let mut hippo = &data[..i];
        let unhippo = <Compact<T>>::decode(&mut hippo);
        if let Ok(hurray) = unhippo {
            let mut start_next_unit = None;
            if data.len() > i {
                start_next_unit = Some(i);
            }
            out = Some(CutCompact {
                compact_found: hurray.0,
                start_next_unit,
            });
            break;
        }
    }
    match out {
        Some(c) => Ok(c),
        None => Err(ParserDecodingError::NoCompact.into()),
    }
}

/// Function to decode types with trait `PerThing` (`Percent`, `Permill`, `Perbill` etc).
/// Decoding type `T` either as compact or as fixed length type.
/// Used only in `decoding_older` module, without `serde`.
///
/// The function decodes only this element, removes already decoded part of input data `Vec<u8>`,
/// and returns whatever remains as `DecodedOut` field `remaining_vector`, which is processed later separately.
///
/// The function takes as arguments
/// - `data` (remaining `Vec<u8>` of data),
/// - `compact_flag` to initiate compact decoding,
/// - `&str` name of type to be displayed in case of error,
/// - `indent` used for creating properly formatted js cards,
///
/// The function outputs the `DecodedOut` value in case of success.
pub(crate) fn decode_perthing<T>(
    data: &[u8],
    compact_flag: bool,
    found_ty: &str,
    indent: u32,
) -> Result<DecodedOut>
where
    T: PerThing + Decode + HasCompact,
    Compact<T>: Decode,
{
    let (fancy_out, remaining_vector) = {
        if compact_flag {
            let compact_found = get_compact::<T>(data)?;
            let fancy_out = vec![OutputCard {
                card: ParserCard::Default(
                    compact_found.compact_found.deconstruct().into().to_string(),
                ),
                indent,
            }];
            let remaining_vector = match compact_found.start_next_unit {
                Some(x) => (data[x..]).to_vec(),
                None => Vec::new(),
            };
            (fancy_out, remaining_vector)
        } else {
            let length = size_of::<T>();
            if data.len() < length {
                return Err(ParserDecodingError::DataTooShort.into());
            }
            let decoded_data = <T>::decode(&mut &data[..length])
                .map_err(|_| ParserDecodingError::PrimitiveFailure(found_ty.to_string()))?;
            let fancy_out = vec![OutputCard {
                card: ParserCard::Default(decoded_data.deconstruct().into().to_string()),
                indent,
            }];
            let remaining_vector = data[length..].to_vec();
            (fancy_out, remaining_vector)
        }
    };
    Ok(DecodedOut {
        remaining_vector,
        fancy_out,
    })
}

/// Function to decode a displayable type of known length (i.e. length stable with respect to `mem::size_of`).
/// Used in both `decoding_older` and `decoding_sci`, for types not compatible with compact or balance printing
///
/// The function decodes only this type, removes already decoded part of input data `Vec<u8>`,
/// and returns whatever remains as `DecodedOut` field `remaining_vector`, which is processed later separately.
///
/// The function takes as arguments
/// - data (remaining `Vec<u8>` of data),
/// - `found_ty`: name of the type found,
/// - indent used for creating properly formatted js cards.
///
/// The function outputs the `DecodedOut` value in case of success.
pub(crate) fn decode_known_length<T: Decode + std::fmt::Display>(
    data: &[u8],
    found_ty: &str,
    indent: u32,
) -> Result<DecodedOut> {
    let length = size_of::<T>();
    if data.len() < length {
        return Err(ParserDecodingError::DataTooShort.into());
    }
    let decoded_data = <T>::decode(&mut &data[..length])
        .map_err(|_| ParserDecodingError::PrimitiveFailure(found_ty.to_string()))?;
    let fancy_out = vec![OutputCard {
        card: ParserCard::Default(decoded_data.to_string()),
        indent,
    }];
    let remaining_vector = data[length..].to_vec();
    Ok(DecodedOut {
        remaining_vector,
        fancy_out,
    })
}

/// Function to decode a displayable type compatible with compact and balance printing.
/// Used in both `decoding_older` and `decoding_sci`.
/// Decoding type T either as compact or as fixed length type, possibly as a balance.
///
/// The function decodes only this element, removes already decoded part of input data `Vec<u8>`,
/// and returns whatever remains as `DecodedOut` field `remaining_vector`, which is processed later separately.
///
/// The function takes as arguments
/// - `data` (remaining `Vec<u8>` of data),
/// - `compact_flag` and balance flag to choose decoding variant,
/// - `&str` name of type to be displayed in case of error,
/// - `indent` used for creating properly formatted js cards,
/// - `ShortSpecs` to format the balance properly if the balance is involved.
///
/// The function outputs the `DecodedOut` value in case of success.
pub(crate) fn decode_primitive_with_flags<T>(
    data: &[u8],
    possible_ext: &mut Option<&mut Ext>,
    compact_flag: bool,
    balance_flag: bool,
    found_ty: &str,
    indent: u32,
    short_specs: &ShortSpecs,
) -> Result<DecodedOut>
where
    T: Decode + HasCompact + std::fmt::Display,
    Compact<T>: Decode,
{
    let balance_flag = {
        if let Some(ext) = possible_ext {
            if let SpecialExt::Tip = ext.specialty {
                true
            } else {
                balance_flag
            }
        } else {
            balance_flag
        }
    };
    if compact_flag {
        let compact_found = get_compact::<T>(data)?;
        let fancy_out = {
            if balance_flag {
                process_balance(
                    &compact_found.compact_found.to_string(),
                    possible_ext,
                    indent,
                    short_specs,
                )?
            } else {
                process_number(
                    compact_found.compact_found.to_string(),
                    possible_ext,
                    indent,
                    short_specs,
                )?
            }
        };
        let remaining_vector = match compact_found.start_next_unit {
            Some(x) => (data[x..]).to_vec(),
            None => Vec::new(),
        };
        Ok(DecodedOut {
            remaining_vector,
            fancy_out,
        })
    } else {
        let length = size_of::<T>();
        if data.len() < length {
            return Err(ParserDecodingError::DataTooShort.into());
        }
        let decoded_data = <T>::decode(&mut &data[..length])
            .map_err(|_| ParserDecodingError::PrimitiveFailure(found_ty.to_string()))?;
        let fancy_out = {
            if balance_flag {
                process_balance(&decoded_data.to_string(), possible_ext, indent, short_specs)?
            } else {
                process_number(decoded_data.to_string(), possible_ext, indent, short_specs)?
            }
        };
        let remaining_vector = data[length..].to_vec();
        Ok(DecodedOut {
            remaining_vector,
            fancy_out,
        })
    }
}

fn process_balance(
    balance: &str,
    possible_ext: &mut Option<&mut Ext>,
    indent: u32,
    short_specs: &ShortSpecs,
) -> Result<Vec<OutputCard>> {
    let balance_output = convert_balance_pretty(balance, short_specs.decimals, &short_specs.unit);
    let out_balance = vec![OutputCard {
        card: ParserCard::Balance {
            number: balance_output.number.to_string(),
            units: balance_output.units.to_string(),
        },
        indent,
    }];
    let out_tip = vec![OutputCard {
        card: ParserCard::Tip {
            number: balance_output.number.to_string(),
            units: balance_output.units,
        },
        indent,
    }];
    if let Some(ext) = possible_ext {
        if let SpecialExt::Tip = ext.specialty {
            Ok(out_tip)
        } else {
            Ok(out_balance)
        }
    } else {
        Ok(out_balance)
    }
}

fn process_number(
    number: String,
    possible_ext: &mut Option<&mut Ext>,
    indent: u32,
    short_specs: &ShortSpecs,
) -> Result<Vec<OutputCard>> {
    if let Some(ext) = possible_ext {
        match ext.specialty {
            SpecialExt::Nonce => Ok(vec![OutputCard {
                card: ParserCard::Nonce(number),
                indent,
            }]),
            SpecialExt::SpecVersion => {
                ext.found_ext.network_version_printed = match ext.found_ext.network_version_printed
                {
                    Some(_) => return Err(ParserMetadataError::SpecVersionTwice.into()),
                    None => Some(number.to_string()),
                };
                Ok(vec![OutputCard {
                    card: ParserCard::NetworkNameVersion {
                        name: short_specs.name.to_string(),
                        version: number,
                    },
                    indent,
                }])
            }
            SpecialExt::TxVersion => Ok(vec![OutputCard {
                card: ParserCard::TxVersion(number),
                indent,
            }]),
            _ => Ok(vec![OutputCard {
                card: ParserCard::Default(number),
                indent,
            }]),
        }
    } else {
        Ok(vec![OutputCard {
            card: ParserCard::Default(number),
            indent,
        }])
    }
}

/// Function to decode of `AccountId` special case and transform the result into base58 format.
///
/// The function decodes only a single `AccountId` type entry,
/// removes already decoded part of input data `Vec<u8>`,
/// and returns whatever remains as `DecodedOut` field `remaining_vector`, which is processed later separately.
///
/// The function takes as arguments
/// - `data` (remaining `Vec<u8>` of data),
/// - `indent` used for creating properly formatted js cards.
/// - `short_specs` (taking base58 prefix from there).
///
/// The function outputs the `DecodedOut` value in case of success.
///
/// Resulting `AccountId` in base58 form is added to `fancy_out` on js card `Id`.
pub(crate) fn special_case_account_id(
    data: Vec<u8>,
    indent: u32,
    short_specs: &ShortSpecs,
) -> Result<DecodedOut> {
    let a = data.get(0..32).ok_or(ParserDecodingError::DataTooShort)?;
    let array_decoded: [u8; 32] = a.try_into().expect("constant length, always fits");
    let remaining_vector = data[32..].to_vec();
    let account_id = AccountId32::new(array_decoded);
    let fancy_out = vec![OutputCard {
        card: ParserCard::Id {
            id: account_id,
            base58prefix: short_specs.base58prefix,
        },
        indent,
    }];
    Ok(DecodedOut {
        remaining_vector,
        fancy_out,
    })
}<|MERGE_RESOLUTION|>--- conflicted
+++ resolved
@@ -33,15 +33,9 @@
     pub start_next_unit: Option<usize>,
 }
 
-<<<<<<< HEAD
 /// Function to search `&[u8]` for shortest compact <T> by brute force.
 /// Outputs `CutCompact` value in case of success.
-pub fn get_compact<T>(data: &[u8]) -> Result<CutCompact<T>, ParserError>
-=======
-/// Function to search &[u8] for shortest compact <T> by brute force.
-/// Outputs CutCompact value in case of success.
 pub fn get_compact<T>(data: &[u8]) -> Result<CutCompact<T>>
->>>>>>> 5d43a227
 where
     T: HasCompact,
     Compact<T>: Decode,
@@ -72,7 +66,7 @@
 }
 
 /// Function to decode types with trait `PerThing` (`Percent`, `Permill`, `Perbill` etc).
-/// Decoding type `T` either as compact or as fixed length type.
+/// Decoding type T either as compact or as fixed length type.
 /// Used only in `decoding_older` module, without `serde`.
 ///
 /// The function decodes only this element, removes already decoded part of input data `Vec<u8>`,
@@ -80,7 +74,7 @@
 ///
 /// The function takes as arguments
 /// - `data` (remaining `Vec<u8>` of data),
-/// - `compact_flag` to initiate compact decoding,
+/// - `compact` flag to initiate compact decoding,
 /// - `&str` name of type to be displayed in case of error,
 /// - `indent` used for creating properly formatted js cards,
 ///
@@ -138,7 +132,7 @@
 ///
 /// The function takes as arguments
 /// - data (remaining `Vec<u8>` of data),
-/// - `found_ty`: name of the type found,
+/// - found_ty: name of the type found,
 /// - indent used for creating properly formatted js cards.
 ///
 /// The function outputs the `DecodedOut` value in case of success.
@@ -172,10 +166,10 @@
 /// and returns whatever remains as `DecodedOut` field `remaining_vector`, which is processed later separately.
 ///
 /// The function takes as arguments
-/// - `data` (remaining `Vec<u8>` of data),
-/// - `compact_flag` and balance flag to choose decoding variant,
+/// - data (remaining `Vec<u8>` of data),
+/// - compact flag and balance flag to choose decoding variant,
 /// - `&str` name of type to be displayed in case of error,
-/// - `indent` used for creating properly formatted js cards,
+/// - indent used for creating properly formatted js cards,
 /// - `ShortSpecs` to format the balance properly if the balance is involved.
 ///
 /// The function outputs the `DecodedOut` value in case of success.
@@ -340,7 +334,7 @@
 ///
 /// The function outputs the `DecodedOut` value in case of success.
 ///
-/// Resulting `AccountId` in base58 form is added to `fancy_out` on js card `Id`.
+/// Resulting `AccountId` in base58 form is added to `fancy_out` on js card "Id".
 pub(crate) fn special_case_account_id(
     data: Vec<u8>,
     indent: u32,
