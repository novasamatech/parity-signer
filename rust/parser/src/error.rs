use definitions::error::MetadataError;

/// Parse error.
#[derive(Debug, thiserror::Error)]
pub enum Error {
<<<<<<< HEAD
    Parser(ParserError),
    Arguments(ArgumentsError), // errors related to metadata and `short_specs` arguments input by user
}
=======
    #[error(transparent)]
    Metadata(#[from] MetadataError),

    #[error(transparent)]
    DefinitionsError(#[from] definitions::error::Error),

    #[error(transparent)]
    Codec(#[from] parity_scale_codec::Error),

    #[error("Can not separate method from extensions, bad transaction.")]
    SeparateMethodExtensions,

    /// Errors occurring during the decoding procedure.
    #[error("Error parsing incoming transaction content. {0}")]
    Decoding(#[from] ParserDecodingError),

    /// Errors occurring because the metadata
    /// [`RuntimeMetadataV14`](https://docs.rs/frame-metadata/15.0.0/frame_metadata/v14/struct.RuntimeMetadataV14.html)
    /// has extensions not acceptable in existing safety paradigm for
    /// signable transactions.
    #[error(transparent)]
    FundamentallyBadV14Metadata(#[from] ParserMetadataError),
>>>>>>> 5d43a227

    /// While parsing transaction with certain version of network metadata,
    /// found that the version found in signable extensions does not match
    /// the version of the metadata used for parsing.
    ///
    /// Transaction parsing in Signer is done by consecutively checking all
    /// available metadata for a given network name, starting with the highest
    /// available version, and looking for a matching network version in the
    /// parsed extensions.
    ///
    /// For `RuntimeMetadataV12` and `RuntimeMetadataV13` the extensions set
    /// is a fixed one, whereas for `RuntimeMetadataV14` is may vary and is
    /// determined by the metadata itself.
    #[error(
        "Network spec version decoded from extensions ({as_decoded}) \
        differs from the version in metadata ({in_metadata})."
    )]
    WrongNetworkVersion {
        /// metadata version from transaction extensions, as found through
        /// parsing process
        as_decoded: String,

        /// metadata version actually used for parsing, from the `Version`
        /// constant in `System` pallet of the metadata
        in_metadata: u32,
    },

    //
    #[error(
        "Network name mismatch. In metadata: {name_metadata}, \
        in network specs: {name_network_specs}"
    )]
    NetworkNameMismatch {
        name_metadata: String,
        name_network_specs: String,
    },

    #[error(
        "Decoding transactions with metadata V12 and V13 uses pre-existing \
        types info. Loaded default types info is empty."
    )]
    NoTypes,

    #[error(
        "Decoding transactions with metadata V12 and V13 uses \
        pre-existing types info. Error generating default types info."
    )]
    DefaultTypes,
}

/// Parse result.
pub type Result<T> = std::result::Result<T, Error>;

#[derive(Debug, thiserror::Error)]
pub enum ParserMetadataError {
    #[error("metadata extensions have no era")]
    NoEra,

    #[error("metadata extensions have no block hash")]
    NoBlockHash,

    #[error("metadata extensions have no network metadata version")]
    NoVersionExt,

    #[error("metadata extensions have more than one era")]
    EraTwice,

    #[error("metadata extensions have more than one genesis hash")]
    GenesisHashTwice,

    #[error("metadata extensions have more than one block hash")]
    BlockHashTwice,

    #[error("metadata extensions have more than one network metadata version")]
    SpecVersionTwice,
}

/// Errors directly related to transaction parsing
///
/// Signable transactions are differentiated based on prelude:
///
/// - `53xx00` mortal transactions
/// - `53xx02` immortal transactions
/// - `53xx03` text message transactions
///
/// `53xx00` and `53xx02` transactions contain encoded transaction data, and
/// are parsed prior to signing using the network metadata. Transaction is
/// generated in client, for certain address and within certain network.
/// To parse the transaction and to generate the signature, Signer must
/// have the network information (network specs and correct network metadata)
/// and the public address-associated information in its database.
///
/// `53xx00` and `53xx02` transcations consist of:
///
/// - prelude, `53xx00` or `53xx02`, where `xx` stands for the encryption
/// algorithm associated with address and network used
/// - public key corresponding to the address that can sign the transaction
/// - encoded call data, the body of the transaction
/// - extensions, as set in the network metadata
/// - genesis hash of the network in which the transaction was generated
///
/// Parsing process first separates the prelude, public key, genesis hash and
/// the combined call + extensions data.
///
/// The call information is SCALE-encoded into `Vec<u8>` bytes and then those
/// bytes are SCALE-encoded again, so that the call data contained in the
/// transaction consists of `compact` with encoded call length in bytes
/// followed by the `Vec<u8>` with the encoded data.
///
/// Call and extensions are cut based on the call length declared at the start
/// of the combined call + extensions data.
///
/// Then the extensions are decoded, and it is checked that the metadata version
/// in extensions coincides with the metadata version used for the decoding.
///
/// Decoding the extensions for metadata with `RuntimeMetadataV12` or
/// `RuntimeMetadataV13` is using a static set of extensions, namely:
///
/// - [`Era`](https://docs.rs/sp-runtime/6.0.0/sp_runtime/generic/enum.Era.html)
/// - nonce, compact `u64`
/// - transaction tip, compact `u128`
/// - metadata version, `u32`
/// - tx version, `u32`
/// - network genesis hash, `[u8; 32]`
/// - block hash, `[u8; 32]`
///
/// Decoding the extensions for metadata with `RuntimeMetadataV14` uses
/// dynamically acquired set of extensions from the metadata itself.
///
/// After the extensions, the call data itself is decoded using the network
/// metadata. Each call first byte is the index of the pallet.
///
/// Metadata with `RuntimeMetadataV12` or `RuntimeMetadataV13` has only type
/// names associated with call arguments. Signer finds what the types really
/// are and how to decode them by using the types information that must be in
/// Signer database.
/// For `RuntimeMetadataV12` or `RuntimeMetadataV13` the second byte in call is
/// the index of the method within the pallet, and thes Signer finds the types
/// used by the method and proceeds to decode the call data piece by piece.
///
/// Metadata with `RuntimeMetadataV14` has types data in-built in the metadata
/// itself, and the types needed to decode the call are resolved during the
/// decoding. For `RuntimeMetadataV14` the second byte in call is also
/// the index of the method within the pallet, but this already goes into the
/// type resolver.
///
/// Calls may contain nested calls, for `RuntimeMetadataV12` or
/// `RuntimeMetadataV13` metadata the call decoding always starts with pallet
/// and method combination processing. For `RuntimeMetadataV14` metadata the
/// nested calls are processed through the type resolver, i.e. the pallet index
/// is processed independently only on the start of the decoding.
///
/// `53xx03` transaction consists of:
///
/// - prelude `53xx03`, where `xx` stands for the encryption algorithm
/// associated with address and network used
/// - public key corresponding to the address that can sign the transaction
/// - SCALE-encoded `String` contents of the message
/// - genesis hash of the network in which the transaction was generated
///
/// Signer assumes that every byte of the transaction will be processed, and
/// shows an error if this is not the case.
#[derive(Debug, thiserror::Error)]
pub enum ParserDecodingError {
    /// Transaction was announced by the prelude to be mortal (`53xx00`),
    /// but has `Era::Immortal` in extensions
    #[error("Expected mortal transaction due to prelude format. Found immortal transaction.")]
    UnexpectedImmortality,

    /// Transaction was announced by the prelude to be immortal (`53xx02`),
    /// but has `Era::Mortal(_, _)` in extensions
    #[error("Expected immortal transaction due to prelude format. Found mortal transaction.")]
    UnexpectedMortality,

    /// Genesis hash cut from the end of the transaction doen not match the one
    /// found in the extensions
    #[error(
        "Genesis hash values from decoded extensions and from used network specs do not match."
    )]
    GenesisHashMismatch,

    /// In immortal transaction the block hash from the extensions is the
    /// network genesis hash.
    ///
    /// This error happens when block hash is different with the genesis hash
    /// cut from the end of the transaction.
    #[error("Block hash for immortal transaction not matching genesis hash for the network.")]
    ImmortalHashMismatch,

    /// Error decoding the extensions using metadata with `RuntimeMetadataV12`
    /// or `RuntimeMetadataV13`, with default extensions set.
    #[error("Unable to decode extensions for V12/V13 metadata using standard extensions set.")]
    ExtensionsOlder,

    /// Used only for `RuntimeMetadataV12` or `RuntimeMetadataV13`,
    /// indicates that method index (second byte of the call data) is not valid
    /// for the pallet with found name.
    #[error("Method number {method_index} not found in pallet {pallet_name}.")]
    MethodNotFound {
        /// index of the method, second byte of the call data
        method_index: u8,

        /// name of the pallet, found from the first byte of the call data
        pallet_name: String,
    },

    /// Used only for all calls in `RuntimeMetadataV12` or `RuntimeMetadataV13`,
    /// and for entry call in `RuntimeMetadataV14` metadata. First byte of the
    /// call data is not a valid pallet index.
    ///
    /// Associated data is what was thought to be a pallet index.
    #[error("Pallet with index {0} not found.")]
    PalletNotFound(u8),

    /// Only for entry call in `RuntimeMetadataV14`. Pallet found via first byte
    /// of the call has no associated calls.
    ///
    /// Associated data is the pallet name.
    #[error("No calls found in pallet {0}.")]
    NoCallsInPallet(String),

    /// Only for `RuntimeMetadataV14`. Found type index could not be resolved
    /// in types registry
    #[error("Referenced type could not be resolved in v14 metadata.")]
    V14TypeNotResolved,

    /// Only for `RuntimeMetadataV12` and `RuntimeMetadataV13`. Argument type
    /// could not be taken out of `DecodeDifferent` construction.
    #[error("Argument type error.")]
    ArgumentTypeError,

    /// Only for `RuntimeMetadataV12` and `RuntimeMetadataV13`. Argument name
    /// could not be taken out of `DecodeDifferent` construction.
    #[error("Argument name error.")]
    ArgumentNameError,

    /// Parser was trying to find an encoded
    /// [`compact`](https://docs.rs/parity-scale-codec/latest/parity_scale_codec/struct.Compact.html),
    /// in the bytes sequence, but was unable to.
    #[error("Expected compact. Not found it.")]
    NoCompact,

    /// Parser was expecting more data.
    #[error("Data too short for expected content.")]
    DataTooShort,

    /// Parser was unable to decode the data piece into a primitive type.
    ///
    /// Associated data is primitive identifier.
    #[error("Unable to decode part of data as {0}.")]
    PrimitiveFailure(String),

    /// SCALE-encoded `Option<_>` can have as a first byte:
    ///
    /// - `0` if the value is `None`
    /// - `1` if the value is `Some`
    /// - `2` if the value is `Some(false)` for `Option<bool>` encoding
    ///
    /// This error appears if the parser encounters something unexpected in the
    /// first byte of encoded `Option<_>` instead.
    #[error("Encountered unexpected Option<_> variant.")]
    UnexpectedOptionVariant,

    /// Only for `RuntimeMetadataV12` and `RuntimeMetadataV13`.
    /// Decoding
    /// [`IdentityFields`](https://docs.substrate.io/rustdocs/latest/pallet_identity/struct.IdentityFields.html)
    /// requires having correct type information for
    /// [`IdentityField`](https://docs.substrate.io/rustdocs/latest/pallet_identity/enum.IdentityField.html)
    /// in types information. If types information has no entry for
    /// `IdentityFields` or it is not an enum, this error appears.
    #[error("IdentityField description error.")]
    IdFields,

    /// Parser processes certain types as balance (i.e. transforms the data
    /// into appropriate float using decimals and units provided).
    /// For some types the balance representation is not possible, this error
    /// occurs if the parser tried to process as a balance some type not
    /// suitable for it.
    #[error("Unexpected type encountered for Balance.")]
    BalanceNotDescribed,

    /// SCALE-encoded enum can have as a first byte only correct index of the
    /// variant used.
    ///
    /// This error appears if the first byte is an invalid variant index.
    #[error("Encountered unexpected enum variant.")]
    UnexpectedEnumVariant,

    /// Parser found that type declared as a
    /// [`compact`](https://docs.rs/parity-scale-codec/latest/parity_scale_codec/struct.Compact.html)
    /// has inner type that could not be encoded as a `compact`
    #[error("Unexpected type inside comact.")]
    UnexpectedCompactInsides,

    /// Only for `RuntimeMetadataV12` and `RuntimeMetadataV13`.
    /// Parser has encountered a type that could not be interpreted using the
    /// existing types information.
    ///
    /// Associated data is the type description as it was received by parser
    /// from the metadata.
    #[error("No description found for type {0}.")]
    UnknownType(String),

    /// Only for `RuntimeMetadataV14`.
    /// While decoding
    /// [`BitVec<T,O>`](https://docs.rs/bitvec/1.0.0/bitvec/vec/struct.BitVec.html),
    /// parser encountered `T` type not implementing
    /// [`BitStore`](https://docs.rs/bitvec/1.0.0/bitvec/store/trait.BitStore.html).
    #[error("Declared type is not suitable BitStore type for BitVec.")]
    NotBitStoreType,

    /// Only for `RuntimeMetadataV14`.
    /// While decoding
    /// [`BitVec<T,O>`](https://docs.rs/bitvec/1.0.0/bitvec/vec/struct.BitVec.html),
    /// parser encountered `O` type not implementing
    /// [`BitOrder`](https://docs.rs/bitvec/1.0.0/bitvec/order/trait.BitOrder.html).
    #[error("Declared type is not suitable BitOrder type for BitVec.")]
    NotBitOrderType,

    /// Only for `RuntimeMetadataV14`.
    /// Parser failed to decode
    /// [`BitVec<T,O>`](https://docs.rs/bitvec/1.0.0/bitvec/vec/struct.BitVec.html),
    /// even though `T` and `O` types were suitable.
    #[error("Could not decode BitVec.")]
    BitVecFailure,

    /// Only for `RuntimeMetadataV14`.
    /// Parser failed to decode data slice as
    /// [`Era`](https://docs.rs/sp-runtime/6.0.0/sp_runtime/generic/enum.Era.html).
    #[error("Could not decode Era.")]
    Era,

    /// Parser expects to use all data in decoding. This error appears if some
    /// data was not used in parsing of the method.
    #[error("After decoding the method some data remained unused.")]
    SomeDataNotUsedMethod,

    /// Only for `RuntimeMetadataV14`.
    /// Parser expects to use all data in decoding. This error appears if some
    /// data from extensions is not used in the decoding.
    #[error("After decoding the extensions some data remained unused.")]
    SomeDataNotUsedExtensions,
}<|MERGE_RESOLUTION|>--- conflicted
+++ resolved
@@ -3,11 +3,6 @@
 /// Parse error.
 #[derive(Debug, thiserror::Error)]
 pub enum Error {
-<<<<<<< HEAD
-    Parser(ParserError),
-    Arguments(ArgumentsError), // errors related to metadata and `short_specs` arguments input by user
-}
-=======
     #[error(transparent)]
     Metadata(#[from] MetadataError),
 
@@ -30,7 +25,6 @@
     /// signable transactions.
     #[error(transparent)]
     FundamentallyBadV14Metadata(#[from] ParserMetadataError),
->>>>>>> 5d43a227
 
     /// While parsing transaction with certain version of network metadata,
     /// found that the version found in signable extensions does not match
@@ -205,7 +199,7 @@
     #[error("Expected immortal transaction due to prelude format. Found mortal transaction.")]
     UnexpectedMortality,
 
-    /// Genesis hash cut from the end of the transaction doen not match the one
+    /// Genesis hash cut from the end of the transaction does not match the one
     /// found in the extensions
     #[error(
         "Genesis hash values from decoded extensions and from used network specs do not match."
