[package]
name = "parser"
version = "0.1.0"
authors = ["vera"]
edition = "2018"

# See more keys and their definitions at https://doc.rust-lang.org/cargo/reference/manifest.html

[dependencies]
bitvec = "1.0.0"
defaults = {path = "../defaults", default-features = false, optional = true}
definitions = {path = "../definitions", default-features = false, features = ["signer"]}
frame-metadata = { version = "15.0.0", default-features = false, features = ["std", "legacy"]}
hex = "0.4.3"
lazy_static = "1.4.0"
num-bigint = "0.4.3"
parity-scale-codec = {version = "3.1.2", features = ["derive", "bit-vec"]}
printing_balance = {path = "../printing_balance"}
<<<<<<< HEAD
regex = "1.5.4"
scale-info = "2.1.2"
=======
regex = "1.5.6"
scale-info = "2.0.1"
>>>>>>> 0a99a4d8
sp-arithmetic = {git = "https://github.com/paritytech/substrate"}
sp-core = {git = "https://github.com/paritytech/substrate", default-features = false, features = ["full_crypto"]}
sp-runtime = {git = "https://github.com/paritytech/substrate", default-features = false}

[features]
default = ["test"]
test = ["defaults/active"]

[lib]
name = "parser"
crate-type = ["lib"]<|MERGE_RESOLUTION|>--- conflicted
+++ resolved
@@ -16,13 +16,8 @@
 num-bigint = "0.4.3"
 parity-scale-codec = {version = "3.1.2", features = ["derive", "bit-vec"]}
 printing_balance = {path = "../printing_balance"}
-<<<<<<< HEAD
-regex = "1.5.4"
+regex = "1.5.6"
 scale-info = "2.1.2"
-=======
-regex = "1.5.6"
-scale-info = "2.0.1"
->>>>>>> 0a99a4d8
 sp-arithmetic = {git = "https://github.com/paritytech/substrate"}
 sp-core = {git = "https://github.com/paritytech/substrate", default-features = false, features = ["full_crypto"]}
 sp-runtime = {git = "https://github.com/paritytech/substrate", default-features = false}
