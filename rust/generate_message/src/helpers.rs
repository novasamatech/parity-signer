--- conflicted
+++ resolved
@@ -649,7 +649,6 @@
     Ok(())
 }
 
-<<<<<<< HEAD
 pub fn generate_key_info_export_to_qr<P: AsRef<Path>>(
     output_name: P,
     chunk_size: u16,
@@ -697,10 +696,7 @@
     transform_into_qr_apng(input, chunk_size, fps, output_name).map_err(Error::Qr)
 }
 
-/// Fetch data and assemble [`NetworkSpecsToSend`] with only URL address and
-=======
 /// Fetch data and assemble [`NetworkSpecs`] with only URL address and
->>>>>>> 38f7b487
 /// user-entered data.
 ///
 /// Database is not addressed. For `-d` content key.
