//! Fetch network information from a node using RPC calls
//!
//! Preparing `add_specs` and `load_metadata` update payload may require
//! gathering network information from a node.
//!
//! For `add_specs` update payload:
//!
//! <table>
//!     <tr>
//!         <th>call</th>
//!         <th>fetched information</th>
//!     </tr>
//!     <tr>
//!         <td><code>state_getMetadata</code>, for current block</td>
//!         <td>current block network metadata, that will be used to get:<br>
//!             - network name<br>
//!             - base58 prefix from metadata
//!         </td>
//!     </tr>
//!     <tr>
//!         <td><code>chain_getBlockHash</code>, for 0th block</td>
//!         <td>network genesis hash</td>
//!     </tr>
//!     <tr>
//!         <td><code>system_properties</code></td>
//!         <td>- base58 prefix<br>
//!             - decimals<br>
//!             - unit<br>
//!         </td>
//!     </tr>
//! </table>
//!
//! Network name expected to remain the same for the network over time. The only
//! way to get network name is from the network metadata `Version` constant.
//!
//! For `load_metadata` update:
//!
//! <table>
//!     <tr>
//!         <th>call</th>
//!         <th>fetched information</th>
//!     </tr>
//!     <tr>
//!         <td><code>chain_getBlockHash</code>, for current block</td>
//!         <td>current block hash</td>
//!     </tr>
//!     <tr>
//!         <td><code>state_getMetadata</code>, for just fetched block hash</td>
//!         <td>latest network metadata</td>
//!     </tr>
//!     <tr>
//!         <td><code>chain_getBlockHash</code>, for 0th block</td>
//!         <td>network genesis hash</td>
//!     </tr>
//! </table>
//!
//! Block hash is fetched first to always have network metadata matching the
//! block hash, even if the two RPC calls were done during block switching.
//!
//! Addresses for RPC calls in different networks could be found
//! [here](https://github.com/polkadot-js/apps/tree/master/packages/apps-config/src/endpoints)
//!
//! This module deals only with the RPC calls part and does **no processing**
//! of the fetched data.
use jsonrpsee::core::client::ClientT;
use jsonrpsee::rpc_params;
use jsonrpsee::ws_client::WsClientBuilder;
use lazy_static::lazy_static;
use regex::Regex;
use serde_json::{
    map::Map,
    value::{Number, Value},
};
use sp_core::H256;

<<<<<<< HEAD
/// Data from RPC calls for `load_metadata` update payload.
=======
use crate::error::{Error, Result};

/// Data from rpc calls for `load_metadata` update payload.
>>>>>>> 5d43a227
///
/// This data is **sufficient** for `load_metadata` update payload generation,
/// i.e. nothing else has to be known about the network beforehand to produce an
/// update payload.
pub struct FetchedInfo {
    /// Fetched metadata, as a hexadecimal string
    pub meta: String,

    /// Block hash, at which the metadata was fetched, as a hexadecimal string
    pub block_hash: String,

    /// Fetched genesis hash, as a hexadecimal string
    pub genesis_hash: String,
}

/// Data from RPC calls for `add_specs` update payload.
///
/// Note that this data is **not sufficient** for `add_specs` update payload
/// generation. At least network encryption is needed additionally.
pub struct FetchedInfoWithNetworkSpecs {
    /// Fetched metadata, as a hexadecimal string
    pub meta: String,

    /// Fetched genesis hash, as a hexadecimal string
    pub genesis_hash: String,

    /// Fetched network properties, as a `Map`
    ///
    /// Properties are expected to contain base58 prefix, decimals, and units,
    /// but in some cases some data may be missing.
    pub properties: Map<String, Value>,
}

lazy_static! {
    /// Regex to add port to addresses that have no port specified.
    ///
    /// See tests for behavior examples.
    static ref PORT: Regex = Regex::new(r"^(?P<body>wss://[^/]*?)(?P<port>:[0-9]+)?(?P<tail>/.*)?$").expect("known value");
}

/// Supply address with port if needed.
///
/// Transform address as it is displayed to user in <https://polkadot.js.org/>
/// to address with port added if necessary that could be fed to `jsonrpsee`
/// client.
///
/// The port is set here to default 443 if there is no port specified in
/// address itself, since default port in `jsonrpsee` is unavailable for now.
///
/// See for details <https://github.com/paritytech/jsonrpsee/issues/554`>
///
/// Some addresses have port specified, and should be left as is.
fn address_with_port(str_address: &str) -> String {
    match PORT.captures(str_address) {
        Some(caps) => {
            if caps.name("port").is_some() {
                str_address.to_string()
            } else {
                match caps.name("tail") {
                    Some(tail) => format!("{}:443{}", &caps["body"], tail.as_str()),
                    None => format!("{}:443", &caps["body"]),
                }
            }
        }
        None => str_address.to_string(),
    }
}

/// Fetch data for `load_metadata` update payload through RPC calls.
///
/// Function inputs address at which RPC calls are made.
///
/// Data fetched:
///
/// 1. current block hash
/// 2. metadata at this block hash
/// 3. network genesis hash
#[tokio::main]
pub async fn fetch_info(str_address: &str) -> Result<FetchedInfo> {
    let client = WsClientBuilder::default()
        .build(address_with_port(str_address)) // port supplied if needed
        .await?;
    let response: Value = client.request("chain_getBlockHash", rpc_params![]).await?;
    let block_hash = match response {
        Value::String(x) => x,
        _ => return Err(Error::UnexpectedBlockHashFormat),
    };
    let response: Value = client
        .request("state_getMetadata", rpc_params![&block_hash])
        .await?;
    let meta = match response {
        Value::String(x) => x,
        _ => return Err(Error::UnexpectedMetadataFormat),
    };
    let response: Value = client
        .request(
            "chain_getBlockHash",
            rpc_params![Value::Number(Number::from(0u8))],
        )
        .await?;
    let genesis_hash = match response {
        Value::String(x) => x,
        _ => return Err(Error::UnexpectedGenesisHashFormat),
    };
    Ok(FetchedInfo {
        meta,
        block_hash,
        genesis_hash,
    })
}

/// Fetch network metadata from given URL address at given block through RPC
/// call.
///
/// Function inputs address at which RPC call is made and block hash in [`H256`]
/// format. Outputs hexadecimal metadata.
#[tokio::main]
pub async fn fetch_meta_at_block(str_address: &str, block_hash: H256) -> Result<String> {
    let client = WsClientBuilder::default()
        .build(address_with_port(str_address)) // port supplied if needed
        .await?;
    let response: Value = client
        .request(
            "state_getMetadata",
            rpc_params![Value::String(format!("0x{}", hex::encode(block_hash)))],
        )
        .await?;
    match response {
        Value::String(x) => Ok(x),
        _ => Err(Error::UnexpectedMetadataFormat),
    }
}

/// Fetch data for `add_specs` update payload through RPC calls.
///
/// Function inputs address at which RPC calls are made.
///
/// Data fetched:
///
/// 1. current network metadata
/// 2. network genesis hash
/// 3. network system properties (could contain base58 prefix, decimals, unit)
#[tokio::main]
pub async fn fetch_info_with_network_specs(
    str_address: &str,
) -> Result<FetchedInfoWithNetworkSpecs> {
    let client = WsClientBuilder::default()
        .build(address_with_port(str_address)) // port supplied if needed
        .await?;
    let response: Value = client.request("state_getMetadata", rpc_params![]).await?;
    let meta = match response {
        Value::String(x) => x,
        _ => return Err(Error::UnexpectedMetadataFormat),
    };
    let response: Value = client
        .request(
            "chain_getBlockHash",
            rpc_params![Value::Number(Number::from(0u8))],
        )
        .await?;
    let genesis_hash = match response {
        Value::String(x) => x,
        _ => return Err(Error::UnexpectedGenesisHashFormat),
    };
    let response: Value = client.request("system_properties", rpc_params![]).await?;
    let properties = match response {
        Value::Object(x) => x,
        _ => return Err(Error::UnexpectedSystemPropertiesFormat),
    };
    Ok(FetchedInfoWithNetworkSpecs {
        meta,
        genesis_hash,
        properties,
    })
}

#[cfg(test)]
mod tests {
    use super::*;
    #[test]
    fn address_1() {
        let address = "wss://rpc.polkadot.io";
        let address_expected = "wss://rpc.polkadot.io:443";
        let address_calc = address_with_port(address);
        assert!(
            address_expected == address_calc,
            "Fetch address calc: \n{}",
            address_calc
        );
    }

    #[test]
    fn address_2() {
        let address = "wss://polkadot.api.onfinality.io/public-ws";
        let address_expected = "wss://polkadot.api.onfinality.io:443/public-ws";
        let address_calc = address_with_port(address);
        assert!(
            address_expected == address_calc,
            "Fetch address calc: \n{}",
            address_calc
        );
    }

    #[test]
    fn address_3() {
        let address = "wss://node-6907995778982338560.sz.onfinality.io/ws?apikey=b5324589-1447-4699-92a6-025bc2cc2ac1";
        let address_expected = "wss://node-6907995778982338560.sz.onfinality.io:443/ws?apikey=b5324589-1447-4699-92a6-025bc2cc2ac1";
        let address_calc = address_with_port(address);
        assert!(
            address_expected == address_calc,
            "Fetch address calc: \n{}",
            address_calc
        );
    }

    #[test]
    fn address_4() {
        let address = "wss://westend.kilt.io:9977";
        let address_expected = "wss://westend.kilt.io:9977";
        let address_calc = address_with_port(address);
        assert!(
            address_expected == address_calc,
            "Fetch address calc: \n{}",
            address_calc
        );
    }

    #[test]
    fn address_5() {
        let address = "wss://full-nodes.kilt.io:9944/";
        let address_expected = "wss://full-nodes.kilt.io:9944/";
        let address_calc = address_with_port(address);
        assert!(
            address_expected == address_calc,
            "Fetch address calc: \n{}",
            address_calc
        );
    }

    #[test]
    fn address_6() {
        let address = "wss://peregrine.kilt.io/parachain-public-ws/";
        let address_expected = "wss://peregrine.kilt.io:443/parachain-public-ws/";
        let address_calc = address_with_port(address);
        assert!(
            address_expected == address_calc,
            "Fetch address calc: \n{}",
            address_calc
        );
    }
}<|MERGE_RESOLUTION|>--- conflicted
+++ resolved
@@ -73,13 +73,9 @@
 };
 use sp_core::H256;
 
-<<<<<<< HEAD
+use crate::error::{Error, Result};
+
 /// Data from RPC calls for `load_metadata` update payload.
-=======
-use crate::error::{Error, Result};
-
-/// Data from rpc calls for `load_metadata` update payload.
->>>>>>> 5d43a227
 ///
 /// This data is **sufficient** for `load_metadata` update payload generation,
 /// i.e. nothing else has to be known about the network beforehand to produce an
