--- conflicted
+++ resolved
@@ -19,17 +19,10 @@
 regex = "1.7.1"
 serde_json = "1.0.94"
 sled = "0.34.6"
-<<<<<<< HEAD
 sp-core = {version = "18.0.0", default-features = false, features = ["full_crypto"]}
 sp-runtime = { version = "20.0.0", default-features = false }
 sp-keyring = { version = "20.0.0", default-features = false }
-thiserror = "1.0.38"
-=======
-sp-core = {git = "https://github.com/paritytech/substrate", default-features = false, features = ["full_crypto"]}
-sp-runtime = { git = "https://github.com/paritytech/substrate", default-features = false }
-sp-keyring = { git = "https://github.com/paritytech/substrate", default-features = false }
 thiserror = "1.0.39"
->>>>>>> 368d3d37
 tokio = { version = "1", features = ["full"] }
 
 [dev-dependencies]
