use db_handling::{
    db_transactions::{SignContent, TrDbColdSign, TrDbColdSignOne},
    helpers::{get_all_networks, try_get_address_details, try_get_network_specs},
    identities::get_all_addresses,
};
use definitions::{
    history::{Entry, Event, SignDisplay},
    keyring::{AddressKey, NetworkSpecsKey},
    navigation::{MEventMaybeDecoded, TransactionCard, TransactionCardSet, TransactionSignAction},
    network_specs::VerifierValue,
    users::AddressDetails,
};
use parser::{cut_method_extensions, decoding_commons::OutputCard, parse_extensions, parse_method};

use crate::cards::{make_author_info, Card, Warning};
use crate::error::{Error, Result};
use crate::helpers::{
    bundle_from_meta_set_element, find_meta_set, multisigner_msg_genesis_encryption, specs_by_name,
};
use crate::TransactionAction;

/// Transaction payload in hex format as it arrives into parsing program contains following elements:
/// - prelude, length 6 symbols ("53" stands for substrate, ** - crypto type, 00 or 02 - transaction type),
/// see the standard for details,
/// - author public key (length depends on cryptography used),
/// - method, extensions, network genesis hash

/// Enum to move around cards in preparatory stage (author details or author card, and warning card)
enum CardsPrep<'a> {
    SignProceed(AddressDetails, Option<Warning<'a>>),
    ShowOnly(TransactionCard, Box<TransactionCard>),
}

/// Function to parse transaction.
/// Attempts to decode the transaction, and if completely successful,
/// produces a set of cards to print the transaction content,
/// and an action card `sign_transaction` with database entry to be used to
/// actually sign the transaction later if approved.
/// Transaction format corresponds to what we get from qr code:
/// i.e. it starts with 53****, followed by author address, followed by actual transaction piece,
/// followed by extrinsics, concluded with chain genesis hash

pub(crate) fn parse_transaction(
    database: &sled::Db,
    data_hex: &str,
    _in_bulk: bool,
) -> Result<TransactionAction> {
    let (author_multi_signer, parser_data, genesis_hash, encryption) =
        multisigner_msg_genesis_encryption(database, data_hex)?;
    let network_specs_key = NetworkSpecsKey::from_parts(&genesis_hash, &encryption);

    // Some(true/false) should be here by the standard; should stay None for now, as currently existing transactions apparently do not comply to standard.
    let optional_mortal_flag = None; /*match &data_hex[4..6] {
                                         "00" => Some(true), // expect transaction to be mortal
                                         "02" => Some(false), // expect transaction to be immortal
                                         _ => unreachable!(),
                                     };*/

    // initialize index and indent
    let mut index: u32 = 0;
    let indent: u32 = 0;

    match try_get_network_specs(database, &network_specs_key)? {
        Some(network_specs) => {
            let address_key = AddressKey::new(
                author_multi_signer.clone(),
                Some(network_specs.specs.genesis_hash),
            );
            let mut history: Vec<Event> = Vec::new();

<<<<<<< HEAD
            let addrs = get_all_addresses(&db_path)?;
            println!("addr {:#?}", addrs);
            println!("addr key {:#?}", address_key);

            let mut cards_prep = match try_get_address_details(&db_path, &address_key)? {
=======
            let mut cards_prep = match try_get_address_details(database, &address_key)? {
>>>>>>> f4788258
                Some(address_details) => {
                    if address_details.network_id.as_ref() == Some(&network_specs_key) {
                        CardsPrep::SignProceed(address_details, None)
                    } else {
                        let author_card = (Card::Author {
                            author: &author_multi_signer,
                            base58prefix: network_specs.specs.base58prefix,
                            genesis_hash: network_specs.specs.genesis_hash,
                            address_details: &address_details,
                        })
                        .card(&mut index, indent);
                        CardsPrep::ShowOnly(
                            author_card,
                            Box::new(Card::Warning(Warning::NoNetworkID).card(&mut index, indent)),
                        )
                    }
                }
                None => {
                    println!("here 2");

                    CardsPrep::ShowOnly(
                        (Card::AuthorPlain {
                            author: &author_multi_signer,
                            base58prefix: network_specs.specs.base58prefix,
                        })
                        .card(&mut index, indent),
                        Box::new((Card::Warning(Warning::AuthorNotFound)).card(&mut index, indent)),
                    )
                }
            };

            let short_specs = network_specs.specs.short();
            let (method_data, extensions_data) = cut_method_extensions(&parser_data)?;

            let meta_set = find_meta_set(database, &short_specs)?;
            if meta_set.is_empty() {
                return Err(Error::NoMetadata {
                    name: network_specs.specs.name,
                });
            }
            let mut found_solution = None;
            let mut error_collection = Vec::new();
            let latest_version = meta_set[0].version();
            for (i, x) in meta_set.iter().enumerate() {
                let used_version = x.version();
                let metadata_bundle = bundle_from_meta_set_element(database, x)?;
                match parse_extensions(
                    extensions_data.to_vec(),
                    &metadata_bundle,
                    &short_specs,
                    optional_mortal_flag,
                ) {
                    Ok(extensions_cards) => {
                        if i > 0 {
                            history.push(Event::Warning {
                                warning: Warning::NewerVersion {
                                    used_version,
                                    latest_version,
                                }
                                .show(),
                            });
                            cards_prep = match cards_prep {
                                CardsPrep::SignProceed(address_details, _) => {
                                    CardsPrep::SignProceed(
                                        address_details,
                                        Some(Warning::NewerVersion {
                                            used_version,
                                            latest_version,
                                        }),
                                    )
                                }
                                CardsPrep::ShowOnly(author_card, _warning_card) => {
                                    CardsPrep::ShowOnly(
                                        author_card,
                                        //warning_card,
                                        Box::new(
                                            Card::Warning(Warning::NewerVersion {
                                                used_version,
                                                latest_version,
                                            })
                                            .card(&mut index, indent),
                                        ),
                                    )
                                }
                            };
                        }
                        match parse_method(method_data.to_vec(), &metadata_bundle, &short_specs) {
                            Ok(a) => {
                                found_solution = match cards_prep {
                                    CardsPrep::SignProceed(address_details, possible_warning) => {
                                        let sign_one = TrDbColdSignOne::generate(
                                            SignContent::Transaction {
                                                method: method_data,
                                                extensions: extensions_data,
                                            },
                                            &network_specs.specs.name,
                                            &address_details.path,
                                            address_details.has_pwd,
                                            &author_multi_signer,
                                            history,
                                        );
                                        let mut sign = TrDbColdSign::from_storage(database, None)?
                                            .unwrap_or_default();
                                        sign.signing_bulk.push(sign_one);
                                        let checksum = sign.store_and_get_checksum(database)?;
                                        let author_info = make_author_info(
                                            &author_multi_signer,
                                            network_specs.specs.base58prefix,
                                            network_specs.specs.genesis_hash,
                                            &address_details,
                                        );
                                        let warning = possible_warning
                                            .map(|w| Card::Warning(w).card(&mut index, indent))
                                            .map(|w| vec![w]);
                                        let method = into_cards(&a, &mut index);
                                        let extensions = into_cards(&extensions_cards, &mut index);
                                        let content = TransactionCardSet {
                                            warning,
                                            method: Some(method),
                                            extensions: Some(extensions),
                                            ..Default::default()
                                        };
                                        Some(TransactionAction::Sign {
                                            actions: vec![TransactionSignAction {
                                                content,
                                                has_pwd: address_details.has_pwd,
                                                author_info,
                                                network_info: network_specs.clone(),
                                            }],
                                            checksum,
                                        })
                                    }
                                    CardsPrep::ShowOnly(author_card, warning_card) => {
                                        let author = Some(vec![author_card]);
                                        let warning = Some(vec![*warning_card]);
                                        let method = Some(into_cards(&a, &mut index));
                                        let extensions =
                                            Some(into_cards(&extensions_cards, &mut index));
                                        let r = Box::new(TransactionCardSet {
                                            author,
                                            warning,
                                            method,
                                            extensions,
                                            ..Default::default()
                                        });
                                        Some(TransactionAction::Read { r })
                                    }
                                };
                            }
                            Err(e) => {
                                found_solution = match cards_prep {
                                    CardsPrep::SignProceed(address_details, possible_warning) => {
                                        let warning = possible_warning
                                            .map(|w| Card::Warning(w).card(&mut index, indent))
                                            .map(|w| vec![w]);
                                        let author = Card::Author {
                                            author: &author_multi_signer,
                                            base58prefix: network_specs.specs.base58prefix,
                                            genesis_hash: network_specs.specs.genesis_hash,
                                            address_details: &address_details,
                                        }
                                        .card(&mut index, indent);
                                        let error = Card::Error(e.into()).card(&mut index, indent);
                                        let extensions = into_cards(&extensions_cards, &mut index);
                                        let r = Box::new(TransactionCardSet {
                                            author: Some(vec![author]),
                                            error: Some(vec![error]),
                                            warning,
                                            extensions: Some(extensions),
                                            ..Default::default()
                                        });
                                        Some(TransactionAction::Read { r })
                                    }
                                    CardsPrep::ShowOnly(author_card, warning_card) => {
                                        let author = Some(vec![author_card]);
                                        let warning = Some(vec![*warning_card]);
                                        let error = Some(vec![
                                            Card::Error(e.into()).card(&mut index, indent)
                                        ]);
                                        let extensions =
                                            Some(into_cards(&extensions_cards, &mut index));
                                        let r = Box::new(TransactionCardSet {
                                            author,
                                            warning,
                                            error,
                                            extensions,
                                            ..Default::default()
                                        });
                                        Some(TransactionAction::Read { r })
                                    }
                                };
                            }
                        }
                        break;
                    }
                    Err(e) => error_collection.push((used_version, e)), // TODO output transaction author info
                }
            }
            match found_solution {
                Some(a) => Ok(a),
                None => Err(Error::AllExtensionsParsingFailed {
                    network_name: network_specs.specs.name,
                    errors: error_collection,
                }), // author: [], hint: [], error: []
            }
        }
        None => {
            // did not find network with matching genesis hash in database
            let author_card = Card::AuthorPublicKey(&author_multi_signer).card(&mut index, indent);
            let error_card = Card::Error(Error::UnknownNetwork {
                genesis_hash,
                encryption,
            })
            .card(&mut index, indent);
            let author = Some(vec![author_card]);
            let error = Some(vec![error_card]);

            let r = Box::new(TransactionCardSet {
                author,
                error,
                ..Default::default()
            });

            Ok(TransactionAction::Read { r })
        }
    }
}

fn into_cards(set: &[OutputCard], index: &mut u32) -> Vec<TransactionCard> {
    set.iter()
        .map(|card| Card::ParserCard(&card.card).card(index, card.indent))
        .collect()
}

pub fn entry_to_transactions_with_decoding(
    database: &sled::Db,
    entry: Entry,
) -> Result<Vec<MEventMaybeDecoded>> {
    let mut res = Vec::new();

    // TODO: insanely bad code.
    for event in entry.events.into_iter() {
        let (verifier_details, signed_by, decoded) = match event {
            Event::TransactionSigned { ref sign_display }
            | Event::TransactionSignError { ref sign_display } => {
                let VerifierValue::Standard { ref m } = sign_display.signed_by;
                let network = get_all_networks(&db_path)?
                    .iter()
                    .find(|network| sign_display.network_name == network.specs.name)
                    .cloned()
                    .unwrap();

                let address_key = AddressKey::new(m.clone(), Some(network.specs.genesis_hash));
                let verifier_details = Some(sign_display.signed_by.show_card());

                if let Some(address_details) = try_get_address_details(database, &address_key)? {
                    let mut specs_found = None;
<<<<<<< HEAD
                    let id = &address_details.network_id;
                    if let Some(id) = &id {
                        let specs = try_get_network_specs(&db_path, id)?;
=======
                    for id in &address_details.network_id {
                        let specs = try_get_network_specs(database, id)?;
>>>>>>> f4788258
                        if let Some(ordered_specs) = specs {
                            if ordered_specs.specs.name == sign_display.network_name {
                                specs_found = Some(ordered_specs);
                            }
                        }
                    }

                    if let Some(specs_found) = specs_found {
                        (
                            verifier_details,
                            Some(make_author_info(
                                m,
                                specs_found.specs.base58prefix,
                                specs_found.specs.genesis_hash,
                                &address_details,
                            )),
                            Some(decode_signable_from_history(database, sign_display)?),
                        )
                    } else {
                        (verifier_details, None, None)
                    }
                } else {
                    (verifier_details, None, None)
                }
            }
            _ => (None, None, None),
        };
        res.push(MEventMaybeDecoded {
            event,
            decoded,
            signed_by,
            verifier_details,
        });
    }

    Ok(res)
}

pub(crate) fn decode_signable_from_history(
    database: &sled::Db,
    found_signable: &SignDisplay,
) -> Result<TransactionCardSet> {
    let (parser_data, network_name, encryption) = found_signable.transaction_network_encryption();

    let short_specs = specs_by_name(database, &network_name, &encryption)?.short();
    let meta_set = find_meta_set(database, &short_specs)?;
    if meta_set.is_empty() {
        return Err(Error::HistoricalMetadata { name: network_name });
    }

    let (method_data, extensions_data) = cut_method_extensions(&parser_data)?;

    let mut found_solution = None;
    let mut error_collection = Vec::new();
    let mut index = 0;
    let indent = 0;

    for x in meta_set.iter() {
        let used_version = x.version();
        let metadata_bundle = bundle_from_meta_set_element(database, x)?;

        match parse_extensions(
            extensions_data.to_vec(),
            &metadata_bundle,
            &short_specs,
            None,
        ) {
            Ok(extensions_cards) => {
                match parse_method(method_data, &metadata_bundle, &short_specs) {
                    Ok(a) => {
                        let method = into_cards(&a, &mut index);
                        let extensions = into_cards(&extensions_cards, &mut index);
                        found_solution = Some(TransactionCardSet {
                            method: Some(method),
                            extensions: Some(extensions),
                            ..Default::default()
                        });
                    }
                    Err(e) => {
                        let error = Card::Error(e.into()).card(&mut index, indent);
                        let extensions = Some(into_cards(&extensions_cards, &mut index));
                        found_solution = Some(TransactionCardSet {
                            error: Some(vec![error]),
                            extensions,
                            ..Default::default()
                        });
                    }
                }
                break;
            }
            Err(e) => error_collection.push((used_version, e)),
        }
    }
    match found_solution {
        Some(a) => Ok(a),
        None => Err(Error::AllExtensionsParsingFailed {
            network_name,
            errors: error_collection,
        }),
    }
}<|MERGE_RESOLUTION|>--- conflicted
+++ resolved
@@ -68,15 +68,11 @@
             );
             let mut history: Vec<Event> = Vec::new();
 
-<<<<<<< HEAD
-            let addrs = get_all_addresses(&db_path)?;
+            let addrs = get_all_addresses(&database)?;
             println!("addr {:#?}", addrs);
             println!("addr key {:#?}", address_key);
 
-            let mut cards_prep = match try_get_address_details(&db_path, &address_key)? {
-=======
             let mut cards_prep = match try_get_address_details(database, &address_key)? {
->>>>>>> f4788258
                 Some(address_details) => {
                     if address_details.network_id.as_ref() == Some(&network_specs_key) {
                         CardsPrep::SignProceed(address_details, None)
@@ -323,7 +319,7 @@
             Event::TransactionSigned { ref sign_display }
             | Event::TransactionSignError { ref sign_display } => {
                 let VerifierValue::Standard { ref m } = sign_display.signed_by;
-                let network = get_all_networks(&db_path)?
+                let network = get_all_networks(database)?
                     .iter()
                     .find(|network| sign_display.network_name == network.specs.name)
                     .cloned()
@@ -334,14 +330,9 @@
 
                 if let Some(address_details) = try_get_address_details(database, &address_key)? {
                     let mut specs_found = None;
-<<<<<<< HEAD
                     let id = &address_details.network_id;
                     if let Some(id) = &id {
-                        let specs = try_get_network_specs(&db_path, id)?;
-=======
-                    for id in &address_details.network_id {
                         let specs = try_get_network_specs(database, id)?;
->>>>>>> f4788258
                         if let Some(ordered_specs) = specs {
                             if ordered_specs.specs.name == sign_display.network_name {
                                 specs_found = Some(ordered_specs);
