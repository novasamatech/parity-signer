use constants::{METATREE, SPECSTREE};
use db_handling::helpers::{get_types, open_db, open_tree};
use definitions::{
    crypto::Encryption,
    error::MetadataError,
    helpers::unhex,
    keyring::{MetaKey, MetaKeyPrefix, NetworkSpecsKey},
    metadata::{MetaSetElement, MetaValues},
    network_specs::{NetworkSpecs, NetworkSpecsToSend, ShortSpecs},
};
use frame_metadata::RuntimeMetadata;
use parser::{method::OlderMeta, MetadataBundle};
use sp_core::{ecdsa, ed25519, sr25519, H256};
use sp_runtime::MultiSigner;
use std::convert::TryInto;

use crate::error::{Error, Result};

/// Function to get the network specs from the database
/// by network name and encryption
pub(crate) fn specs_by_name(
    network_name: &str,
    encryption: &Encryption,
    database_name: &str,
) -> Result<NetworkSpecs> {
    let database = open_db(database_name)?;
    let chainspecs = open_tree(&database, SPECSTREE)?;
    let mut found_network_specs = None;
    for x in chainspecs.iter().flatten() {
        let network_specs = NetworkSpecs::from_entry_checked(x)?;
        if (network_specs.name == network_name) && (&network_specs.encryption == encryption) {
            match found_network_specs {
                Some(_) => {
                    return Err(Error::SpecsCollision {
                        name: network_name.to_string(),
                        encryption: encryption.to_owned(),
                    })
                }
                None => {
                    found_network_specs = Some(network_specs);
                }
            }
        }
    }
    match found_network_specs {
        Some(a) => Ok(a),
        None => Err(Error::HistoryNetworkSpecs {
            name: network_name.to_string(),
            encryption: encryption.to_owned(),
        }),
    }
}

pub fn find_meta_set(short_specs: &ShortSpecs, database_name: &str) -> Result<Vec<MetaSetElement>> {
    let database = open_db(database_name)?;
    let metadata = open_tree(&database, METATREE)?;
    let mut out: Vec<MetaSetElement> = Vec::new();
    let meta_key_prefix = MetaKeyPrefix::from_name(&short_specs.name);
    for x in metadata.scan_prefix(meta_key_prefix.prefix()).flatten() {
        let new_element = MetaSetElement::from_entry(x)?;
        if let Some(found_now) = new_element.optional_base58prefix() {
            if found_now != short_specs.base58prefix {
                return Err(MetadataError::Base58PrefixSpecsMismatch {
                    specs: short_specs.base58prefix,
                    meta: found_now,
                }
                .into());
            }
        }
        out.push(new_element);
    }
    out.sort_by_key(|b| std::cmp::Reverse(b.version()));
    Ok(out)
}

pub fn bundle_from_meta_set_element<'a>(
    meta_set_element: &'a MetaSetElement,
    database_name: &'a str,
) -> Result<MetadataBundle<'a>> {
    match meta_set_element.runtime_metadata() {
        RuntimeMetadata::V12(ref meta_v12) => Ok(MetadataBundle::Older {
            older_meta: OlderMeta::V12(meta_v12),
            types: get_types(database_name)?,
            network_version: meta_set_element.version(),
        }),
        RuntimeMetadata::V13(ref meta_v13) => Ok(MetadataBundle::Older {
            older_meta: OlderMeta::V13(meta_v13),
            types: get_types(database_name)?,
            network_version: meta_set_element.version(),
        }),
        RuntimeMetadata::V14(ref meta_v14) => Ok(MetadataBundle::Sci {
            meta_v14,
            network_version: meta_set_element.version(),
        }),
        _ => Err(MetadataError::VersionIncompatible.into()),
    }
}

pub fn accept_meta_values(meta_values: &MetaValues, database_name: &str) -> Result<bool> {
    let meta_key = MetaKey::from_parts(&meta_values.name, meta_values.version);
    let database = open_db(database_name)?;
    let metadata = open_tree(&database, METATREE)?;
    match metadata.get(meta_key.key())? {
        Some(a) => {
            if a == meta_values.meta {
                Ok(false)
            } else {
                Err(Error::SameNameVersionDifferentMeta {
                    name: meta_values.name.to_string(),
                    version: meta_values.version,
                })
            }
        }
        None => Ok(true),
    }
}

<<<<<<< HEAD
/// Function to check if the chain specs are already in the database
pub fn specs_are_new(new: &NetworkSpecsToSend, database_name: &str) -> Result<bool, ErrorSigner> {
=======
/// Function to check if the chaispecs are already in the database
pub fn specs_are_new(new: &NetworkSpecsToSend, database_name: &str) -> Result<bool> {
>>>>>>> 5d43a227
    let network_specs_key = NetworkSpecsKey::from_parts(&new.genesis_hash, &new.encryption);
    let database = open_db(database_name)?;
    let chainspecs = open_tree(&database, SPECSTREE)?;
    match chainspecs.get(network_specs_key.key())? {
        Some(encoded_known_network_specs) => {
            let old = NetworkSpecs::from_entry_with_key_checked(
                &network_specs_key,
                encoded_known_network_specs,
            )?;
            if (old.base58prefix != new.base58prefix)
                | (old.decimals != new.decimals)
                | (old.encryption != new.encryption)
                | (old.name != new.name)
                | (old.unit != new.unit)
            {
                return Err(Error::ImportantSpecsChanged(network_specs_key));
            }
            let is_known = (old.color == new.color)
                && (old.logo == new.logo)
                && (old.path_id == new.path_id)
                && (old.secondary_color == new.secondary_color)
                && (old.title == new.title);
            Ok(!is_known)
        }
        None => Ok(true),
    }
}

/// function to process hex data and get from it `author_public_key`, encryption,
/// data to process (either transaction to parse or message to decode),
/// and network specs key
pub fn multisigner_msg_genesis_encryption(
    data_hex: &str,
) -> Result<(MultiSigner, Vec<u8>, H256, Encryption)> {
    let data = unhex(data_hex)?;
    let (multi_signer, data, encryption) = match &data_hex[2..4] {
        "00" => match data.get(3..35) {
            Some(a) => (
                MultiSigner::Ed25519(ed25519::Public::from_raw(
                    a.try_into().expect("static length"),
                )),
                &data[35..],
                Encryption::Ed25519,
            ),
            None => return Err(Error::TooShort),
        },
        "01" => match data.get(3..35) {
            Some(a) => (
                MultiSigner::Sr25519(sr25519::Public::from_raw(
                    a.try_into().expect("static length"),
                )),
                &data[35..],
                Encryption::Sr25519,
            ),
            None => return Err(Error::TooShort),
        },
        "02" => match data.get(3..36) {
            Some(a) => (
                MultiSigner::Ecdsa(ecdsa::Public::from_raw(
                    a.try_into().expect("static length"),
                )),
                &data[36..],
                Encryption::Ecdsa,
            ),
            None => return Err(Error::TooShort),
        },
        _ => return Err(Error::EncryptionNotSupported(data_hex[2..4].to_string())),
    };
    if data.len() < 32 {
        return Err(Error::TooShort);
    }
    // network genesis hash
    let raw_hash: [u8; 32] = data[data.len() - 32..]
        .try_into()
        .map_err(|_| Error::TooShort)?;
    let genesis_hash_vec = H256::from(raw_hash);
    let msg = data[..data.len() - 32].to_vec();
    Ok((multi_signer, msg, genesis_hash_vec, encryption))
}<|MERGE_RESOLUTION|>--- conflicted
+++ resolved
@@ -115,13 +115,8 @@
     }
 }
 
-<<<<<<< HEAD
 /// Function to check if the chain specs are already in the database
-pub fn specs_are_new(new: &NetworkSpecsToSend, database_name: &str) -> Result<bool, ErrorSigner> {
-=======
-/// Function to check if the chaispecs are already in the database
 pub fn specs_are_new(new: &NetworkSpecsToSend, database_name: &str) -> Result<bool> {
->>>>>>> 5d43a227
     let network_specs_key = NetworkSpecsKey::from_parts(&new.genesis_hash, &new.encryption);
     let database = open_db(database_name)?;
     let chainspecs = open_tree(&database, SPECSTREE)?;
@@ -150,7 +145,7 @@
     }
 }
 
-/// function to process hex data and get from it `author_public_key`, encryption,
+/// function to process hex data and get from it author_public_key, encryption,
 /// data to process (either transaction to parse or message to decode),
 /// and network specs key
 pub fn multisigner_msg_genesis_encryption(
