--- conflicted
+++ resolved
@@ -20,22 +20,10 @@
 
     match &data_hex[2..4] {
         "00" => {
-<<<<<<< HEAD
             // `Ed25519` crypto was used by the verifier
-            let (pubkey, data) = match data.get(3..35) {
-                Some(a) => {
-                    let into_pubkey: [u8; 32] =
-                        a.try_into().expect("fixed size should fit in array");
-                    (ed25519::Public::from_raw(into_pubkey), &data[35..])
-                }
-                None => return Err(ErrorSigner::Input(InputSigner::TooShort)),
-            };
-=======
-            // Ed25519 crypto was used by the verifier
             let a = data.get(3..35).ok_or(Error::TooShort)?;
             let into_pubkey: [u8; 32] = a.try_into().expect("fixed size should fit in array");
             let (pubkey, data) = (ed25519::Public::from_raw(into_pubkey), &data[35..]);
->>>>>>> 5d43a227
             let (message, tail) = cut_data(data, content)?;
             let a = tail.get(..64).ok_or(Error::TooShort)?;
             let into_signature: [u8; 64] = a.try_into().expect("fixed size should fit in array");
@@ -58,22 +46,10 @@
             })
         }
         "01" => {
-<<<<<<< HEAD
             // `Sr25519` crypto was used by the verifier
-            let (pubkey, data) = match data.get(3..35) {
-                Some(a) => {
-                    let into_pubkey: [u8; 32] =
-                        a.try_into().expect("fixed size should fit in array");
-                    (sr25519::Public::from_raw(into_pubkey), &data[35..])
-                }
-                None => return Err(ErrorSigner::Input(InputSigner::TooShort)),
-            };
-=======
-            // Sr25519 crypto was used by the verifier
             let a = data.get(3..35).ok_or(Error::TooShort)?;
             let into_pubkey: [u8; 32] = a.try_into().expect("fixed size should fit in array");
             let (pubkey, data) = (sr25519::Public::from_raw(into_pubkey), &data[35..]);
->>>>>>> 5d43a227
             let (message, tail) = cut_data(data, content)?;
             let a = tail.get(..64).ok_or(Error::TooShort)?;
             let into_signature: [u8; 64] = a.try_into().expect("fixed size should fit in array");
@@ -140,7 +116,7 @@
     let pre_data = get_compact::<u32>(data)?;
     match content {
         TransferContent::AddSpecs | TransferContent::LoadTypes => {
-            // `AddSpecs` and `LoadTypes` payloads consist of SCALE encoded `Vec<u8>` of ContentAddSpecs or ContentLoadTypes correspondingly. Encoding of contents is done to have exact length of data easily accessible (to cut data correctly in case multisignatures are implemented). Signature verifies ContentAddSpecs or ContentLoadTypes correspondingly, WITHOUT the length piece from encoding
+            // `AddSpecs` and `LoadTypes` payloads consist of SCALE encoded `Vec<u8>` of `ContentAddSpecs` or `ContentLoadTypes` correspondingly. Encoding of contents is done to have exact length of data easily accessible (to cut data correctly in case multisignatures are implemented). Signature verifies `ContentAddSpecs` or `ContentLoadTypes` correspondingly, WITHOUT the length piece from encoding
             let data_length = pre_data.compact_found as usize;
             let start = pre_data.start_next_unit.ok_or(Error::TooShort)?;
             let a = data
@@ -149,7 +125,7 @@
             Ok((a.to_vec(), data[start + data_length..].to_vec()))
         }
         TransferContent::LoadMeta => {
-            // LoadMeta payload consists of SCALE encoded `Vec<u8>` of metadata and [u8;32] genesis hash; compact announces length of metadata vector, 32 is added to include the genesis hash
+            // LoadMeta payload consists of SCALE encoded `Vec<u8>` of metadata and `[u8;32]` genesis hash; compact announces length of metadata vector, 32 is added to include the genesis hash
             let data_length = pre_data.compact_found as usize + 32;
             let start = pre_data.start_next_unit.ok_or(Error::TooShort)?;
             let a = data.get(..start + data_length).ok_or(Error::TooShort)?;
