use db_handling::{
    db_transactions::{SignContent, TrDbColdSign, TrDbColdSignOne},
    helpers::{try_get_address_details, try_get_network_specs},
};
use definitions::{
    keyring::{AddressKey, NetworkSpecsKey},
    navigation::{TransactionCardSet, TransactionSignAction},
};
use nom::bytes::complete::{tag, take_until};
use parser::cards::ParserCard;
use std::str;

use nom::sequence::preceded;
use nom::IResult;

use crate::cards::{make_author_info, Card, Warning};
use crate::error::{Error, Result};
use crate::helpers::multisigner_msg_genesis_encryption;
use crate::TransactionAction;

pub fn process_message(database: &sled::Db, data_hex: &str) -> Result<TransactionAction> {
    let (author_multi_signer, message_vec, genesis_hash, encryption) =
        multisigner_msg_genesis_encryption(database, data_hex)?;
    let network_specs_key = NetworkSpecsKey::from_parts(&genesis_hash, &encryption);

    let message = str::from_utf8(&message_vec)?.to_owned();
    let display_msg = strip_bytes_tag(&message)?;

    // initialize index and indent
    let mut index: u32 = 0;
    let indent: u32 = 0;

    match try_get_network_specs(database, &network_specs_key)? {
        Some(network_specs) => {
<<<<<<< HEAD
            let address_key = AddressKey::new(
                author_multi_signer.clone(),
                Some(network_specs.specs.genesis_hash),
            );
            match try_get_address_details(&db_path, &address_key)? {
=======
            let address_key = AddressKey::from_multisigner(&author_multi_signer);
            match try_get_address_details(database, &address_key)? {
>>>>>>> f4788258
                Some(address_details) => {
                    if address_details.network_id == Some(network_specs_key) {
                        let message_card = Card::ParserCard(&ParserCard::Text(display_msg))
                            .card(&mut index, indent);
                        let sign = TrDbColdSignOne::generate(
                            SignContent::Message(message),
                            &network_specs.specs.name,
                            &address_details.path,
                            address_details.has_pwd,
                            &author_multi_signer,
                            Vec::new(),
                        );
                        let sign: TrDbColdSign = sign.into();
                        let checksum = sign.store_and_get_checksum(database)?;
                        let author_info = make_author_info(
                            &author_multi_signer,
                            network_specs.specs.base58prefix,
                            network_specs.specs.genesis_hash,
                            &address_details,
                        );
                        let network_info = network_specs;
                        Ok(TransactionAction::Sign {
                            actions: vec![TransactionSignAction {
                                content: TransactionCardSet {
                                    message: Some(vec![message_card]),
                                    ..Default::default()
                                },
                                has_pwd: address_details.has_pwd,
                                author_info,
                                network_info,
                            }],
                            checksum,
                        })
                    } else {
                        let author_card = Card::Author {
                            author: &author_multi_signer,
                            base58prefix: network_specs.specs.base58prefix,
                            genesis_hash: network_specs.specs.genesis_hash,
                            address_details: &address_details,
                        }
                        .card(&mut index, indent);
                        let warning_card =
                            Card::Warning(Warning::NoNetworkID).card(&mut index, indent);
                        let message_card =
                            Card::ParserCard(&ParserCard::Text(message)).card(&mut index, indent);
                        let network_card =
                            Card::NetworkInfo(&network_specs).card(&mut index, indent);
                        Ok(TransactionAction::Read {
                            r: Box::new(TransactionCardSet {
                                author: Some(vec![author_card]),
                                warning: Some(vec![warning_card]),
                                message: Some(vec![message_card]),
                                new_specs: Some(vec![network_card]),
                                ..Default::default()
                            }),
                        })
                    }
                }
                None => {
                    let author_card = Card::AuthorPlain {
                        author: &author_multi_signer,
                        base58prefix: network_specs.specs.base58prefix,
                    }
                    .card(&mut index, indent);
                    println!("here 1");
                    let warning_card =
                        Card::Warning(Warning::AuthorNotFound).card(&mut index, indent);
                    let message_card =
                        Card::ParserCard(&ParserCard::Text(message)).card(&mut index, indent);
                    let network_card = Card::NetworkInfo(&network_specs).card(&mut index, indent);
                    Ok(TransactionAction::Read {
                        r: Box::new(TransactionCardSet {
                            author: Some(vec![author_card]),
                            warning: Some(vec![warning_card]),
                            message: Some(vec![message_card]),
                            new_specs: Some(vec![network_card]),
                            ..Default::default()
                        }),
                    })
                }
            }
        }
        None => {
            let author_card = Card::AuthorPublicKey(&author_multi_signer).card(&mut index, indent);
            let error_card = Card::Error(Error::UnknownNetwork {
                genesis_hash,
                encryption,
            })
            .card(&mut index, indent);
            let message_card =
                Card::ParserCard(&ParserCard::Text(message)).card(&mut index, indent);
            let network_card =
                Card::NetworkGenesisHash(genesis_hash.as_ref()).card(&mut index, indent);
            Ok(TransactionAction::Read {
                r: Box::new(TransactionCardSet {
                    author: Some(vec![author_card]),
                    error: Some(vec![error_card]),
                    message: Some(vec![message_card]),
                    new_specs: Some(vec![network_card]),
                    ..Default::default()
                }),
            })
        }
    }
}

fn bytes_prefix(i: &str) -> IResult<&str, &str> {
    tag("<Bytes>")(i)
}

fn take_until_suffix(i: &str) -> IResult<&str, &str> {
    take_until("</Bytes>")(i)
}

fn strip_bytes_tag(message: &str) -> Result<String> {
    let mut parser = preceded(bytes_prefix, take_until_suffix);
    let (_, payload) = parser(message).map_err(|e| Error::ParserError(format!("{:?}", e)))?;
    Ok(payload.to_owned())
}

#[cfg(test)]
mod tests {

    use super::*;

    #[test]
    fn parse_bytes_msg() {
        let result = strip_bytes_tag("<Bytes>uuid-1234</Bytes>");
        assert!(result.is_ok());
        assert_eq!(result.unwrap(), "uuid-1234");
    }

    #[test]
    fn parse_bytes_err() {
        let result = strip_bytes_tag("<Bytes>uuid-1234");
        assert!(result.is_err());
        assert_eq!(
            result.unwrap_err().to_string(),
            "Parser error: Error(Error { input: \"uuid-1234\", code: TakeUntil })"
        );
    }
}<|MERGE_RESOLUTION|>--- conflicted
+++ resolved
@@ -32,16 +32,11 @@
 
     match try_get_network_specs(database, &network_specs_key)? {
         Some(network_specs) => {
-<<<<<<< HEAD
             let address_key = AddressKey::new(
                 author_multi_signer.clone(),
                 Some(network_specs.specs.genesis_hash),
             );
-            match try_get_address_details(&db_path, &address_key)? {
-=======
-            let address_key = AddressKey::from_multisigner(&author_multi_signer);
             match try_get_address_details(database, &address_key)? {
->>>>>>> f4788258
                 Some(address_details) => {
                     if address_details.network_id == Some(network_specs_key) {
                         let message_card = Card::ParserCard(&ParserCard::Text(display_msg))
