--- conflicted
+++ resolved
@@ -298,7 +298,6 @@
     genesis_hash: H256,
     address_details: &AddressDetails,
 ) -> MAddressCard {
-<<<<<<< HEAD
     let address_key = AddressKey::new(author.clone(), Some(genesis_hash));
 
     make_author_info_with_key(author, base58prefix, address_key, address_details)
@@ -310,17 +309,12 @@
     address_key: AddressKey,
     address_details: &AddressDetails,
 ) -> MAddressCard {
-    let base58 =
-        print_multisigner_as_base58_or_eth(author, Some(base58prefix), address_details.encryption);
-    let address_key_str = hex::encode(address_key.key());
-=======
     let base58 = print_multisigner_as_base58_or_eth_address(
         author,
         Some(base58prefix),
         address_details.encryption,
     );
     let address_key = hex::encode(AddressKey::new(author.clone(), Some(genesis_hash)).key());
->>>>>>> 9639ec7a
     MAddressCard {
         base58,
         address_key: address_key_str,
