--- conflicted
+++ resolved
@@ -8,13 +8,9 @@
     cold_default::{populate_cold, populate_cold_no_metadata, populate_cold_no_networks},
     manage_history::get_history,
 };
-<<<<<<< HEAD
-use definitions::navigation::{Identicon, MAddressCard, TransactionSignAction};
-=======
 use definitions::navigation::{
-    DecodeSequenceResult, MAddressCard, SignerImage, TransactionSignAction,
+    DecodeSequenceResult, Identicon, MAddressCard, TransactionSignAction,
 };
->>>>>>> c26f6490
 use definitions::{
     crypto::Encryption,
     history::{Entry, Event},
@@ -2674,7 +2670,7 @@
                 card: Card::IdCard {
                     f: MSCId {
                         base58: "5FHneW46xGXgs5mUiveU4sbTyGBzmstUspZC92UhjJM694ty".to_string(),
-                        identicon: SignerImage::Png { image: bob().to_vec() },
+                        identicon: Identicon::Dots { identity: bob().to_vec() },
                     },
                 },
             },
@@ -2760,8 +2756,8 @@
         )
         .to_string(),
         address: Address {
-            identicon: SignerImage::Png {
-                image: alice_sr_alice().to_vec(),
+            identicon: Identicon::Dots {
+                identity: alice_sr_alice().to_vec(),
             },
             seed_name: "Alice".to_string(),
             path: "//Alice".to_string(),
@@ -2897,8 +2893,8 @@
                 card: Card::IdCard {
                     f: MSCId {
                         base58: "5GrwvaEF5zXb26Fz9rcQpDWS57CtERHpNehXCPcNoHGKutQY".to_string(),
-                        identicon: SignerImage::Png {
-                            image: alice_sr_alice().to_vec(),
+                        identicon: Identicon::Dots {
+                            identity: alice_sr_alice().to_vec(),
                         },
                     },
                 },
@@ -2977,8 +2973,8 @@
                 card: Card::IdCard {
                     f: MSCId {
                         base58: "5G1ojzh47Yt8KoYhuAjXpHcazvsoCXe3G8LZchKDvumozJJJ".to_string(),
-                        identicon: SignerImage::Png {
-                            image: id_01().to_vec(),
+                        identicon: Identicon::Dots {
+                            identity: id_01().to_vec(),
                         },
                     },
                 },
@@ -2999,8 +2995,8 @@
                 card: Card::IdCard {
                     f: MSCId {
                         base58: "5FZoQhgUCmqBxnkHX7jCqThScS2xQWiwiF61msg63CFL3Y8f".to_string(),
-                        identicon: SignerImage::Png {
-                            image: id_02().to_vec(),
+                        identicon: Identicon::Dots {
+                            identity: id_02().to_vec(),
                         },
                     },
                 },
@@ -3045,8 +3041,8 @@
                 card: Card::IdCard {
                     f: MSCId {
                         base58: "5FHneW46xGXgs5mUiveU4sbTyGBzmstUspZC92UhjJM694ty".to_string(),
-                        identicon: SignerImage::Png {
-                            image: bob().to_vec(),
+                        identicon: Identicon::Dots {
+                            identity: bob().to_vec(),
                         },
                     },
                 },
@@ -3116,8 +3112,8 @@
         )
         .to_string(),
         address: Address {
-            identicon: SignerImage::Png {
-                image: alice_sr_alice().to_vec(),
+            identicon: Identicon::Dots {
+                identity: alice_sr_alice().to_vec(),
             },
             seed_name: "Alice".to_string(),
             path: "//Alice".to_string(),
@@ -3207,8 +3203,8 @@
                 card: Card::IdCard {
                     f: MSCId {
                         base58: "5FHneW46xGXgs5mUiveU4sbTyGBzmstUspZC92UhjJM694ty".to_string(),
-                        identicon: SignerImage::Png {
-                            image: bob().to_vec(),
+                        identicon: Identicon::Dots {
+                            identity: bob().to_vec(),
                         },
                     },
                 },
@@ -3295,8 +3291,8 @@
         )
         .to_string(),
         address: Address {
-            identicon: SignerImage::Png {
-                image: alice_sr_alice().to_vec(),
+            identicon: Identicon::Dots {
+                identity: alice_sr_alice().to_vec(),
             },
             seed_name: "Alice".to_string(),
             path: "//Alice".to_string(),
