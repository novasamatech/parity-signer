use crate::{produce_output, StubNav};
use constants::test_values::{
<<<<<<< HEAD
    alice_sr_alice, bob, ed, id_01, id_02, id_03, types_known, types_unknown, westend_9070,
=======
    alice_sr_alice, bob, ed, empty_png, empty_vec_hash_pic, id_01, id_02, id_03, types_known,
    types_unknown, westend_9070,
>>>>>>> e0a04d59
};
use db_handling::{
    cold_default::{populate_cold, populate_cold_no_metadata, populate_cold_no_networks},
    manage_history::get_history,
};
use definitions::{
    crypto::Encryption,
    history::{Entry, Event},
    keyring::NetworkSpecsKey,
    navigation::{
        Card, MSCAuthorPlain, MSCCall, MSCCurrency, MSCEnumVariantName, MSCEraMortal, MSCId,
        MSCMetaSpecs, MSCNameVersion, MTypesInfo, MVerifierDetails, NetworkSpecsToSend,
        TransactionAction, TransactionAuthor, TransactionCard, TransactionCardSet,
    },
    network_specs::{NetworkSpecs, Verifier, VerifierValue},
};
use pretty_assertions::assert_eq;
use sp_core::H256;
use sp_runtime::MultiSigner;
use std::{fs, str::FromStr};

const ALICE: [u8; 32] = [
    212, 53, 147, 199, 21, 253, 211, 28, 97, 20, 26, 189, 4, 169, 159, 214, 130, 44, 133, 88, 133,
    76, 205, 227, 154, 86, 132, 231, 165, 109, 162, 125,
];

fn verifier_alice_sr25519() -> Verifier {
    Verifier {
        v: Some(VerifierValue::Standard {
            m: MultiSigner::Sr25519(sp_core::sr25519::Public::from_raw(ALICE)),
        }),
    }
}

fn verifier_alice_ed25519() -> Verifier {
    Verifier {
        v: Some(VerifierValue::Standard {
            m: MultiSigner::Ed25519(sp_core::ed25519::Public::from_raw(ALICE)),
        }),
    }
}

fn entries_contain_event(entries: &[Entry], event: &Event) -> bool {
    entries.iter().flat_map(|e| &e.events).any(|e| e == event)
}

fn westend_spec() -> NetworkSpecs {
    NetworkSpecs {
        base58prefix: 42,
        color: "#660D35".to_string(),
        decimals: 12,
        encryption: Encryption::Sr25519,
        genesis_hash: H256::from_str(
            "e143f23803ac50e8f6f8e62695d1ce9e4e1d68aa36c1cd2cfd15340213f3423e",
        )
        .unwrap(),
        logo: "westend".to_string(),
        name: "westend".to_string(),
        order: 2,
        path_id: "//westend".to_string(),
        secondary_color: "#262626".to_string(),
        title: "Westend".to_string(),
        unit: "WND".to_string(),
    }
}

#[test]
fn add_specs_westend_no_network_info_not_signed() {
    let dbname = "for_tests/add_specs_westend_no_network_info_not_signed";
<<<<<<< HEAD
    populate_cold_no_networks(dbname, Verifier { v: None }).unwrap();
    let current_history: Vec<_> = get_history(dbname)
        .unwrap()
        .into_iter()
        .map(|e| e.1)
        .collect();
    assert!(entries_contain_event(
        &current_history,
        &Event::DatabaseInitiated
=======
    populate_cold_no_networks(dbname, Verifier(None)).unwrap();
    let current_history = print_history(dbname).unwrap();
    let cut_current_history = current_history.replace(&empty_png(), r#"<empty>"#);
    assert!(
        cut_current_history.contains(r#""events":[{"event":"database_initiated"},{"event":"general_verifier_added","payload":{"public_key":"","identicon":"<empty>","encryption":"none"}}]"#),
        "Current history: \n{}",
        current_history
    );
    let line = fs::read_to_string("for_tests/add_specs_westend_unverified.txt").unwrap();
    let reply_known = r##""warning":[{"index":0,"indent":0,"type":"warning","payload":"Received network information is not verified."}],"new_specs":[{"index":1,"indent":0,"type":"new_specs","payload":{"base58prefix":"42","color":"#660D35","decimals":"12","encryption":"sr25519","genesis_hash":"e143f23803ac50e8f6f8e62695d1ce9e4e1d68aa36c1cd2cfd15340213f3423e","logo":"westend","name":"westend","path_id":"//westend","secondary_color":"#262626","title":"Westend","unit":"WND"}}]"##;
    let stub_nav_known = StubNav::AddSpecs(NetworkSpecsKey::from_parts(
        &hex::decode("e143f23803ac50e8f6f8e62695d1ce9e4e1d68aa36c1cd2cfd15340213f3423e").unwrap(),
        &Encryption::Sr25519,
>>>>>>> e0a04d59
    ));

    let line = fs::read_to_string("for_tests/add_specs_westend_unverified.txt").unwrap();
    //r##""warning":
    //[{"index":0,"indent":0,"type":"warning","payload":"Received network information is not verified."}],
    //
    //"new_specs":[{"index":1,"indent":0,"type":"new_specs","payload":{"base58prefix":"42","color":"#660D35","decimals":"12","encryption":"sr25519","genesis_hash":"e143f23803ac50e8f6f8e62695d1ce9e4e1d68aa36c1cd2cfd15340213f3423e","logo":"westend","name":"westend","path_id":"//westend","secondary_color":"#262626","title":"Westend","unit":"WND"}}]"##;
    let stub_nav_known = StubNav::AddSpecs {
        n: NetworkSpecsKey::from_parts(
            &hex::decode("e143f23803ac50e8f6f8e62695d1ce9e4e1d68aa36c1cd2cfd15340213f3423e")
                .unwrap(),
            &Encryption::Sr25519,
        ),
    };

    let card_set_known = TransactionCardSet {
        new_specs: Some(vec![TransactionCard {
            index: 1,
            indent: 0,
            card: Card::NewSpecsCard {
                f: NetworkSpecsToSend {
                    base58prefix: 42,
                    color: "#660D35".to_string(),
                    decimals: 12,
                    encryption: Encryption::Sr25519,
                    genesis_hash: H256::from_str(
                        "e143f23803ac50e8f6f8e62695d1ce9e4e1d68aa36c1cd2cfd15340213f3423e",
                    )
                    .unwrap(),
                    logo: "westend".to_string(),
                    name: "westend".to_string(),
                    path_id: "//westend".to_string(),
                    secondary_color: "#262626".to_string(),
                    title: "Westend".to_string(),
                    unit: "WND".to_string(),
                },
            },
        }]),
        warning: Some(vec![TransactionCard {
            index: 0,
            indent: 0,
            card: Card::WarningCard {
                f: "Received network information is not verified.".to_string(),
            },
        }]),
        ..Default::default()
    };

    let output = produce_output(line.trim(), dbname);

    if let TransactionAction::Stub { s, u: _, stub } = output {
        assert_eq!(s, card_set_known);
        assert_eq!(stub, stub_nav_known)
    } else {
        panic!("expected TansactionAction::Stub, got {:?}", output);
    }

    fs::remove_dir_all(dbname).unwrap();
}

#[test]
fn add_specs_westend_not_signed() {
    let dbname = "for_tests/add_specs_westend_not_signed";
    populate_cold(dbname, Verifier { v: None }).unwrap();
    let line = fs::read_to_string("for_tests/add_specs_westend_unverified.txt").unwrap();
    let action = produce_output(line.trim(), dbname);
    let expected_action = TransactionAction::Read {
        r: TransactionCardSet {
            error: Some(vec![TransactionCard {
                index: 0,
                indent: 0,
                card: Card::ErrorCard { f:  "Bad input data. Exactly same network specs for network westend with encryption sr25519 are already in the database.".to_string()},
            }]),
            ..Default::default()
        }
    };
    assert_eq!(action, expected_action);
    fs::remove_dir_all(dbname).unwrap();
}

#[test]
fn add_specs_westend_not_signed_general_verifier_disappear() {
    let dbname = "for_tests/add_specs_westend_not_signed_general_verifier_disappear";
    populate_cold(dbname, verifier_alice_sr25519()).unwrap();
    let line = fs::read_to_string("for_tests/add_specs_westend_unverified.txt").unwrap();
    let action = produce_output(line.trim(), dbname);
    let expected_action = TransactionAction::Read {
        r: TransactionCardSet {
            error: Some(vec![TransactionCard {
                index: 0,
                indent: 0,
                card: Card::ErrorCard { f: "Bad input data. General verifier in the database is public key: d43593c715fdd31c61141abd04a99fd6822c8558854ccde39a5684e7a56da27d, encryption: sr25519. Received unsigned westend network information could be accepted only if signed by the general verifier.".to_string()},
            }]),
            ..Default::default()
        }
    };
    assert_eq!(action, expected_action);

    fs::remove_dir_all(dbname).unwrap();
}

#[test]
fn load_types_known_not_signed() {
    let dbname = "for_tests/load_types_known_not_signed";
    populate_cold_no_metadata(dbname, Verifier { v: None }).unwrap();
    let line = fs::read_to_string("for_tests/types_info_None.txt").unwrap();
    let action = produce_output(line.trim(), dbname);
    let expected_action = TransactionAction::Read {
        r: TransactionCardSet {
            error: Some(vec![TransactionCard {
                index: 0,
                indent: 0,
                card: Card::ErrorCard {
                    f: "Bad input data. Exactly same types information is already in the database."
                        .to_string(),
                },
            }]),
            ..Default::default()
        },
    };
    assert_eq!(action, expected_action);

    fs::remove_dir_all(dbname).unwrap();
}

#[test]
fn load_types_known_not_signed_general_verifier_disappear() {
    let dbname = "for_tests/load_types_known_not_signed_general_verifier_disappear";
    populate_cold_no_metadata(dbname, verifier_alice_sr25519()).unwrap();
    let line = fs::read_to_string("for_tests/types_info_None.txt").unwrap();
    let action = produce_output(line.trim(), dbname);
    let expected_action = TransactionAction::Read {
        r: TransactionCardSet {
            error: Some(vec![TransactionCard {
                index: 0,
                indent: 0,
                card: Card::ErrorCard {
                    f: "Bad input data. General verifier in the database is public key: d43593c715fdd31c61141abd04a99fd6822c8558854ccde39a5684e7a56da27d, encryption: sr25519. Received unsigned types information could be accepted only if signed by the general verifier.".to_string(),
                },
            }]),
            ..Default::default()
        },
    };
    assert_eq!(action, expected_action);

    fs::remove_dir_all(dbname).unwrap();
}

#[test]
fn load_types_known_alice_signed() {
    let dbname = "for_tests/load_types_known_alice_signed";
    populate_cold_no_metadata(dbname, Verifier { v: None }).unwrap();
    let line = fs::read_to_string("for_tests/types_info_Alice.txt").unwrap();

    let expected_warning_1 =  "Received message is verified by a new general verifier. Currently no general verifier is set, and proceeding will update the general verifier to the received value. All previously acquired information associated with general verifier will be purged. Affected network specs entries: Kusama, Polkadot, Westend; affected metadata entries: none. Types information is purged.".to_string();

    let warning = Some(vec![
        TransactionCard {
            index: 1,
            indent: 0,
            card: Card::WarningCard {
                f: expected_warning_1,
            },
        },
        TransactionCard {
            index: 2,
            indent: 0,
            card: Card::WarningCard {
                f: "Received types information is identical to the one that was in the database."
                    .to_string(),
            },
        },
    ]);
    let types_info = Some(vec![TransactionCard {
        index: 3,
        indent: 0,
        card: Card::TypesInfoCard {
            f: MTypesInfo {
                types_on_file: false,
                types_hash: Some(
                    "d091a5a24a97e18dfe298b167d8fd5a2add10098c8792cba21c39029a9ee0aeb".to_string(),
                ),
                types_id_pic: Some(types_known().to_vec()),
            },
        },
    }]);

    let reply_known = TransactionCardSet {
        verifier: Some(vec![TransactionCard {
            index: 0,
            indent: 0,
            card: Card::VerifierCard {
                f: MVerifierDetails {
                    public_key: "d43593c715fdd31c61141abd04a99fd6822c8558854ccde39a5684e7a56da27d"
                        .to_string(),
                    identicon: alice_sr_alice().to_vec(),
                    encryption: "sr25519".to_string(),
                },
            },
        }]),
        warning,
        types_info,
        ..Default::default()
    };

    let output = produce_output(line.trim(), dbname);
    if let TransactionAction::Stub {
        s: reply,
        u: _,
        stub,
    } = output
    {
        assert_eq!(reply, reply_known);
        assert_eq!(stub, StubNav::LoadTypes);
    } else {
        panic!("Wrong action {:?}", output)
    }
    fs::remove_dir_all(dbname).unwrap();
}

#[test]
fn load_types_known_alice_signed_known_general_verifier() {
    let dbname = "for_tests/load_types_known_alice_signed_known_general_verifier";
    populate_cold_no_metadata(dbname, verifier_alice_sr25519()).unwrap();
    let line = fs::read_to_string("for_tests/types_info_Alice.txt").unwrap();
    let reply_known = TransactionCardSet {
        error: Some(vec![TransactionCard {
            index: 0,
            indent: 0,
            card: Card::ErrorCard {
                f: "Bad input data. Exactly same types information is already in the database."
                    .to_string(),
            },
        }]),
        ..Default::default()
    };

    let output = produce_output(line.trim(), dbname);
    if let TransactionAction::Read { r: reply } = output {
        assert_eq!(reply, reply_known);
    } else {
        panic!("Wrong action {:?}", output)
    }
    fs::remove_dir_all(dbname).unwrap();
}

#[test]
fn load_types_known_alice_signed_bad_general_verifier() {
    let dbname = "for_tests/load_types_known_alice_signed_bad_general_verifier";
    populate_cold_no_metadata(dbname, verifier_alice_ed25519()).unwrap();
    let line = fs::read_to_string("for_tests/types_info_Alice.txt").unwrap();
    let action_expected = TransactionCardSet {
        error: Some(vec![TransactionCard {
            index: 0,
            indent: 0,
            card: Card::ErrorCard { f: "Bad input data. General verifier in the database is public key: d43593c715fdd31c61141abd04a99fd6822c8558854ccde39a5684e7a56da27d, encryption: ed25519. Received types information could be accepted only if verified by the same general verifier. Current message is verified by public key: d43593c715fdd31c61141abd04a99fd6822c8558854ccde39a5684e7a56da27d, encryption: sr25519.".to_string() },
        }]),
        ..Default::default()
    };

    let action = produce_output(line.trim(), dbname);
    if let TransactionAction::Read { r: reply } = action {
        assert_eq!(reply, action_expected);
    } else {
        panic!("Wrong action {:?}", action)
    }
    fs::remove_dir_all(dbname).unwrap();
}

#[test]
fn load_types_known_alice_signed_metadata_hold() {
    let dbname = "for_tests/load_types_known_alice_signed_metadata_hold";
    populate_cold(dbname, Verifier { v: None }).unwrap();
    let line = fs::read_to_string("for_tests/types_info_Alice.txt").unwrap();
    let set_expected = TransactionCardSet {
        verifier: Some(vec![TransactionCard {
            index: 0,
            indent: 0,
            card: Card::VerifierCard {
                f: MVerifierDetails {
                    public_key: "d43593c715fdd31c61141abd04a99fd6822c8558854ccde39a5684e7a56da27d"
                        .to_string(),
                    identicon: alice_sr_alice().to_vec(),
                    encryption: "sr25519".to_string(),
                },
            },
        }]),
        warning: Some(vec![TransactionCard {
            index: 1,
            indent: 0,
            card: Card::WarningCard { f: "Received message is verified by a new general verifier. Currently no general verifier is set, and proceeding will update the general verifier to the received value. All previously acquired information associated with general verifier will be purged. Affected network specs entries: Kusama, Polkadot, Westend; affected metadata entries: kusama2030, polkadot30, westend9000, westend9010. Types information is purged.".to_string() },
        },
        TransactionCard {
            index: 2,
            indent: 0,
            card: Card::WarningCard { f: "Received types information is identical to the one that was in the database.".to_string() },
        }
        ]),
        types_info: Some(vec![TransactionCard {
            index: 3,
            indent: 0,
            card: Card::TypesInfoCard { f: MTypesInfo {
                types_on_file: false,
                types_hash: Some("d091a5a24a97e18dfe298b167d8fd5a2add10098c8792cba21c39029a9ee0aeb".to_string()),
                types_id_pic: Some(types_known().to_vec()),
            }
            }
        }]),
        ..Default::default()
    };

    let output = produce_output(line.trim(), dbname);
    if let TransactionAction::Stub { s: set, u: _, stub } = output {
        assert_eq!(set, set_expected);
        assert_eq!(stub, StubNav::LoadTypes);
    } else {
        panic!("Wrong action {:?}", output)
    }
    fs::remove_dir_all(dbname).unwrap();
}

#[test]
fn load_types_unknown_not_signed() {
    let dbname = "for_tests/load_types_unknown_not_signed";
    populate_cold_no_metadata(dbname, Verifier { v: None }).unwrap();
    let line = fs::read_to_string("for_tests/updating_types_info_None.txt").unwrap();
    let expected_set = TransactionCardSet {
        warning: Some(vec![
            TransactionCard {
                index: 0,
                indent: 0,
                card: Card::WarningCard {
                    f: "Received types information is not verified.".to_string(),
                },
            },
            TransactionCard {
                index: 1,
                indent: 0,
                card: Card::WarningCard {
                    f: "Updating types (really rare operation).".to_string(),
                },
            },
        ]),
        types_info: Some(vec![TransactionCard {
            index: 2,
            indent: 0,
            card: Card::TypesInfoCard {
                f: MTypesInfo {
                    types_on_file: false,
                    types_hash: Some(
                        "d2c5b096be10229ce9ea9d219325c4399875b52ceb4264add89b0d7c5e9ad574"
                            .to_string(),
                    ),
                    types_id_pic: Some(types_unknown().to_vec()),
                },
            },
        }]),
        ..Default::default()
    };

    let action = produce_output(line.trim(), dbname);
    if let TransactionAction::Stub { s: set, u: _, stub } = action {
        assert_eq!(stub, StubNav::LoadTypes);
        assert_eq!(set, expected_set);
    } else {
        panic!("Wrong action {:?}", action)
    }
    fs::remove_dir_all(dbname).unwrap();
}

#[test]
fn load_types_unknown_alice_signed() {
    let dbname = "for_tests/load_types_unknown_alice_signed";
    populate_cold_no_metadata(dbname, Verifier { v: None }).unwrap();
    let line = fs::read_to_string("for_tests/updating_types_info_Alice.txt").unwrap();
    let expected_set = TransactionCardSet {
        verifier: Some(vec![TransactionCard {
            index: 0,
            indent: 0,
            card: Card::VerifierCard {
                f: MVerifierDetails {
                    public_key: "d43593c715fdd31c61141abd04a99fd6822c8558854ccde39a5684e7a56da27d"
                        .to_string(),
                    identicon: alice_sr_alice().to_vec(),
                    encryption: "sr25519".to_string(),
                },
            },
        }]),
        warning: Some(vec![TransactionCard {
            index: 1,
            indent: 0,
            card: Card::WarningCard { f: "Received message is verified by a new general verifier. Currently no general verifier is set, and proceeding will update the general verifier to the received value. All previously acquired information associated with general verifier will be purged. Affected network specs entries: Kusama, Polkadot, Westend; affected metadata entries: none. Types information is purged.".to_string() },
        }, TransactionCard {
            index: 2,
            indent: 0,
            card: Card::WarningCard { f: "Updating types (really rare operation).".to_string() },
        }]),
        types_info: Some(vec![TransactionCard {
            index: 3,
            indent: 0,
            card: Card::TypesInfoCard {
                f: MTypesInfo {
                    types_on_file: false,
                    types_hash: Some("d2c5b096be10229ce9ea9d219325c4399875b52ceb4264add89b0d7c5e9ad574".to_string()),
                    types_id_pic: Some(types_unknown().to_vec()),
                }
            }
        }]),
        ..Default::default()
    };

    let action = produce_output(line.trim(), dbname);
    if let TransactionAction::Stub { s: set, u: _, stub } = action {
        assert_eq!(set, expected_set);
        assert_eq!(stub, StubNav::LoadTypes);
    } else {
        panic!("Wrong action {:?}", action)
    }
    fs::remove_dir_all(dbname).unwrap();
}

#[test]
fn parse_transaction_westend_50_not_in_db() {
    let dbname = "for_tests/parse_transaction_westend_50_not_in_db";
    populate_cold(dbname, Verifier { v: None }).unwrap();
    let line = "530100d43593c715fdd31c61141abd04a99fd6822c8558854ccde39a5684e7a56da27da40403008eaf04151687736326c9fea17e25fc5287613693c912909cb226aa4794f26a480700e8764817b501b8003200000005000000e143f23803ac50e8f6f8e62695d1ce9e4e1d68aa36c1cd2cfd15340213f3423e538a7d7a0ac17eb6dd004578cb8e238c384a10f57c999a3fa1200409cd9b3f33e143f23803ac50e8f6f8e62695d1ce9e4e1d68aa36c1cd2cfd15340213f3423e";
    let expected_set = TransactionCardSet {
        error: Some(vec![TransactionCard {
            index: 0,
            indent: 0,
            card: Card::ErrorCard { f: "Failed to decode extensions. Please try updating metadata for westend network. Parsing with westend9010 metadata: Network spec version decoded from extensions (50) differs from the version in metadata (9010). Parsing with westend9000 metadata: Network spec version decoded from extensions (50) differs from the version in metadata (9000).".to_string() },
        }]),
        ..Default::default()
    };

    let action = produce_output(line, dbname);
    if let TransactionAction::Read { r: set } = action {
        assert_eq!(set, expected_set);
    } else {
        panic!("Wrong action {:?}", action)
    }
    fs::remove_dir_all(dbname).unwrap();
}

#[test]
fn parse_transaction_1() {
    let dbname = "for_tests/parse_transaction_1";
    populate_cold(dbname, Verifier { v: None }).unwrap();
    let line = "530100d43593c715fdd31c61141abd04a99fd6822c8558854ccde39a5684e7a56da27da40403008eaf04151687736326c9fea17e25fc5287613693c912909cb226aa4794f26a480700e8764817b501b8003223000005000000e143f23803ac50e8f6f8e62695d1ce9e4e1d68aa36c1cd2cfd15340213f3423e538a7d7a0ac17eb6dd004578cb8e238c384a10f57c999a3fa1200409cd9b3f33e143f23803ac50e8f6f8e62695d1ce9e4e1d68aa36c1cd2cfd15340213f3423e";

    let content_known = TransactionCardSet {
        method: Some(vec![
            TransactionCard {
                index: 0,
                indent: 0,
                card: Card::PalletCard {
                    f: "Balances".to_string(),
                },
            },
            TransactionCard {
                index: 1,
                indent: 1,
                card: Card::CallCard {
                    f: MSCCall {
                        method_name: "transfer_keep_alive".to_string(),
                        docs: "2053616d6520617320746865205b607472616e73666572605d2063616c6c2c206275742077697468206120636865636b207468617420746865207472616e736665722077696c6c206e6f74206b696c6c207468650a206f726967696e206163636f756e742e0a0a20393925206f66207468652074696d6520796f752077616e74205b607472616e73666572605d20696e73746561642e0a0a205b607472616e73666572605d3a207374727563742e50616c6c65742e68746d6c236d6574686f642e7472616e736665720a2023203c7765696768743e0a202d2043686561706572207468616e207472616e736665722062656361757365206163636f756e742063616e6e6f74206265206b696c6c65642e0a202d2042617365205765696768743a2035312e3420c2b5730a202d204442205765696768743a2031205265616420616e64203120577269746520746f2064657374202873656e64657220697320696e206f7665726c617920616c7265616479290a20233c2f7765696768743e".to_string(), 
                    },
                },
            },
            TransactionCard {
                index: 2,
                indent: 2,
                card: Card::VarNameCard {
                    f: "dest".to_string(),
                },
            },
            TransactionCard {
                index: 3,
                indent: 3,
                card: Card::EnumVariantNameCard {
                    f: MSCEnumVariantName {
                        name: "Id".to_string(),
                        docs_enum_variant: String::new(),
                    },
                },
            },
            TransactionCard {
                index: 4,
                indent: 4,
                card: Card::IdCard {
                    f: MSCId {
                        base58: "5FHneW46xGXgs5mUiveU4sbTyGBzmstUspZC92UhjJM694ty".to_string(),
                        identicon: bob().to_vec(),
                    },
                },
            },
            TransactionCard {
                index: 5,
                indent: 2,
                card: Card::VarNameCard {
                    f: "value".to_string(),
                },
            },
            TransactionCard {
                index: 6,
                indent: 3,
                card: Card::BalanceCard {
                    f: MSCCurrency {
                        amount: "100.000000000".to_string(),
                        units: "mWND".to_string(),
                    },
                },
            },
        ]),
        extensions: Some(vec![
            TransactionCard {
                index: 7,
                indent: 0,
                card: Card::EraMortalCard {
                    f: MSCEraMortal {
                        era: "Mortal".to_string(),
                        phase: "27".to_string(),
                        period: "64".to_string(),
                    },
                },
            },
            TransactionCard {
                index: 8,
                indent: 0,
                card: Card::NonceCard {
                    f: "46".to_string(),
                },
            },
            TransactionCard {
                index: 9,
                indent: 0,
                card: Card::TipCard {
                    f: MSCCurrency {
                        amount: "0".to_string(),
                        units: "pWND".to_string(),
                    },
                },
            },
            TransactionCard {
                index: 10,
                indent: 0,
                card: Card::NameVersionCard {
                    f: MSCNameVersion {
                        name: "westend".to_string(),
                        version: "9010".to_string(),
                    },
                },
            },
            TransactionCard {
                index: 11,
                indent: 0,
                card: Card::TxSpecCard { f: "5".to_string() },
            },
            TransactionCard {
                index: 12,
                indent: 0,
                card: Card::BlockHashCard {
                    f: "538a7d7a0ac17eb6dd004578cb8e238c384a10f57c999a3fa1200409cd9b3f33"
                        .to_string(),
                },
            },
        ]),
        ..Default::default()
    };

    let author_info_known = TransactionAuthor {
        base58: "5GrwvaEF5zXb26Fz9rcQpDWS57CtERHpNehXCPcNoHGKutQY".to_string(),
        identicon: alice_sr_alice().to_vec(),
        seed: "Alice".to_string(),
        derivation_path: "//Alice".to_string(),
        has_pwd: false,
    };
    let network_info_known = NetworkSpecs {
        base58prefix: 42,
        color: "#660D35".to_string(),
        decimals: 12,
        encryption: Encryption::Sr25519,
        genesis_hash: H256::from_str(
            "e143f23803ac50e8f6f8e62695d1ce9e4e1d68aa36c1cd2cfd15340213f3423e",
        )
        .unwrap(),
        logo: "westend".to_string(),
        name: "westend".to_string(),
        order: 2,
        path_id: "//westend".to_string(),
        secondary_color: "#262626".to_string(),
        title: "Westend".to_string(),
        unit: "WND".to_string(),
    };
    let output = produce_output(line, dbname);
    if let TransactionAction::Sign {
        content,
        checksum: _,
        has_pwd,
        author_info,
        network_info,
    } = output
    {
        assert_eq!(content, content_known);
        assert_eq!(author_info, author_info_known);
        assert_eq!(network_info, network_info_known);
        assert_eq!(has_pwd, false)
    } else {
        panic!("Wrong action {:?}", output)
    }
    fs::remove_dir_all(dbname).unwrap();
}

#[test]
fn parse_transaction_2() {
    let dbname = "for_tests/parse_transaction_2";
    populate_cold(dbname, Verifier { v: None }).unwrap();
    let line = "530100d43593c715fdd31c61141abd04a99fd6822c8558854ccde39a5684e7a56da27d550210020c060000d43593c715fdd31c61141abd04a99fd6822c8558854ccde39a5684e7a56da27d0700b864d9450006050800aebb0211dbb07b4d335a657257b8ac5e53794c901e4f616d4a254f2490c43934009ae581fef1fc06828723715731adcf810e42ce4dadad629b1b7fa5c3c144a81d0608008eaf04151687736326c9fea17e25fc5287613693c912909cb226aa4794f26a48f501b4003223000005000000e143f23803ac50e8f6f8e62695d1ce9e4e1d68aa36c1cd2cfd15340213f3423e314e9f9aef4e836a54bdd109aba380106e05e2ea83fbc490206b476840cd68e3e143f23803ac50e8f6f8e62695d1ce9e4e1d68aa36c1cd2cfd15340213f3423e";
    let docs1 = "2053656e642061206261746368206f662064697370617463682063616c6c7320616e642061746f6d6963616c6c792065786563757465207468656d2e0a205468652077686f6c65207472616e73616374696f6e2077696c6c20726f6c6c6261636b20616e64206661696c20696620616e79206f66207468652063616c6c73206661696c65642e0a0a204d61792062652063616c6c65642066726f6d20616e79206f726967696e2e0a0a202d206063616c6c73603a205468652063616c6c7320746f20626520646973706174636865642066726f6d207468652073616d65206f726967696e2e0a0a204966206f726967696e20697320726f6f74207468656e2063616c6c2061726520646973706174636820776974686f757420636865636b696e67206f726967696e2066696c7465722e20285468697320696e636c756465730a20627970617373696e6720606672616d655f73797374656d3a3a436f6e6669673a3a4261736543616c6c46696c74657260292e0a0a2023203c7765696768743e0a202d20436f6d706c65786974793a204f284329207768657265204320697320746865206e756d626572206f662063616c6c7320746f20626520626174636865642e0a2023203c2f7765696768743e".to_string();

    let docs2 = "2054616b6520746865206f726967696e206163636f756e74206173206120737461736820616e64206c6f636b207570206076616c756560206f66206974732062616c616e63652e2060636f6e74726f6c6c6572602077696c6c0a20626520746865206163636f756e74207468617420636f6e74726f6c732069742e0a0a206076616c756560206d757374206265206d6f7265207468616e2074686520606d696e696d756d5f62616c616e636560207370656369666965642062792060543a3a43757272656e6379602e0a0a20546865206469737061746368206f726967696e20666f7220746869732063616c6c206d757374206265205f5369676e65645f20627920746865207374617368206163636f756e742e0a0a20456d6974732060426f6e646564602e0a0a2023203c7765696768743e0a202d20496e646570656e64656e74206f662074686520617267756d656e74732e204d6f64657261746520636f6d706c65786974792e0a202d204f2831292e0a202d20546872656520657874726120444220656e74726965732e0a0a204e4f54453a2054776f206f66207468652073746f726167652077726974657320286053656c663a3a626f6e646564602c206053656c663a3a7061796565602920617265205f6e657665725f20636c65616e65640a20756e6c6573732074686520606f726967696e602066616c6c732062656c6f77205f6578697374656e7469616c206465706f7369745f20616e6420676574732072656d6f76656420617320647573742e0a202d2d2d2d2d2d2d2d2d2d2d2d2d2d2d2d2d2d0a205765696768743a204f2831290a204442205765696768743a0a202d20526561643a20426f6e6465642c204c65646765722c205b4f726967696e204163636f756e745d2c2043757272656e74204572612c20486973746f72792044657074682c204c6f636b730a202d2057726974653a20426f6e6465642c2050617965652c205b4f726967696e204163636f756e745d2c204c6f636b732c204c65646765720a2023203c2f7765696768743e".to_string();

    let docs3 = "204465636c617265207468652064657369726520746f206e6f6d696e6174652060746172676574736020666f7220746865206f726967696e20636f6e74726f6c6c65722e0a0a20456666656374732077696c6c2062652066656c742061742074686520626567696e6e696e67206f6620746865206e657874206572612e20546869732063616e206f6e6c792062652063616c6c6564207768656e0a205b60457261456c656374696f6e537461747573605d2069732060436c6f736564602e0a0a20546865206469737061746368206f726967696e20666f7220746869732063616c6c206d757374206265205f5369676e65645f2062792074686520636f6e74726f6c6c65722c206e6f74207468652073746173682e0a20416e642c2069742063616e206265206f6e6c792063616c6c6564207768656e205b60457261456c656374696f6e537461747573605d2069732060436c6f736564602e0a0a2023203c7765696768743e0a202d20546865207472616e73616374696f6e277320636f6d706c65786974792069732070726f706f7274696f6e616c20746f207468652073697a65206f662060746172676574736020284e290a2077686963682069732063617070656420617420436f6d7061637441737369676e6d656e74733a3a4c494d495420284d41585f4e4f4d494e4154494f4e53292e0a202d20426f74682074686520726561647320616e642077726974657320666f6c6c6f7720612073696d696c6172207061747465726e2e0a202d2d2d2d2d2d2d2d2d0a205765696768743a204f284e290a207768657265204e20697320746865206e756d626572206f6620746172676574730a204442205765696768743a0a202d2052656164733a2045726120456c656374696f6e205374617475732c204c65646765722c2043757272656e74204572610a202d205772697465733a2056616c696461746f72732c204e6f6d696e61746f72730a2023203c2f7765696768743e".to_string();

    let docs4 = "202852652d297365742074686520636f6e74726f6c6c6572206f6620612073746173682e0a0a20456666656374732077696c6c2062652066656c742061742074686520626567696e6e696e67206f6620746865206e657874206572612e0a0a20546865206469737061746368206f726967696e20666f7220746869732063616c6c206d757374206265205f5369676e65645f206279207468652073746173682c206e6f742074686520636f6e74726f6c6c65722e0a0a2023203c7765696768743e0a202d20496e646570656e64656e74206f662074686520617267756d656e74732e20496e7369676e69666963616e7420636f6d706c65786974792e0a202d20436f6e7461696e732061206c696d69746564206e756d626572206f662072656164732e0a202d2057726974657320617265206c696d6974656420746f2074686520606f726967696e60206163636f756e74206b65792e0a202d2d2d2d2d2d2d2d2d2d0a205765696768743a204f2831290a204442205765696768743a0a202d20526561643a20426f6e6465642c204c6564676572204e657720436f6e74726f6c6c65722c204c6564676572204f6c6420436f6e74726f6c6c65720a202d2057726974653a20426f6e6465642c204c6564676572204e657720436f6e74726f6c6c65722c204c6564676572204f6c6420436f6e74726f6c6c65720a2023203c2f7765696768743e".to_string();

    let content_known = TransactionCardSet {
        method: Some(vec![
            TransactionCard {
                index: 0,
                indent: 0,
                card: Card::PalletCard {
                    f: "Utility".to_string(),
                },
            },
            TransactionCard {
                index: 1,
                indent: 1,
                card: Card::CallCard {
                    f: MSCCall {
                        method_name: "batch_all".to_string(),
                        docs: docs1,
                    },
                },
            },
            TransactionCard {
                index: 2,
                indent: 2,
                card: Card::VarNameCard {
                    f: "calls".to_string(),
                },
            },
            TransactionCard {
                index: 3,
                indent: 3,
                card: Card::PalletCard {
                    f: "Staking".to_string(),
                },
            },
            TransactionCard {
                index: 4,
                indent: 4,
                card: Card::CallCard {
                    f: MSCCall {
                        method_name: "bond".to_string(),
                        docs: docs2,
                    },
                },
            },
            TransactionCard {
                index: 5,
                indent: 5,
                card: Card::VarNameCard {
                    f: "controller".to_string(),
                },
            },
            TransactionCard {
                index: 6,
                indent: 6,
                card: Card::EnumVariantNameCard {
                    f: MSCEnumVariantName {
                        name: "Id".to_string(),
                        docs_enum_variant: "".to_string(),
                    },
                },
            },
            TransactionCard {
                index: 7,
                indent: 7,
                card: Card::IdCard {
                    f: MSCId {
                        base58: "5GrwvaEF5zXb26Fz9rcQpDWS57CtERHpNehXCPcNoHGKutQY".to_string(),
                        identicon: alice_sr_alice().to_vec(),
                    },
                },
            },
            TransactionCard {
                index: 8,
                indent: 5,
                card: Card::VarNameCard {
                    f: "value".to_string(),
                },
            },
            TransactionCard {
                index: 9,
                indent: 6,
                card: Card::BalanceCard {
                    f: MSCCurrency {
                        amount: "300.000000000".to_string(),
                        units: "mWND".to_string(),
                    },
                },
            },
            TransactionCard {
                index: 10,
                indent: 5,
                card: Card::VarNameCard {
                    f: "payee".to_string(),
                },
            },
            TransactionCard {
                index: 11,
                indent: 6,
                card: Card::EnumVariantNameCard {
                    f: MSCEnumVariantName {
                        name: "Staked".to_string(),
                        docs_enum_variant: "".to_string(),
                    },
                },
            },
            TransactionCard {
                index: 12,
                indent: 3,
                card: Card::PalletCard {
                    f: "Staking".to_string(),
                },
            },
            TransactionCard {
                index: 13,
                indent: 4,
                card: Card::CallCard {
                    f: MSCCall {
                        method_name: "nominate".to_string(),
                        docs: docs3,
                    },
                },
            },
            TransactionCard {
                index: 14,
                indent: 5,
                card: Card::VarNameCard {
                    f: "targets".to_string(),
                },
            },
            TransactionCard {
                index: 15,
                indent: 6,
                card: Card::EnumVariantNameCard {
                    f: MSCEnumVariantName {
                        name: "Id".to_string(),
                        docs_enum_variant: String::new(),
                    },
                },
            },
            TransactionCard {
                index: 16,
                indent: 7,
                card: Card::IdCard {
                    f: MSCId {
                        base58: "5G1ojzh47Yt8KoYhuAjXpHcazvsoCXe3G8LZchKDvumozJJJ".to_string(),
                        identicon: id_01().to_vec(),
                    },
                },
            },
            TransactionCard {
                index: 17,
                indent: 6,
                card: Card::EnumVariantNameCard {
                    f: MSCEnumVariantName {
                        name: "Id".to_string(),
                        docs_enum_variant: String::new(),
                    },
                },
            },
            TransactionCard {
                index: 18,
                indent: 7,
                card: Card::IdCard {
                    f: MSCId {
                        base58: "5FZoQhgUCmqBxnkHX7jCqThScS2xQWiwiF61msg63CFL3Y8f".to_string(),
                        identicon: id_02().to_vec(),
                    },
                },
            },
            TransactionCard {
                index: 19,
                indent: 3,
                card: Card::PalletCard {
                    f: "Staking".to_string(),
                },
            },
            TransactionCard {
                index: 20,
                indent: 4,
                card: Card::CallCard {
                    f: MSCCall {
                        method_name: "set_controller".to_string(),
                        docs: docs4,
                    },
                },
            },
            TransactionCard {
                index: 21,
                indent: 5,
                card: Card::VarNameCard {
                    f: "controller".to_string(),
                },
            },
            TransactionCard {
                index: 22,
                indent: 6,
                card: Card::EnumVariantNameCard {
                    f: MSCEnumVariantName {
                        name: "Id".to_string(),
                        docs_enum_variant: String::new(),
                    },
                },
            },
            TransactionCard {
                index: 23,
                indent: 7,
                card: Card::IdCard {
                    f: MSCId {
                        base58: "5FHneW46xGXgs5mUiveU4sbTyGBzmstUspZC92UhjJM694ty".to_string(),
                        identicon: bob().to_vec(),
                    },
                },
            },
        ]),
        extensions: Some(vec![
            TransactionCard {
                index: 24,
                indent: 0,
                card: Card::EraMortalCard {
                    f: MSCEraMortal {
                        era: "Mortal".to_string(),
                        phase: "31".to_string(),
                        period: "64".to_string(),
                    },
                },
            },
            TransactionCard {
                index: 25,
                indent: 0,
                card: Card::NonceCard {
                    f: "45".to_string(),
                },
            },
            TransactionCard {
                index: 26,
                indent: 0,
                card: Card::TipCard {
                    f: MSCCurrency {
                        amount: "0".to_string(),
                        units: "pWND".to_string(),
                    },
                },
            },
            TransactionCard {
                index: 27,
                indent: 0,
                card: Card::NameVersionCard {
                    f: MSCNameVersion {
                        name: "westend".to_string(),
                        version: "9010".to_string(),
                    },
                },
            },
            TransactionCard {
                index: 28,
                indent: 0,
                card: Card::TxSpecCard { f: "5".to_string() },
            },
            TransactionCard {
                index: 29,
                indent: 0,
                card: Card::BlockHashCard {
                    f: "314e9f9aef4e836a54bdd109aba380106e05e2ea83fbc490206b476840cd68e3"
                        .to_string(),
                },
            },
        ]),
        ..Default::default()
    };

    let author_info_known = TransactionAuthor {
        base58: "5GrwvaEF5zXb26Fz9rcQpDWS57CtERHpNehXCPcNoHGKutQY".to_string(),
        identicon: alice_sr_alice().to_vec(),
        seed: "Alice".to_string(),
        derivation_path: "//Alice".to_string(),
        has_pwd: false,
    };
    let network_info_known = westend_spec();

    let action = produce_output(line, dbname);
    if let TransactionAction::Sign {
        content,
        checksum: _,
        has_pwd,
        author_info,
        network_info,
    } = action
    {
        assert_eq!(content, content_known);
        assert_eq!(author_info, author_info_known);
        assert_eq!(network_info, network_info_known);
        assert!(!has_pwd, "Expected no password");
    } else {
        panic!("Wrong action {:?}", action)
    }
    fs::remove_dir_all(dbname).unwrap();
}

#[test]
fn parse_transaction_3() {
    let dbname = "for_tests/parse_transaction_3";
    populate_cold(dbname, Verifier { v: None }).unwrap();
    let line = "530100d43593c715fdd31c61141abd04a99fd6822c8558854ccde39a5684e7a56da27dac0403008eaf04151687736326c9fea17e25fc5287613693c912909cb226aa4794f26a480f00c06e31d91001750365010f00c06e31d910013223000005000000e143f23803ac50e8f6f8e62695d1ce9e4e1d68aa36c1cd2cfd15340213f3423ea8dfb73a4b44e6bf84affe258954c12db1fe8e8cf00b965df2af2f49c1ec11cde143f23803ac50e8f6f8e62695d1ce9e4e1d68aa36c1cd2cfd15340213f3423e";

    let docs1 = "2053616d6520617320746865205b607472616e73666572605d2063616c6c2c206275742077697468206120636865636b207468617420746865207472616e736665722077696c6c206e6f74206b696c6c207468650a206f726967696e206163636f756e742e0a0a20393925206f66207468652074696d6520796f752077616e74205b607472616e73666572605d20696e73746561642e0a0a205b607472616e73666572605d3a207374727563742e50616c6c65742e68746d6c236d6574686f642e7472616e736665720a2023203c7765696768743e0a202d2043686561706572207468616e207472616e736665722062656361757365206163636f756e742063616e6e6f74206265206b696c6c65642e0a202d2042617365205765696768743a2035312e3420c2b5730a202d204442205765696768743a2031205265616420616e64203120577269746520746f2064657374202873656e64657220697320696e206f7665726c617920616c7265616479290a20233c2f7765696768743e".to_string();

    let content_known = TransactionCardSet {
        method: Some(vec![
            TransactionCard {
                index: 0,
                indent: 0,
                card: Card::PalletCard {
                    f: "Balances".to_string(),
                },
            },
            TransactionCard {
                index: 1,
                indent: 1,
                card: Card::CallCard {
                    f: MSCCall {
                        method_name: "transfer_keep_alive".to_string(),
                        docs: docs1,
                    },
                },
            },
            TransactionCard {
                index: 2,
                indent: 2,
                card: Card::VarNameCard {
                    f: "dest".to_string(),
                },
            },
            TransactionCard {
                index: 3,
                indent: 3,
                card: Card::EnumVariantNameCard {
                    f: MSCEnumVariantName {
                        name: "Id".to_string(),
                        docs_enum_variant: String::new(),
                    },
                },
            },
            TransactionCard {
                index: 4,
                indent: 4,
                card: Card::IdCard {
                    f: MSCId {
                        base58: "5FHneW46xGXgs5mUiveU4sbTyGBzmstUspZC92UhjJM694ty".to_string(),
                        identicon: bob().to_vec(),
                    },
                },
            },
            TransactionCard {
                index: 5,
                indent: 2,
                card: Card::VarNameCard {
                    f: "value".to_string(),
                },
            },
            TransactionCard {
                index: 6,
                indent: 3,
                card: Card::BalanceCard {
                    f: MSCCurrency {
                        amount: "300.000000000000".to_string(),
                        units: "WND".to_string(),
                    },
                },
            },
        ]),
        extensions: Some(vec![
            TransactionCard {
                index: 7,
                indent: 0,
                card: Card::EraMortalCard {
                    f: MSCEraMortal {
                        era: "Mortal".to_string(),
                        phase: "55".to_string(),
                        period: "64".to_string(),
                    },
                },
            },
            TransactionCard {
                index: 8,
                indent: 0,
                card: Card::NonceCard {
                    f: "89".to_string(),
                },
            },
            TransactionCard {
                index: 9,
                indent: 0,
                card: Card::TipCard {
                    f: MSCCurrency {
                        amount: "300.000000000000".to_string(),
                        units: "WND".to_string(),
                    },
                },
            },
            TransactionCard {
                index: 10,
                indent: 0,
                card: Card::NameVersionCard {
                    f: MSCNameVersion {
                        name: "westend".to_string(),
                        version: "9010".to_string(),
                    },
                },
            },
            TransactionCard {
                index: 11,
                indent: 0,
                card: Card::TxSpecCard { f: "5".to_string() },
            },
            TransactionCard {
                index: 12,
                indent: 0,
                card: Card::BlockHashCard {
                    f: "a8dfb73a4b44e6bf84affe258954c12db1fe8e8cf00b965df2af2f49c1ec11cd"
                        .to_string(),
                },
            },
        ]),
        ..Default::default()
    };

    let author_info_known = TransactionAuthor {
        base58: "5GrwvaEF5zXb26Fz9rcQpDWS57CtERHpNehXCPcNoHGKutQY".to_string(),
        identicon: alice_sr_alice().to_vec(),
        seed: "Alice".to_string(),
        derivation_path: "//Alice".to_string(),
        has_pwd: false,
    };
    let network_info_known = westend_spec();
    let output = produce_output(line, dbname);
    if let TransactionAction::Sign {
        content,
        checksum: _,
        has_pwd,
        author_info,
        network_info,
    } = output
    {
        assert_eq!(content, content_known);
        assert_eq!(author_info, author_info_known);
        assert!(!has_pwd, "Expected no password");
        assert_eq!(network_info, network_info_known);
    } else {
        panic!("Wrong action {:?}", output)
    }
    fs::remove_dir_all(dbname).unwrap();
}

/* TODO: does this actually test anything meaningful?
#[test]
fn print_all_cards() {
    let dbname = "for_tests/print_all_cards";
    populate_cold_no_networks(dbname, Verifier { v: None }).unwrap();
    let line = "5300f0";
    let reply_known = r##""method":[{"index":0,"indent":0,"type":"pallet","payload":"test_pallet"},{"index":1,"indent":0,"type":"method","payload":{"method_name":"test_method","docs":"766572626f7365200a6465736372697074696f6e200a6f66200a746865200a6d6574686f64"}},{"index":2,"indent":0,"type":"varname","payload":"test_Varname"},{"index":3,"indent":0,"type":"default","payload":"12345"},{"index":4,"indent":0,"type":"text","payload":"4c6f72656d20697073756d20646f6c6f722073697420616d65742c20636f6e73656374657475722061646970697363696e6720656c69742c2073656420646f20656975736d6f642074656d706f7220696e6369646964756e74207574206c61626f726520657420646f6c6f7265206d61676e6120616c697175612e0a557420656e696d206164206d696e696d2076656e69616d2c2071756973206e6f737472756420657865726369746174696f6e20756c6c616d636f206c61626f726973206e69736920757420616c697175697020657820656120636f6d6d6f646f20636f6e7365717561742e0a44756973206175746520697275726520646f6c6f7220696e20726570726568656e646572697420696e20766f6c7570746174652076656c697420657373652063696c6c756d20646f6c6f726520657520667567696174206e756c6c612070617269617475722e0a4578636570746575722073696e74206f6363616563617420637570696461746174206e6f6e2070726f6964656e742c2073756e7420696e2063756c706120717569206f666669636961206465736572756e74206d6f6c6c697420616e696d20696420657374206c61626f72756d2e"},{"index":5,"indent":0,"type":"Id","payload":{"base58":"5FHneW46xGXgs5mUiveU4sbTyGBzmstUspZC92UhjJM694ty","identicon":"<bob>"}},{"index":6,"indent":0,"type":"none","payload":""},{"index":7,"indent":0,"type":"identity_field","payload":"Twitter"},{"index":8,"indent":0,"type":"bitvec","payload":"[0, 0, 0, 0, 0, 1, 0, 0, 0, 0, 1, 0, 0, 0, 0, 0, 1, 1, 0, 1, 1, 0, 0, 1]"},{"index":9,"indent":0,"type":"balance","payload":{"amount":"300.000000","units":"KULU"}},{"index":10,"indent":0,"type":"field_name","payload":{"name":"test_FieldName","docs_field_name":"612076657279207370656369616c206669656c64","path_type":"field >> path >> TypePath","docs_type":"7479706520697320646966666963756c7420746f206465736372696265"}},{"index":11,"indent":0,"type":"field_number","payload":{"number":"1","docs_field_number":"6c657373207370656369616c206669656c64","path_type":"field >> path >> TypePath","docs_type":"74797065206973206a75737420617320646966666963756c7420746f206465736372696265"}},{"index":12,"indent":0,"type":"enum_variant_name","payload":{"name":"test_EnumVariantName","docs_enum_variant":""}},{"index":13,"indent":0,"type":"era","payload":{"era":"Immortal","phase":"","period":""}},{"index":14,"indent":0,"type":"era","payload":{"era":"Mortal","phase":"31","period":"64"}},{"index":15,"indent":0,"type":"nonce","payload":"15"},{"index":16,"indent":0,"type":"block_hash","payload":"a8dfb73a4b44e6bf84affe258954c12db1fe8e8cf00b965df2af2f49c1ec11cd"},{"index":17,"indent":0,"type":"tip","payload":{"amount":"0","units":"pWND"}},{"index":18,"indent":0,"type":"name_version","payload":{"name":"westend","version":"9110"}},{"index":19,"indent":0,"type":"tx_version","payload":"5"},{"index":20,"indent":0,"type":"author","payload":{"base58":"5FHneW46xGXgs5mUiveU4sbTyGBzmstUspZC92UhjJM694ty","identicon":"<bob>","seed":"Alice","derivation_path":"//Bob","has_pwd":false}},{"index":21,"indent":0,"type":"author_plain","payload":{"base58":"5FHneW46xGXgs5mUiveU4sbTyGBzmstUspZC92UhjJM694ty","identicon":"<bob>"}},{"index":22,"indent":0,"type":"author_public_key","payload":{"public_key":"8eaf04151687736326c9fea17e25fc5287613693c912909cb226aa4794f26a48","identicon":"<bob>","encryption":"sr25519"}},{"index":23,"indent":0,"type":"verifier","payload":{"public_key":"8eaf04151687736326c9fea17e25fc5287613693c912909cb226aa4794f26a48","identicon":"<bob>","encryption":"sr25519"}},{"index":24,"indent":0,"type":"meta","payload":{"specname":"westend","spec_version":"9100","meta_hash":"0e5751c026e543b2e8ab2eb06099daa1d1e5df47778f7787faab45cdf12fe3a8","meta_id_pic":"<empty_vec_hash_pic>"}},{"index":25,"indent":0,"type":"types","payload":{"types_hash":"0e5751c026e543b2e8ab2eb06099daa1d1e5df47778f7787faab45cdf12fe3a8","types_id_pic":"<empty_vec_hash_pic>"}},{"index":26,"indent":0,"type":"new_specs","payload":{"base58prefix":"42","color":"#660D35","decimals":"12","encryption":"sr25519","genesis_hash":"e143f23803ac50e8f6f8e62695d1ce9e4e1d68aa36c1cd2cfd15340213f3423e","logo":"westend","name":"westend","path_id":"//westend","secondary_color":"#262626","title":"Westend","unit":"WND"}},{"index":27,"indent":0,"type":"network_info","payload":{"network_title":"Westend","network_logo":"westend"}},{"index":28,"indent":0,"type":"network_genesis_hash","payload":"e143f23803ac50e8f6f8e62695d1ce9e4e1d68aa36c1cd2cfd15340213f3423e"},{"index":29,"indent":0,"type":"derivations","payload":["//Alice","//Alice/2/1","//secret//westend"]},{"index":30,"indent":0,"type":"warning","payload":"Transaction author public key not found."},{"index":31,"indent":0,"type":"warning","payload":"Transaction uses outdated runtime version 50. Latest known available version is 9010."},{"index":32,"indent":0,"type":"warning","payload":"Public key is on record, but not associated with the network used."},{"index":33,"indent":0,"type":"warning","payload":"Received network information is not verified."},{"index":34,"indent":0,"type":"warning","payload":"Updating types (really rare operation)."},{"index":35,"indent":0,"type":"warning","payload":"Received types information is not verified."},{"index":36,"indent":0,"type":"warning","payload":"Received message is verified by a new general verifier. Currently no general verifier is set, and proceeding will update the general verifier to the received value. All previously acquired information associated with general verifier will be purged. Affected network specs entries: none; affected metadata entries: none. Types information is purged."},{"index":37,"indent":0,"type":"warning","payload":"Received message is verified by the general verifier. Current verifier for network with genesis hash e143f23803ac50e8f6f8e62695d1ce9e4e1d68aa36c1cd2cfd15340213f3423e is a custom one, and proceeding will update the network verifier to general. All previously acquired information associated with former custom verifier will be purged. Affected network specs entries: none; affected metadata entries: none."},{"index":38,"indent":0,"type":"warning","payload":"Received message is verified. Currently no verifier is set for network with genesis hash e143f23803ac50e8f6f8e62695d1ce9e4e1d68aa36c1cd2cfd15340213f3423e. Proceeding will update the network verifier to custom verifier. All previously acquired network information that was received unverified will be purged. Affected network specs entries: none; affected metadata entries: none."},{"index":39,"indent":0,"type":"warning","payload":"Received message is verified. Currently no verifier is set for network with genesis hash e143f23803ac50e8f6f8e62695d1ce9e4e1d68aa36c1cd2cfd15340213f3423e and no general verifier is set. Proceeding will update the network verifier to general. All previously acquired network information that was received unverified will be purged. Affected network specs entries: none; affected metadata entries: none."},{"index":40,"indent":0,"type":"warning","payload":"Received types information is identical to the one that was in the database."},{"index":41,"indent":0,"type":"warning","payload":"Received network specs information for Westend is same as the one already in the database."},{"index":42,"indent":0,"type":"warning","payload":"Received metadata has incomplete set of signed extensions. As a result, Signer may be unable to parse signable transactions using this metadata."},{"index":43,"indent":0,"type":"error","payload":"Error on the interface. Network specs key 0xabracadabra is not in hexadecimal format."},{"index":44,"indent":0,"type":"error","payload":"Error on the interface. Input content is not in hexadecimal format."},{"index":45,"indent":0,"type":"error","payload":"Error on the interface. Address key 0xabracadabra is not in hexadecimal format."},{"index":46,"indent":0,"type":"error","payload":"Error on the interface. Unable to parse address key 0350e7c3d5edde7db964317cd9b51a3a059d7cd99f81bdbce14990047354334c9779 passed through the interface."},{"index":47,"indent":0,"type":"error","payload":"Error on the interface. Unable to parse network specs key 0350e143f23803ac50e8f6f8e62695d1ce9e4e1d68aa36c1cd2cfd15340213f3423e passed through the interface."},{"index":48,"indent":0,"type":"error","payload":"Error on the interface. Public key length does not match the encryption."},{"index":49,"indent":0,"type":"error","payload":"Error on the interface. Requested history page 14 does not exist. Total number of pages 10."},{"index":50,"indent":0,"type":"error","payload":"Error on the interface. Expected seed name Alice for address key 0150e7c3d5edde7db964317cd9b51a3a059d7cd99f81bdbce14990047354334c9779. Address details in database have ALICE name."},{"index":51,"indent":0,"type":"error","payload":"Error on the interface. Derivation had password, then lost it."},{"index":52,"indent":0,"type":"error","payload":"Error on the interface. Version a505 could not be converted into u32."},{"index":53,"indent":0,"type":"error","payload":"Error on the interface. Increment a505 could not be converted into u32."},{"index":54,"indent":0,"type":"error","payload":"Error on the interface. Order a505 could not be converted into u32"},{"index":55,"indent":0,"type":"error","payload":"Error on the interface. Flag FALSE could not be converted into bool."},{"index":56,"indent":0,"type":"error","payload":"Database error. Unable to parse address key 0350e7c3d5edde7db964317cd9b51a3a059d7cd99f81bdbce14990047354334c9779 from the database."},{"index":57,"indent":0,"type":"error","payload":"Database error. Unable to parse history entry order 640455 from the database."},{"index":58,"indent":0,"type":"error","payload":"Database error. Unable to parse meta key 1c77657374656e64a2230000 from the database."},{"index":59,"indent":0,"type":"error","payload":"Database error. Unable to parse network specs key 0350e143f23803ac50e8f6f8e62695d1ce9e4e1d68aa36c1cd2cfd15340213f3423e from the database."},{"index":60,"indent":0,"type":"error","payload":"Database error. Unable to parse network specs key 0350e143f23803ac50e8f6f8e62695d1ce9e4e1d68aa36c1cd2cfd15340213f3423e from network id set of address book entry with key 0150e7c3d5edde7db964317cd9b51a3a059d7cd99f81bdbce14990047354334c9779 from the database."},{"index":61,"indent":0,"type":"error","payload":"Database error. Internal error. Collection [1] does not exist"},{"index":62,"indent":0,"type":"error","payload":"Database error. Internal error. Unsupported: Something Unsupported."},{"index":63,"indent":0,"type":"error","payload":"Database error. Internal error. Unexpected bug has happened: Please report me. PLEASE REPORT THIS BUG!"},{"index":64,"indent":0,"type":"error","payload":"Database error. Internal error. IO error: oh no!"},{"index":65,"indent":0,"type":"error","payload":"Database error. Internal error. Read corrupted data at file offset None backtrace ()"},{"index":66,"indent":0,"type":"error","payload":"Database error. Transaction error. Collection [1] does not exist"},{"index":67,"indent":0,"type":"error","payload":"Database error. Transaction error. Unsupported: Something Unsupported."},{"index":68,"indent":0,"type":"error","payload":"Database error. Transaction error. Unexpected bug has happened: Please report me. PLEASE REPORT THIS BUG!"},{"index":69,"indent":0,"type":"error","payload":"Database error. Transaction error. IO error: oh no!"},{"index":70,"indent":0,"type":"error","payload":"Database error. Transaction error. Read corrupted data at file offset None backtrace ()"},{"index":71,"indent":0,"type":"error","payload":"Database error. Checksum mismatch."},{"index":72,"indent":0,"type":"error","payload":"Database error. Unable to decode address details entry for key 0150e7c3d5edde7db964317cd9b51a3a059d7cd99f81bdbce14990047354334c9779."},{"index":73,"indent":0,"type":"error","payload":"Database error. Unable to decode current verifier entry for key 853faffbfc6713c1f899bf16547fcfbf733ae8361b8ca0129699d01d4f2181fd."},{"index":74,"indent":0,"type":"error","payload":"Database error. Unable to decode danger status entry."},{"index":75,"indent":0,"type":"error","payload":"Database error. Unable to decode temporary entry with information needed to import derivations."},{"index":76,"indent":0,"type":"error","payload":"Database error. Unable to decode general verifier entry."},{"index":77,"indent":0,"type":"error","payload":"Database error. Unable to decode history entry for order 135."},{"index":78,"indent":0,"type":"error","payload":"Database error. Unable to decode network specs (NetworkSpecs) entry for key 0150e143f23803ac50e8f6f8e62695d1ce9e4e1d68aa36c1cd2cfd15340213f3423e."},{"index":79,"indent":0,"type":"error","payload":"Database error. Unable to decode temporary entry with information needed for signing approved transaction."},{"index":80,"indent":0,"type":"error","payload":"Database error. Unable to decode temporary entry with information needed for accepting approved information."},{"index":81,"indent":0,"type":"error","payload":"Database error. Unable to decode types information."},{"index":82,"indent":0,"type":"error","payload":"Database error. Mismatch found. Meta key corresponds to westend1922. Stored metadata is westend9122."},{"index":83,"indent":0,"type":"error","payload":"Database error. Mismatch found. Network specs (NetworkSpecs) entry with network specs key 0150e143f23803ac50e8f6f8e62695d1ce9e4e1d68aa36c1cd2cfd15340213f3423e has not matching genesis hash e143f23803ca50e8f6f8e62695d1ce9e4e1d68aa36c1cd2cfd15340213f3423e."},{"index":84,"indent":0,"type":"error","payload":"Database error. Mismatch found. Network specs (NetworkSpecs) entry with network specs key 0150e143f23803ac50e8f6f8e62695d1ce9e4e1d68aa36c1cd2cfd15340213f3423e has not matching encryption ecdsa."},{"index":85,"indent":0,"type":"error","payload":"Database error. Mismatch found. Address details entry with address key 0150e7c3d5edde7db964317cd9b51a3a059d7cd99f81bdbce14990047354334c9779 has not matching encryption ecdsa."},{"index":86,"indent":0,"type":"error","payload":"Database error. Mismatch found. Address details entry with address key 0150e7c3d5edde7db964317cd9b51a3a059d7cd99f81bdbce14990047354334c9779 has associated network specs key 0350e143f23803ac50e8f6f8e62695d1ce9e4e1d68aa36c1cd2cfd15340213f3423e with wrong encryption."},{"index":87,"indent":0,"type":"error","payload":"Database error. Bad metadata for westend9000. Runtime metadata version is incompatible. Currently supported are v12, v13, and v14."},{"index":88,"indent":0,"type":"error","payload":"Database error. Bad metadata for westend9000. No system pallet in runtime metadata."},{"index":89,"indent":0,"type":"error","payload":"Database error. Bad metadata for westend9000. No runtime version in system pallet constants."},{"index":90,"indent":0,"type":"error","payload":"Database error. Bad metadata for westend9000. Runtime version from system pallet constants could not be decoded."},{"index":91,"indent":0,"type":"error","payload":"Database error. Bad metadata for westend9000. Base58 prefix is found in system pallet constants, but could not be decoded."},{"index":92,"indent":0,"type":"error","payload":"Database error. Bad metadata for westend9000. Base58 prefix 104 from system pallet constants does not match the base58 prefix from network specs 42."},{"index":93,"indent":0,"type":"error","payload":"Database error. Bad metadata for westend9000. Metadata vector does not start with 0x6d657461."},{"index":94,"indent":0,"type":"error","payload":"Database error. Bad metadata for westend9000. Runtime metadata could not be decoded."},{"index":95,"indent":0,"type":"error","payload":"Database error. No verifier information found for network with genesis hash e143f23803ca50e8f6f8e62695d1ce9e4e1d68aa36c1cd2cfd15340213f3423e, however genesis hash is encountered in network specs entry with key 0150e143f23803ac50e8f6f8e62695d1ce9e4e1d68aa36c1cd2cfd15340213f3423e."},{"index":96,"indent":0,"type":"error","payload":"Database error. More than one entry for network specs with name westend and encryption sr25519."},{"index":97,"indent":0,"type":"error","payload":"Database error. Different network names (westend, WeStEnD) in database for same genesis hash e143f23803ca50e8f6f8e62695d1ce9e4e1d68aa36c1cd2cfd15340213f3423e."},{"index":98,"indent":0,"type":"error","payload":"Database error. Network with genesis hash 853faffbfc6713c1f899bf16547fcfbf733ae8361b8ca0129699d01d4f2181fd verifier is set as a custom one. This custom verifier coinsides the database general verifier and not None. This should not have happened and likely indicates database corruption."},{"index":99,"indent":0,"type":"error","payload":"Database error. More than one seed key (i.e. with empty path and without password) found for seed name Alice and encryption sr25519."},{"index":100,"indent":0,"type":"error","payload":"Database error. More than one base58 prefix in network specs database entries for network with genesis hash e143f23803ca50e8f6f8e62695d1ce9e4e1d68aa36c1cd2cfd15340213f3423e: 42 and 104."},{"index":101,"indent":0,"type":"error","payload":"Bad input data. Payload could not be decoded as `add_specs`."},{"index":102,"indent":0,"type":"error","payload":"Bad input data. Payload could not be decoded as `load_meta`."},{"index":103,"indent":0,"type":"error","payload":"Bad input data. Payload could not be decoded as `load_types`."},{"index":104,"indent":0,"type":"error","payload":"Bad input data. Payload could not be decoded as derivations transfer."},{"index":105,"indent":0,"type":"error","payload":"Bad input data. Received metadata is unsuitable. Runtime metadata version is incompatible. Currently supported are v12, v13, and v14."},{"index":106,"indent":0,"type":"error","payload":"Bad input data. Received metadata is unsuitable. No system pallet in runtime metadata."},{"index":107,"indent":0,"type":"error","payload":"Bad input data. Received metadata is unsuitable. No runtime version in system pallet constants."},{"index":108,"indent":0,"type":"error","payload":"Bad input data. Received metadata is unsuitable. Runtime version from system pallet constants could not be decoded."},{"index":109,"indent":0,"type":"error","payload":"Bad input data. Received metadata is unsuitable. Base58 prefix is found in system pallet constants, but could not be decoded."},{"index":110,"indent":0,"type":"error","payload":"Bad input data. Received metadata is unsuitable. Base58 prefix 104 from system pallet constants does not match the base58 prefix from network specs 42."},{"index":111,"indent":0,"type":"error","payload":"Bad input data. Received metadata is unsuitable. Metadata vector does not start with 0x6d657461."},{"index":112,"indent":0,"type":"error","payload":"Bad input data. Received metadata is unsuitable. Runtime metadata could not be decoded."},{"index":113,"indent":0,"type":"error","payload":"Bad input data. Input is too short."},{"index":114,"indent":0,"type":"error","payload":"Bad input data. Only Substrate transactions are supported. Transaction is expected to start with 0x53, this one starts with 0x35."},{"index":115,"indent":0,"type":"error","payload":"Bad input data. Payload type with code 0x0f is not supported."},{"index":116,"indent":0,"type":"error","payload":"Bad input data. Metadata for kusama9110 is already in the database and is different from the one in received payload."},{"index":117,"indent":0,"type":"error","payload":"Bad input data. Metadata for westend9122 is already in the database."},{"index":118,"indent":0,"type":"error","payload":"Bad input data. Similar network specs are already stored in the database under key 0150e143f23803ac50e8f6f8e62695d1ce9e4e1d68aa36c1cd2cfd15340213f3423e. Network specs in received payload have different unchangeable values (base58 prefix, decimals, encryption, network name, unit)."},{"index":119,"indent":0,"type":"error","payload":"Bad input data. Network with genesis hash e143f23803ca50e8f6f8e62695d1ce9e4e1d68aa36c1cd2cfd15340213f3423e already has entries in the database with base58 prefix 42. Received network specs have different base58 prefix 104."},{"index":120,"indent":0,"type":"error","payload":"Bad input data. Payload with encryption 0x03 is not supported."},{"index":121,"indent":0,"type":"error","payload":"Bad input data. Received payload has bad signature."},{"index":122,"indent":0,"type":"error","payload":"Bad input data. Network kulupu is not in the database. Add network specs before loading the metadata."},{"index":123,"indent":0,"type":"error","payload":"Bad input data. Network westend was previously known to the database with verifier public key: 8eaf04151687736326c9fea17e25fc5287613693c912909cb226aa4794f26a48, encryption: sr25519 (general verifier). However, no network specs are in the database at the moment. Add network specs before loading the metadata."},{"index":124,"indent":0,"type":"error","payload":"Bad input data. Saved network kulupu information was signed by verifier public key: 8eaf04151687736326c9fea17e25fc5287613693c912909cb226aa4794f26a48, encryption: ed25519. Received information is not signed."},{"index":125,"indent":0,"type":"error","payload":"Bad input data. General verifier in the database is public key: 8eaf04151687736326c9fea17e25fc5287613693c912909cb226aa4794f26a48, encryption: sr25519. Received unsigned westend network information could be accepted only if signed by the general verifier."},{"index":126,"indent":0,"type":"error","payload":"Bad input data. General verifier in the database is public key: 8eaf04151687736326c9fea17e25fc5287613693c912909cb226aa4794f26a48, encryption: sr25519. Received unsigned types information could be accepted only if signed by the general verifier."},{"index":127,"indent":0,"type":"error","payload":"Bad input data. Network kulupu currently has no verifier set up. Received load_metadata message is verified by public key: 8eaf04151687736326c9fea17e25fc5287613693c912909cb226aa4794f26a48, encryption: ed25519. In order to accept verified metadata, first download properly verified network specs."},{"index":128,"indent":0,"type":"error","payload":"Bad input data. Network kulupu current verifier is public key: 8eaf04151687736326c9fea17e25fc5287613693c912909cb226aa4794f26a48, encryption: sr25519. Received load_metadata message is verified by public key: 8eaf04151687736326c9fea17e25fc5287613693c912909cb226aa4794f26a48, encryption: ed25519. Changing verifier for the network would require wipe and reset of Signer."},{"index":129,"indent":0,"type":"error","payload":"Bad input data. Network westend is set to be verified by the general verifier, however, general verifier is not yet established. Received load_metadata message is verified by public key: 8eaf04151687736326c9fea17e25fc5287613693c912909cb226aa4794f26a48, encryption: sr25519. In order to accept verified metadata and set up the general verifier, first download properly verified network specs."},{"index":130,"indent":0,"type":"error","payload":"Bad input data. Network westend is verified by the general verifier which currently is public key: 8eaf04151687736326c9fea17e25fc5287613693c912909cb226aa4794f26a48, encryption: sr25519. Received load_metadata message is verified by public key: 8eaf04151687736326c9fea17e25fc5287613693c912909cb226aa4794f26a48, encryption: ed25519. Changing the general verifier or changing the network verifier to custom would require wipe and reset of Signer."},{"index":131,"indent":0,"type":"error","payload":"Bad input data. General verifier in the database is public key: 8eaf04151687736326c9fea17e25fc5287613693c912909cb226aa4794f26a48, encryption: sr25519. Received network westend specs could be accepted only if verified by the same general verifier. Current message is verified by public key: 8eaf04151687736326c9fea17e25fc5287613693c912909cb226aa4794f26a48, encryption: ed25519."},{"index":132,"indent":0,"type":"error","payload":"Bad input data. General verifier in the database is public key: 8eaf04151687736326c9fea17e25fc5287613693c912909cb226aa4794f26a48, encryption: sr25519. Received types information could be accepted only if verified by the same general verifier. Current message is verified by public key: 8eaf04151687736326c9fea17e25fc5287613693c912909cb226aa4794f26a48, encryption: ed25519."},{"index":133,"indent":0,"type":"error","payload":"Bad input data. Exactly same types information is already in the database."},{"index":134,"indent":0,"type":"error","payload":"Bad input data. Received message could not be read."},{"index":135,"indent":0,"type":"error","payload":"Bad input data. Input generated within unknown network and could not be processed. Add network with genesis hash e143f23803ca50e8f6f8e62695d1ce9e4e1d68aa36c1cd2cfd15340213f3423e and encryption sr25519."},{"index":136,"indent":0,"type":"error","payload":"Bad input data. Input transaction is generated in network westend. Currently there are no metadata entries for it, and transaction could not be processed. Add network metadata."},{"index":137,"indent":0,"type":"error","payload":"Bad input data. Exactly same network specs for network westend with encryption sr25519 are already in the database."},{"index":138,"indent":0,"type":"error","payload":"Bad input data. Network kulupu current verifier is public key: 8eaf04151687736326c9fea17e25fc5287613693c912909cb226aa4794f26a48, encryption: sr25519. Received add_specs message is verified by public key: 8eaf04151687736326c9fea17e25fc5287613693c912909cb226aa4794f26a48, encryption: ed25519, which is neither current network verifier not the general verifier. Changing the network verifier to another non-general one would require wipe and reset of Signer."},{"index":139,"indent":0,"type":"error","payload":"Bad input data. Derivation // has invalid format."},{"index":140,"indent":0,"type":"error","payload":"Bad input data. Only derivations without passwords are allowed in bulk import."},{"index":141,"indent":0,"type":"error","payload":"Bad input data. Seed name Alice already exists."},{"index":142,"indent":0,"type":"error","payload":"Could not find current verifier for network with genesis hash 853faffbfc6713c1f899bf16547fcfbf733ae8361b8ca0129699d01d4f2181fd."},{"index":143,"indent":0,"type":"error","payload":"Could not find general verifier."},{"index":144,"indent":0,"type":"error","payload":"Could not find types information."},{"index":145,"indent":0,"type":"error","payload":"Could not find network specs for network specs key 0350e143f23803ac50e8f6f8e62695d1ce9e4e1d68aa36c1cd2cfd15340213f3423e."},{"index":146,"indent":0,"type":"error","payload":"Could not find network specs for westend."},{"index":147,"indent":0,"type":"error","payload":"Could not find network specs key 0150e143f23803ac50e8f6f8e62695d1ce9e4e1d68aa36c1cd2cfd15340213f3423e in address details with key 0150e7c3d5edde7db964317cd9b51a3a059d7cd99f81bdbce14990047354334c9779."},{"index":148,"indent":0,"type":"error","payload":"Could not find address details for address key 0150e7c3d5edde7db964317cd9b51a3a059d7cd99f81bdbce14990047354334c9779."},{"index":149,"indent":0,"type":"error","payload":"Could not find metadata entry for westend9120."},{"index":150,"indent":0,"type":"error","payload":"Could not find danger status information."},{"index":151,"indent":0,"type":"error","payload":"Could not find database temporary entry with information needed for accepting approved information."},{"index":152,"indent":0,"type":"error","payload":"Could not find database temporary entry with information needed for signing approved transaction."},{"index":153,"indent":0,"type":"error","payload":"Could not find database temporary entry with information needed for importing derivations set."},{"index":154,"indent":0,"type":"error","payload":"Could not find history entry with order 135."},{"index":155,"indent":0,"type":"error","payload":"Could not find network specs for westend with encryption ed25519 needed to decode historical transaction."},{"index":156,"indent":0,"type":"error","payload":"Historical transaction was generated in network kulupu and processed. Currently there are no metadata entries for the network, and transaction could not be processed again. Add network metadata."},{"index":157,"indent":0,"type":"error","payload":"Unable to import derivations for network with genesis hash e143f23803ca50e8f6f8e62695d1ce9e4e1d68aa36c1cd2cfd15340213f3423e and encryption sr25519. Network is unknown. Please add corresponding network specs."},{"index":158,"indent":0,"type":"error","payload":"Network with genesis hash 853faffbfc6713c1f899bf16547fcfbf733ae8361b8ca0129699d01d4f2181fd is disabled. It could be enabled again only after complete wipe and re-installation of Signer."},{"index":159,"indent":0,"type":"error","payload":"Error generating address. Address key collision for seed name Alice"},{"index":160,"indent":0,"type":"error","payload":"Error generating address. Tried to create colliding addresses within same network. Address for seed name Alice and path //01 has same public key as address for seed name Alice and path //1."},{"index":161,"indent":0,"type":"error","payload":"Error generating address. Bad secret string: invalid overall format."},{"index":162,"indent":0,"type":"error","payload":"Error generating address. Bad secret string: invalid bip39 phrase."},{"index":163,"indent":0,"type":"error","payload":"Error generating address. Bad secret string: invalid password."},{"index":164,"indent":0,"type":"error","payload":"Error generating address. Bad secret string: invalid seed."},{"index":165,"indent":0,"type":"error","payload":"Error generating address. Bad secret string: invalid seed length."},{"index":166,"indent":0,"type":"error","payload":"Error generating address. Bad secret string: invalid path."},{"index":167,"indent":0,"type":"error","payload":"Error generating address. Seed Alice already has derivation //Alice for network specs key 0150e143f23803ac50e8f6f8e62695d1ce9e4e1d68aa36c1cd2cfd15340213f3423e, public key 8eaf04151687736326c9fea17e25fc5287613693c912909cb226aa4794f26a48."},{"index":168,"indent":0,"type":"error","payload":"Error generating address. Could not create random phrase. Seed phrase has invalid length."},{"index":169,"indent":0,"type":"error","payload":"Error generating address. Invalid derivation format."},{"index":170,"indent":0,"type":"error","payload":"Error generating qr code. Qr generation failed."},{"index":171,"indent":0,"type":"error","payload":"Error parsing incoming transaction content. Unable to separate transaction method and extensions."},{"index":172,"indent":0,"type":"error","payload":"Error parsing incoming transaction content. Expected mortal transaction due to prelude format. Found immortal transaction."},{"index":173,"indent":0,"type":"error","payload":"Error parsing incoming transaction content. Expected immortal transaction due to prelude format. Found mortal transaction."},{"index":174,"indent":0,"type":"error","payload":"Error parsing incoming transaction content. Genesis hash values from decoded extensions and from used network specs do not match."},{"index":175,"indent":0,"type":"error","payload":"Error parsing incoming transaction content. Block hash for immortal transaction not matching genesis hash for the network."},{"index":176,"indent":0,"type":"error","payload":"Error parsing incoming transaction content. Unable to decode extensions for V12/V13 metadata using standard extensions set."},{"index":177,"indent":0,"type":"error","payload":"Error parsing incoming transaction content. Method number 2 not found in pallet test_Pallet."},{"index":178,"indent":0,"type":"error","payload":"Error parsing incoming transaction content. Pallet with index 3 not found."},{"index":179,"indent":0,"type":"error","payload":"Error parsing incoming transaction content. No calls found in pallet test_pallet_v14."},{"index":180,"indent":0,"type":"error","payload":"Error parsing incoming transaction content. Referenced type could not be resolved in v14 metadata."},{"index":181,"indent":0,"type":"error","payload":"Error parsing incoming transaction content. Argument type error."},{"index":182,"indent":0,"type":"error","payload":"Error parsing incoming transaction content. Argument name error."},{"index":183,"indent":0,"type":"error","payload":"Error parsing incoming transaction content. Expected compact. Not found it."},{"index":184,"indent":0,"type":"error","payload":"Error parsing incoming transaction content. Data too short for expected content."},{"index":185,"indent":0,"type":"error","payload":"Error parsing incoming transaction content. Unable to decode part of data as u32."},{"index":186,"indent":0,"type":"error","payload":"Error parsing incoming transaction content. Encountered unexpected Option<_> variant."},{"index":187,"indent":0,"type":"error","payload":"Error parsing incoming transaction content. IdentityField description error."},{"index":188,"indent":0,"type":"error","payload":"Error parsing incoming transaction content. Unexpected type encountered for Balance"},{"index":189,"indent":0,"type":"error","payload":"Error parsing incoming transaction content. Encountered unexpected enum variant."},{"index":190,"indent":0,"type":"error","payload":"Error parsing incoming transaction content. Unexpected type inside compact."},{"index":191,"indent":0,"type":"error","payload":"Error parsing incoming transaction content. No description found for type SomeUnknownType."},{"index":192,"indent":0,"type":"error","payload":"Error parsing incoming transaction content. Declared type is not suitable BitStore type for BitVec."},{"index":193,"indent":0,"type":"error","payload":"Error parsing incoming transaction content. Declared type is not suitable BitOrder type for BitVec."},{"index":194,"indent":0,"type":"error","payload":"Error parsing incoming transaction content. Could not decode BitVec."},{"index":195,"indent":0,"type":"error","payload":"Error parsing incoming transaction content. Could not decode Era."},{"index":196,"indent":0,"type":"error","payload":"Error parsing incoming transaction content. After decoding the method some data remained unused."},{"index":197,"indent":0,"type":"error","payload":"Error parsing incoming transaction content. After decoding the extensions some data remained unused."},{"index":198,"indent":0,"type":"error","payload":"Error parsing incoming transaction content. Metadata signed extensions are not compatible with Signer (v14 metadata). Era information is missing."},{"index":199,"indent":0,"type":"error","payload":"Error parsing incoming transaction content. Metadata signed extensions are not compatible with Signer (v14 metadata). Block hash information is missing."},{"index":200,"indent":0,"type":"error","payload":"Error parsing incoming transaction content. Metadata signed extensions are not compatible with Signer (v14 metadata). Metadata spec version information is missing."},{"index":201,"indent":0,"type":"error","payload":"Error parsing incoming transaction content. Metadata signed extensions are not compatible with Signer (v14 metadata). Era information is encountered mora than once."},{"index":202,"indent":0,"type":"error","payload":"Error parsing incoming transaction content. Metadata signed extensions are not compatible with Signer (v14 metadata). Genesis hash is encountered more than once."},{"index":203,"indent":0,"type":"error","payload":"Error parsing incoming transaction content. Metadata signed extensions are not compatible with Signer (v14 metadata). Block hash is encountered more than once."},{"index":204,"indent":0,"type":"error","payload":"Error parsing incoming transaction content. Metadata signed extensions are not compatible with Signer (v14 metadata). Metadata spec version is encountered more than once."},{"index":205,"indent":0,"type":"error","payload":"Error parsing incoming transaction content. Network spec version decoded from extensions (9122) differs from the version in metadata (9010)."},{"index":206,"indent":0,"type":"error","payload":"Failed to decode extensions. Please try updating metadata for westend network. Parsing with westend9010 metadata: Network spec version decoded from extensions (9122) differs from the version in metadata (9010). Parsing with westend9000 metadata: Network spec version decoded from extensions (9122) differs from the version in metadata (9000)."},{"index":207,"indent":0,"type":"error","payload":"Error with secret string of existing address: invalid overall format."},{"index":208,"indent":0,"type":"error","payload":"Error with secret string of existing address: invalid bip39 phrase."},{"index":209,"indent":0,"type":"error","payload":"Error with secret string of existing address: invalid password."},{"index":210,"indent":0,"type":"error","payload":"Error with secret string of existing address: invalid seed."},{"index":211,"indent":0,"type":"error","payload":"Error with secret string of existing address: invalid seed length."},{"index":212,"indent":0,"type":"error","payload":"Error with secret string of existing address: invalid path."},{"index":213,"indent":0,"type":"error","payload":"Wrong password."},{"index":214,"indent":0,"type":"error","payload":"Wrong password."},{"index":215,"indent":0,"type":"error","payload":"No networks available. Please load networks information to proceed."}]"##;
    let output = produce_output(line.trim(), dbname);
    if let Action::Read(reply) = output {
        let reply_cut = reply
            .replace(&bob(), r#"<bob>"#)
            .replace(&empty_vec_hash_pic(), r#"<empty_vec_hash_pic>"#);
        assert!(reply_cut == reply_known, "Received: \n{}", reply);
    } else {
        panic!("Wrong action {:?}", output)
    }
    fs::remove_dir_all(dbname).unwrap();
}
*/

#[test]
fn load_westend9070_not_signed() {
    let dbname = "for_tests/load_westend9070_not_signed";
    populate_cold_no_metadata(dbname, Verifier { v: None }).unwrap();
    let line = fs::read_to_string("for_tests/network_metadata_westendV9070_None.txt").unwrap();
    let set_expected = TransactionCardSet {
        warning: Some(vec![TransactionCard {
            index: 0,
            indent: 0,
            card: Card::WarningCard {
                f: "Received network information is not verified.".to_string(),
            },
        }]),
        meta: Some(vec![TransactionCard {
            index: 1,
            indent: 0,
            card: Card::MetaCard {
                f: MSCMetaSpecs {
                    specname: "westend".to_string(),
                    spec_version: "9070".to_string(),
                    meta_hash: "e281fbc53168a6b87d1ea212923811f4c083e7be7d18df4b8527b9532e5f5fec"
                        .to_string(),
                    meta_id_pic: westend_9070().to_vec(),
                },
            },
        }]),
        ..Default::default()
    };

    let stub_nav_known = StubNav::LoadMeta {
        l: NetworkSpecsKey::from_parts(
            &hex::decode("e143f23803ac50e8f6f8e62695d1ce9e4e1d68aa36c1cd2cfd15340213f3423e")
                .unwrap(),
            &Encryption::Sr25519,
        ),
    };
    let action = produce_output(line.trim(), dbname);
    if let TransactionAction::Stub { s: set, u: _, stub } = action {
        assert_eq!(set, set_expected);
        assert_eq!(stub, stub_nav_known);
    } else {
        panic!("Wrong action {:?}", action)
    }
    fs::remove_dir_all(dbname).unwrap();
}

#[test]
fn load_westend9070_alice_signed() {
    let dbname = "for_tests/load_westend9070_alice_signed";
    populate_cold_no_metadata(dbname, Verifier { v: None }).unwrap();
    let line = fs::read_to_string("for_tests/network_metadata_westendV9070_Alice.txt").unwrap();
    let set_expected = TransactionCardSet {
        error: Some(vec![TransactionCard {
            index: 0,
            indent: 0,
            card: Card::ErrorCard { f: "Bad input data. Network westend is set to be verified by the general verifier, however, general verifier is not yet established. Received load_metadata message is verified by public key: d43593c715fdd31c61141abd04a99fd6822c8558854ccde39a5684e7a56da27d, encryption: sr25519. In order to accept verified metadata and set up the general verifier, first download properly verified network specs.".to_string() },
        }]),
        ..Default::default()
    };
    let action = produce_output(line.trim(), dbname);
    if let TransactionAction::Read { r: reply } = action {
        assert_eq!(reply, set_expected);
    } else {
        panic!("Wrong action {:?}", action)
    }
    fs::remove_dir_all(dbname).unwrap();
}

#[test]
fn load_westend9000_already_in_db_not_signed() {
    let dbname = "for_tests/load_westend9000_already_in_db_not_signed";
    populate_cold(dbname, Verifier { v: None }).unwrap();
    let line = fs::read_to_string("for_tests/network_from_db_westendV9000_None.txt").unwrap();
    let set_expected = TransactionCardSet {
        error: Some(vec![TransactionCard {
            index: 0,
            indent: 0,
            card: Card::ErrorCard {
                f: "Bad input data. Metadata for westend9000 is already in the database."
                    .to_string(),
            },
        }]),
        ..Default::default()
    };
    let action = produce_output(line.trim(), dbname);
    if let TransactionAction::Read { r: set } = action {
        assert_eq!(set, set_expected);
    } else {
        panic!("Wrong action {:?}", action)
    }
    fs::remove_dir_all(dbname).unwrap();
}

#[test]
fn load_westend9000_already_in_db_alice_signed() {
    let dbname = "for_tests/load_westend9000_already_in_db_alice_signed";
    populate_cold(dbname, Verifier { v: None }).unwrap();
    let line = fs::read_to_string("for_tests/network_from_db_westendV9000_Alice.txt").unwrap();
    let set_expected = TransactionCardSet {
        error: Some(vec![TransactionCard {
            index: 0,
            indent: 0,
            card: Card::ErrorCard {
                f: "Bad input data. Network westend is set to be verified by the general verifier, however, general verifier is not yet established. Received load_metadata message is verified by public key: d43593c715fdd31c61141abd04a99fd6822c8558854ccde39a5684e7a56da27d, encryption: sr25519. In order to accept verified metadata and set up the general verifier, first download properly verified network specs.".to_string()
            },
        }]),
        ..Default::default()
    };

    let output = produce_output(line.trim(), dbname);
    if let TransactionAction::Read { r: set } = output {
        assert_eq!(set, set_expected);
    } else {
        panic!("Wrong action {:?}", output)
    }
    fs::remove_dir_all(dbname).unwrap();
}

#[test]
fn load_westend9000_already_in_db_alice_signed_known_general_verifier() {
    let dbname = "for_tests/load_westend9000_already_in_db_alice_signed_known_general_verifier";
    populate_cold(dbname, verifier_alice_sr25519()).unwrap();
    let line = fs::read_to_string("for_tests/network_from_db_westendV9000_Alice.txt").unwrap();
    let set_expected = TransactionCardSet {
        error: Some(vec![TransactionCard {
            index: 0,
            indent: 0,
            card: Card::ErrorCard {
                f: "Bad input data. Metadata for westend9000 is already in the database."
                    .to_string(),
            },
        }]),
        ..Default::default()
    };

    let action = produce_output(line.trim(), dbname);
    if let TransactionAction::Read { r: set } = action {
        assert_eq!(set, set_expected);
    } else {
        panic!("Wrong action {:?}", action)
    }
    fs::remove_dir_all(dbname).unwrap();
}

#[test]
fn load_westend9000_already_in_db_alice_signed_bad_general_verifier() {
    let dbname = "for_tests/load_westend9000_already_in_db_alice_signed_bad_general_verifier";
    populate_cold(dbname, verifier_alice_ed25519()).unwrap();
    let line = fs::read_to_string("for_tests/network_from_db_westendV9000_Alice.txt").unwrap();
    let set_expected = TransactionCardSet {
        error: Some(vec![TransactionCard {
            index: 0,
            indent: 0,
            card: Card::ErrorCard { f:  "Bad input data. Network westend is verified by the general verifier which currently is public key: d43593c715fdd31c61141abd04a99fd6822c8558854ccde39a5684e7a56da27d, encryption: ed25519. Received load_metadata message is verified by public key: d43593c715fdd31c61141abd04a99fd6822c8558854ccde39a5684e7a56da27d, encryption: sr25519. Changing the general verifier or changing the network verifier to custom would require wipe and reset of Signer.".to_string() } 
        }]),
        ..Default::default()
    };
    let action = produce_output(line.trim(), dbname);
    if let TransactionAction::Read { r: set } = action {
        assert_eq!(set, set_expected);
    } else {
        panic!("Wrong action {:?}", action)
    }
    fs::remove_dir_all(dbname).unwrap();
}

#[test]
fn load_dock31_unknown_network() {
    let dbname = "for_tests/load_dock31_unknown_network";
    populate_cold(dbname, Verifier { v: None }).unwrap();
    let line =
        fs::read_to_string("for_tests/load_metadata_dock-pos-main-runtimeV31_unverified.txt")
            .unwrap();
    let set_expected = TransactionCardSet {
        error: Some(vec![TransactionCard {
            index: 0,
            indent: 0,
            card: Card::ErrorCard { f: "Bad input data. Network dock-pos-main-runtime is not in the database. Add network specs before loading the metadata.".to_string() },
        }]),
       ..Default::default()
    };

    let output = produce_output(line.trim(), dbname);
    if let TransactionAction::Read { r: set } = output {
        assert_eq!(set, set_expected);
    } else {
        panic!("Wrong action {:?}", output)
    }
    fs::remove_dir_all(dbname).unwrap();
}

#[test]
fn add_specs_dock_not_verified_db_not_verified() {
    let dbname = "for_tests/add_specs_dock_not_verified_db_not_verified";
    populate_cold(dbname, Verifier { v: None }).unwrap();
    let line =
        fs::read_to_string("for_tests/add_specs_dock-pos-main-runtime-sr25519_unverified.txt")
            .unwrap();
    let set_expected = TransactionCardSet {
        warning: Some(vec![TransactionCard {
            index: 0,
            indent: 0,
            card: Card::WarningCard {
                f: "Received network information is not verified.".to_string(),
            },
        }]),
        new_specs: Some(vec![TransactionCard {
            index: 1,
            indent: 0,
            card: Card::NewSpecsCard {
                f: NetworkSpecsToSend {
                    base58prefix: 22,
                    color: "#660D35".to_string(),
                    decimals: 6,
                    encryption: Encryption::Sr25519,
                    genesis_hash: H256::from_str(
                        "6bfe24dca2a3be10f22212678ac13a6446ec764103c0f3471c71609eac384aae",
                    )
                    .unwrap(),
                    logo: "dock-pos-main-runtime".to_string(),
                    name: "dock-pos-main-runtime".to_string(),
                    path_id: "//dock-pos-main-runtime".to_string(),
                    secondary_color: "#262626".to_string(),
                    title: "dock-pos-main-runtime-sr25519".to_string(),
                    unit: "DOCK".to_string(),
                },
            },
        }]),
        ..Default::default()
    };

    let stub_nav_known = StubNav::AddSpecs {
        n: NetworkSpecsKey::from_parts(
            &hex::decode("6bfe24dca2a3be10f22212678ac13a6446ec764103c0f3471c71609eac384aae")
                .unwrap(),
            &Encryption::Sr25519,
        ),
    };
    let action = produce_output(line.trim(), dbname);
    if let TransactionAction::Stub { s: set, u: _, stub } = action {
        assert_eq!(set, set_expected);
        assert_eq!(stub, stub_nav_known);
    } else {
        panic!("Wrong action {:?}", action)
    }
    fs::remove_dir_all(dbname).unwrap();
}

#[test]
fn add_specs_dock_alice_verified_db_not_verified() {
    let dbname = "for_tests/add_specs_dock_alice_verified_db_not_verified";
    populate_cold(dbname, Verifier { v: None }).unwrap();
    let line =
        fs::read_to_string("for_tests/add_specs_dock-pos-main-runtime-sr25519_Alice-sr25519.txt")
            .unwrap();

    let set_expected = TransactionCardSet {
        verifier: Some(vec![TransactionCard {
            index: 0,
            indent: 0,
            card: Card::VerifierCard {
                f: MVerifierDetails {
                    public_key: "d43593c715fdd31c61141abd04a99fd6822c8558854ccde39a5684e7a56da27d"
                        .to_string(),
                    identicon: alice_sr_alice().to_vec(),
                    encryption: "sr25519".to_string(),
                },
            },
        }]),
        warning: Some(vec![TransactionCard {
            index: 1,
            indent: 0,
            card: Card::WarningCard { f: "Received message is verified by a new general verifier. Currently no general verifier is set, and proceeding will update the general verifier to the received value. All previously acquired information associated with general verifier will be purged. Affected network specs entries: Kusama, Polkadot, Westend; affected metadata entries: kusama2030, polkadot30, westend9000, westend9010. Types information is purged.".to_string() },
        }]),
        new_specs: Some(vec![TransactionCard {
            index: 2,
            indent: 0,
            card: Card::NewSpecsCard {
                f: NetworkSpecsToSend {
                    base58prefix: 22,
                    color: "#660D35".to_string(),
                    decimals: 6,
                    encryption: Encryption::Sr25519,
                    genesis_hash: H256::from_str("6bfe24dca2a3be10f22212678ac13a6446ec764103c0f3471c71609eac384aae").unwrap(),
                    logo: "dock-pos-main-runtime".to_string(),
                    name: "dock-pos-main-runtime".to_string(),
                    path_id: "//dock-pos-main-runtime".to_string(),
                    secondary_color: "#262626".to_string(),
                    title: "dock-pos-main-runtime-sr25519".to_string(),
                    unit: "DOCK".to_string(),
                },
            },
        }]),
        ..Default::default()
    };

    let stub_nav_known = StubNav::AddSpecs {
        n: NetworkSpecsKey::from_parts(
            &hex::decode("6bfe24dca2a3be10f22212678ac13a6446ec764103c0f3471c71609eac384aae")
                .unwrap(),
            &Encryption::Sr25519,
        ),
    };
    let action = produce_output(line.trim(), dbname);
    if let TransactionAction::Stub { s: set, u: _, stub } = action {
        assert_eq!(set, set_expected);
        assert_eq!(stub, stub_nav_known);
    } else {
        panic!("Wrong action {:?}", action)
    }
    fs::remove_dir_all(dbname).unwrap();
}

#[test]
fn add_specs_dock_not_verified_db_alice_verified() {
    let dbname = "for_tests/add_specs_dock_not_verified_db_alice_verified";
    populate_cold(dbname, verifier_alice_sr25519()).unwrap();
    let line =
        fs::read_to_string("for_tests/add_specs_dock-pos-main-runtime-sr25519_unverified.txt")
            .unwrap();
    let set_expected = TransactionCardSet {
        warning: Some(vec![TransactionCard {
            index: 0,
            indent: 0,
            card: Card::WarningCard {
                f: "Received network information is not verified.".to_string(),
            },
        }]),
        new_specs: Some(vec![TransactionCard {
            index: 1,
            indent: 0,
            card: Card::NewSpecsCard {
                f: NetworkSpecsToSend {
                    base58prefix: 22,
                    color: "#660D35".to_string(),
                    decimals: 6,
                    encryption: Encryption::Sr25519,
                    genesis_hash: H256::from_str(
                        "6bfe24dca2a3be10f22212678ac13a6446ec764103c0f3471c71609eac384aae",
                    )
                    .unwrap(),
                    logo: "dock-pos-main-runtime".to_string(),
                    name: "dock-pos-main-runtime".to_string(),
                    path_id: "//dock-pos-main-runtime".to_string(),
                    secondary_color: "#262626".to_string(),
                    title: "dock-pos-main-runtime-sr25519".to_string(),
                    unit: "DOCK".to_string(),
                },
            },
        }]),
        ..Default::default()
    };

    let stub_nav_known = StubNav::AddSpecs {
        n: NetworkSpecsKey::from_parts(
            &hex::decode("6bfe24dca2a3be10f22212678ac13a6446ec764103c0f3471c71609eac384aae")
                .unwrap(),
            &Encryption::Sr25519,
        ),
    };
    let action = produce_output(line.trim(), dbname);
    if let TransactionAction::Stub { s: set, u: _, stub } = action {
        assert_eq!(set, set_expected);
        assert_eq!(stub, stub_nav_known);
    } else {
        panic!("Wrong action {:?}", action)
    }
    fs::remove_dir_all(dbname).unwrap();
}

#[test]
fn add_specs_dock_both_verified_same() {
    let dbname = "for_tests/add_specs_dock_both_verified_same";
    populate_cold(dbname, verifier_alice_sr25519()).unwrap();
    let line =
        fs::read_to_string("for_tests/add_specs_dock-pos-main-runtime-sr25519_Alice-sr25519.txt")
            .unwrap();
    let set_expected = TransactionCardSet {
        verifier: Some(vec![TransactionCard {
            index: 0,
            indent: 0,
            card: Card::VerifierCard {
                f: MVerifierDetails {
                    public_key: "d43593c715fdd31c61141abd04a99fd6822c8558854ccde39a5684e7a56da27d"
                        .to_string(),
                    identicon: alice_sr_alice().to_vec(),
                    encryption: "sr25519".to_string(),
                },
            },
        }]),
        new_specs: Some(vec![TransactionCard {
            index: 1,
            indent: 0,
            card: Card::NewSpecsCard {
                f: NetworkSpecsToSend {
                    base58prefix: 22,
                    color: "#660D35".to_string(),
                    decimals: 6,
                    encryption: Encryption::Sr25519,
                    genesis_hash: H256::from_str(
                        "6bfe24dca2a3be10f22212678ac13a6446ec764103c0f3471c71609eac384aae",
                    )
                    .unwrap(),
                    logo: "dock-pos-main-runtime".to_string(),
                    name: "dock-pos-main-runtime".to_string(),
                    path_id: "//dock-pos-main-runtime".to_string(),
                    secondary_color: "#262626".to_string(),
                    title: "dock-pos-main-runtime-sr25519".to_string(),
                    unit: "DOCK".to_string(),
                },
            },
        }]),
        ..Default::default()
    };

    let stub_nav_known = StubNav::AddSpecs {
        n: NetworkSpecsKey::from_parts(
            &hex::decode("6bfe24dca2a3be10f22212678ac13a6446ec764103c0f3471c71609eac384aae")
                .unwrap(),
            &Encryption::Sr25519,
        ),
    };
    let action = produce_output(line.trim(), dbname);
    if let TransactionAction::Stub { s: set, u: _, stub } = action {
        assert_eq!(set, set_expected);
        assert_eq!(stub, stub_nav_known);
    } else {
        panic!("Wrong action {:?}", action)
    }
    fs::remove_dir_all(dbname).unwrap();
}

#[test]
fn add_specs_dock_both_verified_different() {
    let dbname = "for_tests/add_specs_dock_both_verified_different";
    populate_cold(dbname, verifier_alice_sr25519()).unwrap();
    let line =
        fs::read_to_string("for_tests/add_specs_dock-pos-main-runtime-sr25519_Alice-ed25519.txt")
            .unwrap();
    let set_expected = TransactionCardSet {
        verifier: Some(vec![TransactionCard {
            index: 0,
            indent: 0,
            card: Card::VerifierCard {
                f: MVerifierDetails {
                    public_key: "88dc3417d5058ec4b4503e0c12ea1a0a89be200fe98922423d4334014fa6b0ee"
                        .to_string(),
                    identicon: ed().to_vec(),
                    encryption: "ed25519".to_string(),
                },
            },
        }]),
        new_specs: Some(vec![TransactionCard {
            index: 1,
            indent: 0,
            card: Card::NewSpecsCard {
                f: NetworkSpecsToSend {
                    base58prefix: 22,
                    color: "#660D35".to_string(),
                    decimals: 6,
                    encryption: Encryption::Sr25519,
                    genesis_hash: H256::from_str(
                        "6bfe24dca2a3be10f22212678ac13a6446ec764103c0f3471c71609eac384aae",
                    )
                    .unwrap(),
                    logo: "dock-pos-main-runtime".to_string(),
                    name: "dock-pos-main-runtime".to_string(),
                    path_id: "//dock-pos-main-runtime".to_string(),
                    secondary_color: "#262626".to_string(),
                    title: "dock-pos-main-runtime-sr25519".to_string(),
                    unit: "DOCK".to_string(),
                },
            },
        }]),
        ..Default::default()
    };

    let stub_nav_known = StubNav::AddSpecs {
        n: NetworkSpecsKey::from_parts(
            &hex::decode("6bfe24dca2a3be10f22212678ac13a6446ec764103c0f3471c71609eac384aae")
                .unwrap(),
            &Encryption::Sr25519,
        ),
    };
    let action = produce_output(line.trim(), dbname);
    if let TransactionAction::Stub { s: set, u: _, stub } = action {
        assert_eq!(set, set_expected);
        assert_eq!(stub, stub_nav_known);
    } else {
        panic!("Wrong action {:?}", action)
    }
    fs::remove_dir_all(dbname).unwrap();
}

#[test]
fn add_specs_westend_ed25519_not_signed() {
    let dbname = "for_tests/add_specs_westend_ed25519_not_signed";
    populate_cold(dbname, Verifier { v: None }).unwrap();
    let line = fs::read_to_string("for_tests/add_specs_westend-ed25519_unverified.txt").unwrap();
    let set_expected = TransactionCardSet {
        warning: Some(vec![TransactionCard {
            index: 0,
            indent: 0,
            card: Card::WarningCard {
                f: "Received network information is not verified.".to_string(),
            },
        }]),
        new_specs: Some(vec![TransactionCard {
            index: 1,
            indent: 0,
            card: Card::NewSpecsCard {
                f: NetworkSpecsToSend {
                    base58prefix: 42,
                    color: "#660D35".to_string(),
                    decimals: 12,
                    encryption: Encryption::Ed25519,
                    genesis_hash: H256::from_str(
                        "e143f23803ac50e8f6f8e62695d1ce9e4e1d68aa36c1cd2cfd15340213f3423e",
                    )
                    .unwrap(),
                    logo: "westend".to_string(),
                    name: "westend".to_string(),
                    path_id: "//westend".to_string(),
                    secondary_color: "#262626".to_string(),
                    title: "westend-ed25519".to_string(),
                    unit: "WND".to_string(),
                },
            },
        }]),
        ..Default::default()
    };
    let stub_nav_known = StubNav::AddSpecs {
        n: NetworkSpecsKey::from_parts(
            &hex::decode("e143f23803ac50e8f6f8e62695d1ce9e4e1d68aa36c1cd2cfd15340213f3423e")
                .unwrap(),
            &Encryption::Ed25519,
        ),
    };
    let action = produce_output(line.trim(), dbname);
    if let TransactionAction::Stub { s: set, u: _, stub } = action {
        assert_eq!(set, set_expected);
        assert_eq!(stub, stub_nav_known);
    } else {
        panic!("Wrong action {:?}", action)
    }
    fs::remove_dir_all(dbname).unwrap();
}

#[test]
fn add_specs_bad_westend_ed25519_not_signed() {
    let dbname = "for_tests/add_specs_bad_westend_ed25519_not_signed";
    populate_cold(dbname, Verifier { v: None }).unwrap();
    let line =
        fs::read_to_string("for_tests/add_specs_westend-ed25519_unverified_bad_ones.txt").unwrap();
    let set_expected = TransactionCardSet {
        error: Some(vec![TransactionCard {
            index: 0,
            indent: 0,
            card: Card::ErrorCard { f: "Bad input data. Network with genesis hash e143f23803ac50e8f6f8e62695d1ce9e4e1d68aa36c1cd2cfd15340213f3423e already has entries in the database with base58 prefix 42. Received network specs have different base58 prefix 115.".to_string()
            },
        }]),
        ..Default::default()
    };
    let action = produce_output(line.trim(), dbname);
    if let TransactionAction::Read { r: set } = action {
        assert_eq!(set, set_expected);
    } else {
        panic!("Wrong action {:?}", action)
    }
    fs::remove_dir_all(dbname).unwrap();
}

#[test]
fn add_specs_westend_ed25519_alice_signed_db_not_verified() {
    let dbname = "for_tests/add_specs_westend_ed25519_alice_signed_db_not_verified";
    populate_cold(dbname, Verifier { v: None }).unwrap();
    let line = fs::read_to_string("for_tests/add_specs_westend-ed25519_Alice-sr25519.txt").unwrap();
    let warning_str = "Received message is verified by a new general verifier. Currently no general verifier is set, and proceeding will update the general verifier to the received value. All previously acquired information associated with general verifier will be purged. Affected network specs entries: Kusama, Polkadot, Westend; affected metadata entries: kusama2030, polkadot30, westend9000, westend9010. Types information is purged.".to_string();

    let set_expected = TransactionCardSet {
        verifier: Some(vec![TransactionCard {
            index: 0,
            indent: 0,
            card: Card::VerifierCard {
                f: MVerifierDetails {
                    public_key: "d43593c715fdd31c61141abd04a99fd6822c8558854ccde39a5684e7a56da27d"
                        .to_string(),
                    identicon: alice_sr_alice().to_vec(),
                    encryption: "sr25519".to_string(),
                },
            },
        }]),
        warning: Some(vec![TransactionCard {
            index: 1,
            indent: 0,
            card: Card::WarningCard { f: warning_str },
        }]),
        new_specs: Some(vec![TransactionCard {
            index: 2,
            indent: 0,
            card: Card::NewSpecsCard {
                f: NetworkSpecsToSend {
                    base58prefix: 42,
                    color: "#660D35".to_string(),
                    decimals: 12,
                    encryption: Encryption::Ed25519,
                    genesis_hash: H256::from_str(
                        "e143f23803ac50e8f6f8e62695d1ce9e4e1d68aa36c1cd2cfd15340213f3423e",
                    )
                    .unwrap(),
                    logo: "westend".to_string(),
                    name: "westend".to_string(),
                    path_id: "//westend".to_string(),
                    secondary_color: "#262626".to_string(),
                    title: "westend-ed25519".to_string(),
                    unit: "WND".to_string(),
                },
            },
        }]),
        ..Default::default()
    };
    let stub_nav_known = StubNav::AddSpecs {
        n: NetworkSpecsKey::from_parts(
            &hex::decode("e143f23803ac50e8f6f8e62695d1ce9e4e1d68aa36c1cd2cfd15340213f3423e")
                .unwrap(),
            &Encryption::Ed25519,
        ),
    };
    let action = produce_output(line.trim(), dbname);
    if let TransactionAction::Stub { s: set, u: _, stub } = action {
        assert_eq!(set, set_expected);
        assert_eq!(stub, stub_nav_known);
    } else {
        panic!("Wrong action {:?}", action)
    }
    fs::remove_dir_all(dbname).unwrap();
}

#[test]
fn add_specs_westend_ed25519_not_verified_db_alice_verified() {
    let dbname = "for_tests/add_specs_westend_ed25519_not_verified_db_alice_verified";
    populate_cold(dbname, verifier_alice_sr25519()).unwrap();
    let line = fs::read_to_string("for_tests/add_specs_westend-ed25519_unverified.txt").unwrap();
    let set_expected = TransactionCardSet {
        error: Some(vec![TransactionCard {
            index: 0,
            indent: 0,
            card: Card::ErrorCard { f: "Bad input data. General verifier in the database is public key: d43593c715fdd31c61141abd04a99fd6822c8558854ccde39a5684e7a56da27d, encryption: sr25519. Received unsigned westend network information could be accepted only if signed by the general verifier.".to_string() },
        }]),
        ..Default::default()
    };

    let action = produce_output(line.trim(), dbname);
    if let TransactionAction::Read { r: set } = action {
        assert_eq!(set, set_expected);
    } else {
        panic!("Wrong action {:?}", action)
    }
    fs::remove_dir_all(dbname).unwrap();
}

#[test]
fn add_specs_westend_ed25519_both_verified_same() {
    let dbname = "for_tests/add_specs_westend_ed25519_both_verified_same";
    populate_cold(dbname, verifier_alice_sr25519()).unwrap();
    let line = fs::read_to_string("for_tests/add_specs_westend-ed25519_Alice-sr25519.txt").unwrap();
    let set_expected = TransactionCardSet {
        verifier: Some(vec![TransactionCard {
            index: 0,
            indent: 0,
            card: Card::VerifierCard {
                f: MVerifierDetails {
                    public_key: "d43593c715fdd31c61141abd04a99fd6822c8558854ccde39a5684e7a56da27d"
                        .to_string(),
                    identicon: alice_sr_alice().to_vec(),
                    encryption: "sr25519".to_string(),
                },
            },
        }]),
        new_specs: Some(vec![TransactionCard {
            index: 1,
            indent: 0,
            card: Card::NewSpecsCard {
                f: NetworkSpecsToSend {
                    base58prefix: 42,
                    color: "#660D35".to_string(),
                    decimals: 12,
                    encryption: Encryption::Ed25519,
                    genesis_hash: H256::from_str(
                        "e143f23803ac50e8f6f8e62695d1ce9e4e1d68aa36c1cd2cfd15340213f3423e",
                    )
                    .unwrap(),
                    logo: "westend".to_string(),
                    name: "westend".to_string(),
                    path_id: "//westend".to_string(),
                    secondary_color: "#262626".to_string(),
                    title: "westend-ed25519".to_string(),
                    unit: "WND".to_string(),
                },
            },
        }]),
        ..Default::default()
    };

    let stub_nav_known = StubNav::AddSpecs {
        n: NetworkSpecsKey::from_parts(
            &hex::decode("e143f23803ac50e8f6f8e62695d1ce9e4e1d68aa36c1cd2cfd15340213f3423e")
                .unwrap(),
            &Encryption::Ed25519,
        ),
    };
    let action = produce_output(line.trim(), dbname);
    if let TransactionAction::Stub { s: set, u: _, stub } = action {
        assert_eq!(set, set_expected);
        assert_eq!(stub, stub_nav_known);
    } else {
        panic!("Wrong action {:?}", action)
    }
    fs::remove_dir_all(dbname).unwrap();
}

#[test]
fn add_specs_westend_ed25519_both_verified_different() {
    let dbname = "for_tests/add_specs_westend_ed25519_both_verified_different";
    populate_cold(dbname, verifier_alice_sr25519()).unwrap();
    let line = fs::read_to_string("for_tests/add_specs_westend-ed25519_Alice-ed25519.txt").unwrap();
    let error = "Bad input data. General verifier in the database is public key: d43593c715fdd31c61141abd04a99fd6822c8558854ccde39a5684e7a56da27d, encryption: sr25519. Received network westend specs could be accepted only if verified by the same general verifier. Current message is verified by public key: 88dc3417d5058ec4b4503e0c12ea1a0a89be200fe98922423d4334014fa6b0ee, encryption: ed25519.".to_string();
    let set_expected = TransactionCardSet {
        error: Some(vec![TransactionCard {
            index: 0,
            indent: 0,
            card: Card::ErrorCard { f: error },
        }]),
        ..Default::default()
    };
    let action = produce_output(line.trim(), dbname);
    if let TransactionAction::Read { r: set } = action {
        assert_eq!(set, set_expected);
    } else {
        panic!("Wrong action {:?}", action)
    }
    fs::remove_dir_all(dbname).unwrap();
}

#[test]
fn parse_transaction_4_unknown_author() {
    let dbname = "for_tests/parse_transaction_4_unknown_author";
    populate_cold(dbname, Verifier { v: None }).unwrap();
    let line = "5301008eaf04151687736326c9fea17e25fc5287613693c912909cb226aa4794f26a48a4040300d43593c715fdd31c61141abd04a99fd6822c8558854ccde39a5684e7a56da27d0700e8764817b501b8003223000005000000e143f23803ac50e8f6f8e62695d1ce9e4e1d68aa36c1cd2cfd15340213f3423e538a7d7a0ac17eb6dd004578cb8e238c384a10f57c999a3fa1200409cd9b3f33e143f23803ac50e8f6f8e62695d1ce9e4e1d68aa36c1cd2cfd15340213f3423e";

    let docs = "2053616d6520617320746865205b607472616e73666572605d2063616c6c2c206275742077697468206120636865636b207468617420746865207472616e736665722077696c6c206e6f74206b696c6c207468650a206f726967696e206163636f756e742e0a0a20393925206f66207468652074696d6520796f752077616e74205b607472616e73666572605d20696e73746561642e0a0a205b607472616e73666572605d3a207374727563742e50616c6c65742e68746d6c236d6574686f642e7472616e736665720a2023203c7765696768743e0a202d2043686561706572207468616e207472616e736665722062656361757365206163636f756e742063616e6e6f74206265206b696c6c65642e0a202d2042617365205765696768743a2035312e3420c2b5730a202d204442205765696768743a2031205265616420616e64203120577269746520746f2064657374202873656e64657220697320696e206f7665726c617920616c7265616479290a20233c2f7765696768743e".to_string();

    let set_expected = TransactionCardSet {
        author: Some(vec![TransactionCard {
            index: 0,
            indent: 0,
            card: Card::AuthorPlainCard {
                f: MSCAuthorPlain {
                    base58: "5FHneW46xGXgs5mUiveU4sbTyGBzmstUspZC92UhjJM694ty".to_string(),
                    identicon: bob().to_vec(),
                },
            },
        }]),
        warning: Some(vec![TransactionCard {
            index: 1,
            indent: 0,
            card: Card::WarningCard {
                f: "Transaction author public key not found.".to_string(),
            },
        }]),
        method: Some(vec![
            TransactionCard {
                index: 2,
                indent: 0,
                card: Card::PalletCard {
                    f: "Balances".to_string(),
                },
            },
            TransactionCard {
                index: 3,
                indent: 1,
                card: Card::CallCard {
                    f: MSCCall {
                        method_name: "transfer_keep_alive".to_string(),
                        docs,
                    },
                },
            },
            TransactionCard {
                index: 4,
                indent: 2,
                card: Card::VarNameCard {
                    f: "dest".to_string(),
                },
            },
            TransactionCard {
                index: 5,
                indent: 3,
                card: Card::EnumVariantNameCard {
                    f: MSCEnumVariantName {
                        name: "Id".to_string(),
                        docs_enum_variant: String::new(),
                    },
                },
            },
            TransactionCard {
                index: 6,
                indent: 4,
                card: Card::IdCard {
                    f: MSCId {
                        base58: "5GrwvaEF5zXb26Fz9rcQpDWS57CtERHpNehXCPcNoHGKutQY".to_string(),
                        identicon: alice_sr_alice().to_vec(),
                    },
                },
            },
            TransactionCard {
                index: 7,
                indent: 2,
                card: Card::VarNameCard {
                    f: "value".to_string(),
                },
            },
            TransactionCard {
                index: 8,
                indent: 3,
                card: Card::BalanceCard {
                    f: MSCCurrency {
                        amount: "100.000000000".to_string(),
                        units: "mWND".to_string(),
                    },
                },
            },
        ]),
        extensions: Some(vec![
            TransactionCard {
                index: 9,
                indent: 0,
                card: Card::EraMortalCard {
                    f: MSCEraMortal {
                        era: "Mortal".to_string(),
                        phase: "27".to_string(),
                        period: "64".to_string(),
                    },
                },
            },
            TransactionCard {
                index: 10,
                indent: 0,
                card: Card::NonceCard {
                    f: "46".to_string(),
                },
            },
            TransactionCard {
                index: 11,
                indent: 0,
                card: Card::TipCard {
                    f: MSCCurrency {
                        amount: "0".to_string(),
                        units: "pWND".to_string(),
                    },
                },
            },
            TransactionCard {
                index: 12,
                indent: 0,
                card: Card::NameVersionCard {
                    f: MSCNameVersion {
                        name: "westend".to_string(),
                        version: "9010".to_string(),
                    },
                },
            },
            TransactionCard {
                index: 13,
                indent: 0,
                card: Card::TxSpecCard { f: "5".to_string() },
            },
            TransactionCard {
                index: 14,
                indent: 0,
                card: Card::BlockHashCard {
                    f: "538a7d7a0ac17eb6dd004578cb8e238c384a10f57c999a3fa1200409cd9b3f33"
                        .to_string(),
                },
            },
        ]),
        ..Default::default()
    };

    let action = produce_output(line, dbname);
    if let TransactionAction::Read { r: set } = action {
        assert_eq!(set, set_expected);
    } else {
        panic!("Wrong action {:?}", action)
    }
    fs::remove_dir_all(dbname).unwrap();
}

#[test]
fn parse_transaction_5_unknown_network() {
    let dbname = "for_tests/parse_transaction_5_unknown_network";
    populate_cold(dbname, Verifier { v: None }).unwrap();
    let line = "530102761291ee5faf5b5b67b028aa7e28fb1271bf40af17a486b368e8c7de86ad3c62a8030300761291ee5faf5b5b67b028aa7e28fb1271bf40af17a486b368e8c7de86ad3c620b00407a10f35aa707000b00a0724e1809140000000a000000f7a99d3cb92853d00d5275c971c132c074636256583fee53b3bbe60d7b8769badc21d36b69bae1e8a41dedb34758567ba4efe711412f33d1461f795ffcd1de13f7a99d3cb92853d00d5275c971c132c074636256583fee53b3bbe60d7b8769ba";
    let set_expected = TransactionCardSet {
        author: Some(vec![TransactionCard {
            index: 0,
            indent: 0,
            card: Card::AuthorPublicKeyCard {
                f: MVerifierDetails {
                    public_key: "761291ee5faf5b5b67b028aa7e28fb1271bf40af17a486b368e8c7de86ad3c62"
                        .to_string(),
                    identicon: id_03().to_vec(),
                    encryption: "sr25519".to_string(),
                },
            },
        }]),
        error: Some(vec![TransactionCard {
            index: 1,
            indent: 0,
            card: Card::ErrorCard { f: "Bad input data. Input generated within unknown network and could not be processed. Add network with genesis hash f7a99d3cb92853d00d5275c971c132c074636256583fee53b3bbe60d7b8769ba and encryption sr25519.".to_string() },
        }]),
        ..Default::default()
    };
    let action = produce_output(line, dbname);
    if let TransactionAction::Read { r: set } = action {
        assert_eq!(set, set_expected);
    } else {
        panic!("Wrong action {:?}", action)
    }
    fs::remove_dir_all(dbname).unwrap();
}

#[test]
fn parse_transaction_6_error_on_parsing() {
    let dbname = "for_tests/parse_transaction_6_error_on_parsing";
    populate_cold(dbname, Verifier { v: None }).unwrap();
    let line = "530100d43593c715fdd31c61141abd04a99fd6822c8558854ccde39a5684e7a56da27da40403018eaf04151687736326c9fea17e25fc5287613693c912909cb226aa4794f26a480700e8764817b501b8003223000005000000e143f23803ac50e8f6f8e62695d1ce9e4e1d68aa36c1cd2cfd15340213f3423e538a7d7a0ac17eb6dd004578cb8e238c384a10f57c999a3fa1200409cd9b3f33e143f23803ac50e8f6f8e62695d1ce9e4e1d68aa36c1cd2cfd15340213f3423e";

    let error = "Error parsing incoming transaction content. After decoding the method some data remained unused.".to_string();
    let set_expected = TransactionCardSet {
        author: Some(vec![TransactionCard {
            index: 0,
            indent: 0,
            card: Card::AuthorCard {
                f: TransactionAuthor {
                    base58: "5GrwvaEF5zXb26Fz9rcQpDWS57CtERHpNehXCPcNoHGKutQY".to_string(),
                    identicon: alice_sr_alice().to_vec(),
                    seed: "Alice".to_string(),
                    derivation_path: "//Alice".to_string(),
                    has_pwd: false,
                },
            },
        }]),
        error: Some(vec![TransactionCard {
            index: 1,
            indent: 0,
            card: Card::ErrorCard { f: error },
        }]),
        extensions: Some(vec![
            TransactionCard {
                index: 2,
                indent: 0,
                card: Card::EraMortalCard {
                    f: MSCEraMortal {
                        era: "Mortal".to_string(),
                        phase: "27".to_string(),
                        period: "64".to_string(),
                    },
                },
            },
            TransactionCard {
                index: 3,
                indent: 0,
                card: Card::NonceCard {
                    f: "46".to_string(),
                },
            },
            TransactionCard {
                index: 4,
                indent: 0,
                card: Card::TipCard {
                    f: MSCCurrency {
                        amount: "0".to_string(),
                        units: "pWND".to_string(),
                    },
                },
            },
            TransactionCard {
                index: 5,
                indent: 0,
                card: Card::NameVersionCard {
                    f: MSCNameVersion {
                        name: "westend".to_string(),
                        version: "9010".to_string(),
                    },
                },
            },
            TransactionCard {
                index: 6,
                indent: 0,
                card: Card::TxSpecCard { f: "5".to_string() },
            },
            TransactionCard {
                index: 7,
                indent: 0,
                card: Card::BlockHashCard {
                    f: "538a7d7a0ac17eb6dd004578cb8e238c384a10f57c999a3fa1200409cd9b3f33"
                        .to_string(),
                },
            },
        ]),
        ..Default::default()
    };

    let action = produce_output(line, dbname);
    if let TransactionAction::Read { r: set } = action {
        assert_eq!(set, set_expected);
    } else {
        panic!("Wrong action {:?}", action)
    }
    fs::remove_dir_all(dbname).unwrap();
}

#[test]
fn parse_transaction_7_error_on_parsing() {
    let dbname = "for_tests/parse_transaction_7_error_on_parsing";
    populate_cold(dbname, Verifier { v: None }).unwrap();
    let line = "530100d43593c715fdd31c61141abd04a99fd6822c8558854ccde39a5684e7a56da27da40403068eaf04151687736326c9fea17e25fc5287613693c912909cb226aa4794f26a480700e8764817b501b8003223000005000000e143f23803ac50e8f6f8e62695d1ce9e4e1d68aa36c1cd2cfd15340213f3423e538a7d7a0ac17eb6dd004578cb8e238c384a10f57c999a3fa1200409cd9b3f33e143f23803ac50e8f6f8e62695d1ce9e4e1d68aa36c1cd2cfd15340213f3423e";

    let error = "Error parsing incoming transaction content. Encountered unexpected enum variant."
        .to_string();
    let set_expected = TransactionCardSet {
        author: Some(vec![TransactionCard {
            index: 0,
            indent: 0,
            card: Card::AuthorCard {
                f: TransactionAuthor {
                    base58: "5GrwvaEF5zXb26Fz9rcQpDWS57CtERHpNehXCPcNoHGKutQY".to_string(),
                    identicon: alice_sr_alice().to_vec(),
                    seed: "Alice".to_string(),
                    derivation_path: "//Alice".to_string(),
                    has_pwd: false,
                },
            },
        }]),
        error: Some(vec![TransactionCard {
            index: 1,
            indent: 0,
            card: Card::ErrorCard { f: error },
        }]),
        extensions: Some(vec![
            TransactionCard {
                index: 2,
                indent: 0,
                card: Card::EraMortalCard {
                    f: MSCEraMortal {
                        era: "Mortal".to_string(),
                        phase: "27".to_string(),
                        period: "64".to_string(),
                    },
                },
            },
            TransactionCard {
                index: 3,
                indent: 0,
                card: Card::NonceCard {
                    f: "46".to_string(),
                },
            },
            TransactionCard {
                index: 4,
                indent: 0,
                card: Card::TipCard {
                    f: MSCCurrency {
                        amount: "0".to_string(),
                        units: "pWND".to_string(),
                    },
                },
            },
            TransactionCard {
                index: 5,
                indent: 0,
                card: Card::NameVersionCard {
                    f: MSCNameVersion {
                        name: "westend".to_string(),
                        version: "9010".to_string(),
                    },
                },
            },
            TransactionCard {
                index: 6,
                indent: 0,
                card: Card::TxSpecCard { f: "5".to_string() },
            },
            TransactionCard {
                index: 7,
                indent: 0,
                card: Card::BlockHashCard {
                    f: "538a7d7a0ac17eb6dd004578cb8e238c384a10f57c999a3fa1200409cd9b3f33"
                        .to_string(),
                },
            },
        ]),
        ..Default::default()
    };

    let action = produce_output(line, dbname);
    if let TransactionAction::Read { r: set } = action {
        assert_eq!(set, set_expected);
    } else {
        panic!("Wrong action {:?}", action)
    }
    fs::remove_dir_all(dbname).unwrap();
}

#[test]
fn parse_transaction_8_error_on_parsing() {
    let dbname = "for_tests/parse_transaction_8_error_on_parsing";
    populate_cold(dbname, Verifier { v: None }).unwrap();
    let line = "530100d43593c715fdd31c61141abd04a99fd6822c8558854ccde39a5684e7a56da27da40403028eaf04151687736326c9fea17e25fc5287613693c912909cb226aa4794f26a480700e8764817b501b8003223000005000000e143f23803ac50e8f6f8e62695d1ce9e4e1d68aa36c1cd2cfd15340213f3423e538a7d7a0ac17eb6dd004578cb8e238c384a10f57c999a3fa1200409cd9b3f33e143f23803ac50e8f6f8e62695d1ce9e4e1d68aa36c1cd2cfd15340213f3423e";

    let data = "Error parsing incoming transaction content. Data too short for expected content."
        .to_string();

    let set_expected = TransactionCardSet {
        author: Some(vec![TransactionCard {
            index: 0,
            indent: 0,
            card: Card::AuthorCard {
                f: TransactionAuthor {
                    base58: "5GrwvaEF5zXb26Fz9rcQpDWS57CtERHpNehXCPcNoHGKutQY".to_string(),
                    identicon: alice_sr_alice().to_vec(),
                    seed: "Alice".to_string(),
                    derivation_path: "//Alice".to_string(),
                    has_pwd: false,
                },
            },
        }]),
        error: Some(vec![TransactionCard {
            index: 1,
            indent: 0,
            card: Card::ErrorCard { f: data },
        }]),
        extensions: Some(vec![
            TransactionCard {
                index: 2,
                indent: 0,
                card: Card::EraMortalCard {
                    f: MSCEraMortal {
                        era: "Mortal".to_string(),
                        phase: "27".to_string(),
                        period: "64".to_string(),
                    },
                },
            },
            TransactionCard {
                index: 3,
                indent: 0,
                card: Card::NonceCard {
                    f: "46".to_string(),
                },
            },
            TransactionCard {
                index: 4,
                indent: 0,
                card: Card::TipCard {
                    f: MSCCurrency {
                        amount: "0".to_string(),
                        units: "pWND".to_string(),
                    },
                },
            },
            TransactionCard {
                index: 5,
                indent: 0,
                card: Card::NameVersionCard {
                    f: MSCNameVersion {
                        name: "westend".to_string(),
                        version: "9010".to_string(),
                    },
                },
            },
            TransactionCard {
                index: 6,
                indent: 0,
                card: Card::TxSpecCard { f: "5".to_string() },
            },
            TransactionCard {
                index: 7,
                indent: 0,
                card: Card::BlockHashCard {
                    f: "538a7d7a0ac17eb6dd004578cb8e238c384a10f57c999a3fa1200409cd9b3f33"
                        .to_string(),
                },
            },
        ]),
        ..Default::default()
    };

    let action = produce_output(line, dbname);
    if let TransactionAction::Read { r: set } = action {
        assert_eq!(set, set_expected);
    } else {
        panic!("Wrong action {:?}", action)
    }
    fs::remove_dir_all(dbname).unwrap();
}

#[test]
fn parse_msg_1() {
    let dbname = "for_tests/parse_msg_1";
    populate_cold(dbname, Verifier { v: None }).unwrap();
    let line = "530103d43593c715fdd31c61141abd04a99fd6822c8558854ccde39a5684e7a56da27df5064c6f72656d20697073756d20646f6c6f722073697420616d65742c20636f6e73656374657475722061646970697363696e6720656c69742c2073656420646f20656975736d6f642074656d706f7220696e6369646964756e74207574206c61626f726520657420646f6c6f7265206d61676e6120616c697175612e20557420656e696d206164206d696e696d2076656e69616d2c2071756973206e6f737472756420657865726369746174696f6e20756c6c616d636f206c61626f726973206e69736920757420616c697175697020657820656120636f6d6d6f646f20636f6e7365717561742e2044756973206175746520697275726520646f6c6f7220696e20726570726568656e646572697420696e20766f6c7570746174652076656c697420657373652063696c6c756d20646f6c6f726520657520667567696174206e756c6c612070617269617475722e204578636570746575722073696e74206f6363616563617420637570696461746174206e6f6e2070726f6964656e742c2073756e7420696e2063756c706120717569206f666669636961206465736572756e74206d6f6c6c697420616e696d20696420657374206c61626f72756d2ee143f23803ac50e8f6f8e62695d1ce9e4e1d68aa36c1cd2cfd15340213f3423e";

    let text = "4c6f72656d20697073756d20646f6c6f722073697420616d65742c20636f6e73656374657475722061646970697363696e6720656c69742c2073656420646f20656975736d6f642074656d706f7220696e6369646964756e74207574206c61626f726520657420646f6c6f7265206d61676e6120616c697175612e20557420656e696d206164206d696e696d2076656e69616d2c2071756973206e6f737472756420657865726369746174696f6e20756c6c616d636f206c61626f726973206e69736920757420616c697175697020657820656120636f6d6d6f646f20636f6e7365717561742e2044756973206175746520697275726520646f6c6f7220696e20726570726568656e646572697420696e20766f6c7570746174652076656c697420657373652063696c6c756d20646f6c6f726520657520667567696174206e756c6c612070617269617475722e204578636570746575722073696e74206f6363616563617420637570696461746174206e6f6e2070726f6964656e742c2073756e7420696e2063756c706120717569206f666669636961206465736572756e74206d6f6c6c697420616e696d20696420657374206c61626f72756d2e".to_string();

    let set_expected = TransactionCardSet {
        message: Some(vec![TransactionCard {
            index: 0,
            indent: 0,
            card: Card::TextCard { f: text },
        }]),
        ..Default::default()
    };

    let author_info_known = TransactionAuthor {
        base58: "5GrwvaEF5zXb26Fz9rcQpDWS57CtERHpNehXCPcNoHGKutQY".to_string(),
        identicon: alice_sr_alice().to_vec(),
        seed: "Alice".to_string(),
        derivation_path: "//Alice".to_string(),
        has_pwd: false,
    };

    let network_info_known = westend_spec();
    let action = produce_output(line, dbname);

    if let TransactionAction::Sign {
        content: set,
        checksum: _,
        has_pwd,
        author_info,
        network_info,
    } = action
    {
        assert_eq!(set, set_expected);
        assert_eq!(author_info, author_info_known);
        assert_eq!(network_info, network_info_known);
        assert!(!has_pwd, "Expected no password");
    } else {
        panic!("Wrong action {:?}", action)
    }
    fs::remove_dir_all(dbname).unwrap();
}

#[test]
fn parse_msg_2() {
    let dbname = "for_tests/parse_msg_2";
    populate_cold(dbname, Verifier { v: None }).unwrap();
    // sneaking one extra byte in the text body
    let line = "530103d43593c715fdd31c61141abd04a99fd6822c8558854ccde39a5684e7a56da27df5064c6f72656d20697073756d20646f6c6f722073697420616d65742c20636f6e73656374657475722061646970697363696e6720656c69742c2073656420646f20656975736d6f642074656d706f7220696e6369646964756e74207574206c61626f726520657420646f6c6f7265206d61676e6120616c697175612e20557420656e696d206164206d696e696d2076656e69616d2c2071756973206e6f737472756420657865726369746174696f6e20756c6c616d636f206c61626f726973206e69736920757420616c697175697020657820656120636f6d6d6f646f20636f6e7365717561742e2044756973206175746520697275726520646f6c6f7220696e20726570726568656e646572697420696e20766f6c7570746174652076656c697420657373652063696c6c756d20646f6c6f726520657520667567696174206e756c6c612070617269617475722e204578636570746575722073696e74206f6363616563617420637570696461746174206e6f6e2070726f6964656e742c2073756e7420696e2063756c706120717569206f666669636961206465736572756e74206d6f6c6c697420616e696d20696420657374206c6c61626f72756d2ee143f23803ac50e8f6f8e62695d1ce9e4e1d68aa36c1cd2cfd15340213f3423e";
    let set_expected = TransactionCardSet {
        error: Some(vec![TransactionCard {
            index: 0,
            indent: 0,
            card: Card::ErrorCard {
                f: "Bad input data. Received message could not be read.".to_string(),
            },
        }]),
        ..Default::default()
    };
    let action = produce_output(line, dbname);
    if let TransactionAction::Read { r: set } = action {
        assert_eq!(set, set_expected);
    } else {
        panic!("Wrong action {:?}", action)
    }
    fs::remove_dir_all(dbname).unwrap();
}

#[test]
fn import_derivations() {
    let dbname = "for_tests/import_derivations";
    populate_cold(dbname, Verifier { v: None }).unwrap();
    let line = "53ffde01e143f23803ac50e8f6f8e62695d1ce9e4e1d68aa36c1cd2cfd15340213f3423e141c2f2f416c6963653c2f2f416c6963652f77657374656e64582f2f416c6963652f7365637265742f2f7365637265740c2f2f300c2f2f31";
    let set_expected = TransactionCardSet {
        importing_derivations: Some(vec![TransactionCard {
            index: 0,
            indent: 0,
            card: Card::DerivationsCard {
                f: vec![
                    "//Alice".to_string(),
                    "//Alice/westend".to_string(),
                    "//Alice/secret//secret".to_string(),
                    "//0".to_string(),
                    "//1".to_string(),
                ],
            },
        }]),
        ..Default::default()
    };

    let network_info_known = westend_spec();
    let action = produce_output(line, dbname);
    if let TransactionAction::Derivations {
        content: set,
        network_info,
        checksum: _,
        network_specs_key: _,
    } = action
    {
        assert_eq!(set, set_expected);
        assert_eq!(network_info, network_info_known);
    } else {
        panic!("Wrong action {:?}", action)
    }
    fs::remove_dir_all(dbname).unwrap();
}<|MERGE_RESOLUTION|>--- conflicted
+++ resolved
@@ -1,11 +1,6 @@
 use crate::{produce_output, StubNav};
 use constants::test_values::{
-<<<<<<< HEAD
     alice_sr_alice, bob, ed, id_01, id_02, id_03, types_known, types_unknown, westend_9070,
-=======
-    alice_sr_alice, bob, ed, empty_png, empty_vec_hash_pic, id_01, id_02, id_03, types_known,
-    types_unknown, westend_9070,
->>>>>>> e0a04d59
 };
 use db_handling::{
     cold_default::{populate_cold, populate_cold_no_metadata, populate_cold_no_networks},
@@ -16,8 +11,8 @@
     history::{Entry, Event},
     keyring::NetworkSpecsKey,
     navigation::{
-        Card, MSCAuthorPlain, MSCCall, MSCCurrency, MSCEnumVariantName, MSCEraMortal, MSCId,
-        MSCMetaSpecs, MSCNameVersion, MTypesInfo, MVerifierDetails, NetworkSpecsToSend,
+        Card, MMetadataRecord, MSCAuthorPlain, MSCCall, MSCCurrency, MSCEnumVariantName,
+        MSCEraMortal, MSCId, MSCNameVersion, MTypesInfo, MVerifierDetails, NetworkSpecsToSend,
         TransactionAction, TransactionAuthor, TransactionCard, TransactionCardSet,
     },
     network_specs::{NetworkSpecs, Verifier, VerifierValue},
@@ -75,7 +70,6 @@
 #[test]
 fn add_specs_westend_no_network_info_not_signed() {
     let dbname = "for_tests/add_specs_westend_no_network_info_not_signed";
-<<<<<<< HEAD
     populate_cold_no_networks(dbname, Verifier { v: None }).unwrap();
     let current_history: Vec<_> = get_history(dbname)
         .unwrap()
@@ -85,21 +79,6 @@
     assert!(entries_contain_event(
         &current_history,
         &Event::DatabaseInitiated
-=======
-    populate_cold_no_networks(dbname, Verifier(None)).unwrap();
-    let current_history = print_history(dbname).unwrap();
-    let cut_current_history = current_history.replace(&empty_png(), r#"<empty>"#);
-    assert!(
-        cut_current_history.contains(r#""events":[{"event":"database_initiated"},{"event":"general_verifier_added","payload":{"public_key":"","identicon":"<empty>","encryption":"none"}}]"#),
-        "Current history: \n{}",
-        current_history
-    );
-    let line = fs::read_to_string("for_tests/add_specs_westend_unverified.txt").unwrap();
-    let reply_known = r##""warning":[{"index":0,"indent":0,"type":"warning","payload":"Received network information is not verified."}],"new_specs":[{"index":1,"indent":0,"type":"new_specs","payload":{"base58prefix":"42","color":"#660D35","decimals":"12","encryption":"sr25519","genesis_hash":"e143f23803ac50e8f6f8e62695d1ce9e4e1d68aa36c1cd2cfd15340213f3423e","logo":"westend","name":"westend","path_id":"//westend","secondary_color":"#262626","title":"Westend","unit":"WND"}}]"##;
-    let stub_nav_known = StubNav::AddSpecs(NetworkSpecsKey::from_parts(
-        &hex::decode("e143f23803ac50e8f6f8e62695d1ce9e4e1d68aa36c1cd2cfd15340213f3423e").unwrap(),
-        &Encryption::Sr25519,
->>>>>>> e0a04d59
     ));
 
     let line = fs::read_to_string("for_tests/add_specs_westend_unverified.txt").unwrap();
@@ -1215,9 +1194,9 @@
             index: 1,
             indent: 0,
             card: Card::MetaCard {
-                f: MSCMetaSpecs {
+                f: MMetadataRecord {
                     specname: "westend".to_string(),
-                    spec_version: "9070".to_string(),
+                    specs_version: "9070".to_string(),
                     meta_hash: "e281fbc53168a6b87d1ea212923811f4c083e7be7d18df4b8527b9532e5f5fec"
                         .to_string(),
                     meta_id_pic: westend_9070().to_vec(),
