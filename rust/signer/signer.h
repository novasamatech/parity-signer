// Copyright 2015-2019 Parity Technologies (UK) Ltd.
// This file is part of Parity.

// Parity is free software: you can redistribute it and/or modify
// it under the terms of the GNU General Public License as published by
// the Free Software Foundation, either version 3 of the License, or
// (at your option) any later version.

// Parity is distributed in the hope that it will be useful,
// but WITHOUT ANY WARRANTY; without even the implied warranty of
// MERCHANTABILITY or FITNESS FOR A PARTICULAR PURPOSE.  See the
// GNU General Public License for more details.

// You should have received a copy of the GNU General Public License
// along with Parity.  If not, see <http://www.gnu.org/licenses/>.

#pragma once

#include <stdint.h>

// rust ffi

// string
struct rust_string;

// string_ptr
struct rust_string_ptr {
	const uint8_t* ptr;
	size_t len;
};

// return ptr to rust_str
struct rust_string_ptr* rust_string_ptr(const struct rust_string* s);

// removes rust string
void rust_string_destroy(struct rust_string* s);

// removes string pointer
void rust_string_ptr_destroy(struct rust_string_ptr* s);

// ethkey ffi

// return keypair address, automatically picking BIP39 or parity phrases
struct rust_string* ethkey_brainwallet_address(unsigned* error, const struct rust_string_ptr* seed);

// return keypair address from BIP39 phrase
struct rust_string* ethkey_brainwallet_bip39_address(unsigned* error, const struct rust_string_ptr* seed);

// returns message signed with keypair
struct rust_string* ethkey_brainwallet_sign(unsigned* error, const struct rust_string_ptr* seed, const struct rust_string_ptr* message);

// returns rlp item at given position
struct rust_string* rlp_item(unsigned* error, const struct rust_string_ptr* rlp, const unsigned position);

struct rust_string* keccak256(unsigned* error, const struct rust_string_ptr* data);

<<<<<<< HEAD
struct rust_string* blake2s(unsigned* error, const struct rust_string_ptr* data);
=======
struct rust_string* blake(unsigned* error, const struct rust_string_ptr* data);
>>>>>>> 0c331d3e

struct rust_string* eth_sign(unsigned* error, const struct rust_string_ptr* data);

struct rust_string* blockies_icon(unsigned* error, const struct rust_string_ptr* blockies_seed);

struct rust_string* random_phrase(unsigned* error);

struct rust_string* encrypt_data(unsigned* error, const struct rust_string_ptr* data, const struct rust_string_ptr* password);

struct rust_string* decrypt_data(unsigned* error, const struct rust_string_ptr* encrypted_data, const struct rust_string_ptr* password);

// qr code generator for utf-8 strings
struct rust_string* qrcode(unsigned* error, const struct rust_string_ptr* data);

// qr code generator for hex-encoded binary
<<<<<<< HEAD
struct rust_string* qrcode_hex(unsigned* error, const struct rust_string_ptr* data);
=======
struct rust_string* qrcode_hex(unsigned* error, const struct rust_string_ptr* data);

// return keypair address, automatically picking BIP39 or parity phrases
struct rust_string* substrate_brainwallet_address(unsigned* error, const struct rust_string_ptr* seed, const unsigned prefix);
>>>>>>> 0c331d3e
<|MERGE_RESOLUTION|>--- conflicted
+++ resolved
@@ -54,11 +54,7 @@
 
 struct rust_string* keccak256(unsigned* error, const struct rust_string_ptr* data);
 
-<<<<<<< HEAD
-struct rust_string* blake2s(unsigned* error, const struct rust_string_ptr* data);
-=======
 struct rust_string* blake(unsigned* error, const struct rust_string_ptr* data);
->>>>>>> 0c331d3e
 
 struct rust_string* eth_sign(unsigned* error, const struct rust_string_ptr* data);
 
@@ -74,11 +70,7 @@
 struct rust_string* qrcode(unsigned* error, const struct rust_string_ptr* data);
 
 // qr code generator for hex-encoded binary
-<<<<<<< HEAD
-struct rust_string* qrcode_hex(unsigned* error, const struct rust_string_ptr* data);
-=======
 struct rust_string* qrcode_hex(unsigned* error, const struct rust_string_ptr* data);
 
 // return keypair address, automatically picking BIP39 or parity phrases
-struct rust_string* substrate_brainwallet_address(unsigned* error, const struct rust_string_ptr* seed, const unsigned prefix);
->>>>>>> 0c331d3e
+struct rust_string* substrate_brainwallet_address(unsigned* error, const struct rust_string_ptr* seed, const unsigned prefix);