[package]
name = "signer"
version = "0.1.0"
authors = ["debris <marek.kotewicz@gmail.com>"]
edition = "2018"

[dependencies]
anyhow = "1.0"
base64 = "0.10.1"
<<<<<<< HEAD
db_handling = {path = "../db_handling", default-features = false, features = ["signer"]}
definitions = {path = "../definitions", default-features = false, features = ["signer"]}
=======
db_handling = {path = "../db_handling"}
definitions = {path = "../definitions"}
>>>>>>> ac8ccd98
ffi-support = "0.4"
hex = "0.4.3"
jni = { version = "0.16.0", optional = true }
libc = "0.2"
navigator = {path = "../navigator", default-features = false}
qr_reader_phone = {path = "..//qr_reader_phone"}
rustc-hex = "2.1.0"
<<<<<<< HEAD
transaction_parsing = {path = "../transaction_parsing", default-features = false}
transaction_signing = {path = "../transaction_signing", default-features = false}
=======
transaction_parsing = {path = "../transaction_parsing"}
transaction_signing = {path = "../transaction_signing"}
>>>>>>> ac8ccd98
zeroize = {version = "1.3.0", features = ["zeroize_derive"]}

[build-dependencies]
definitions = {path = "../definitions"}
generate_message = {path = "../generate_message"}

[lib]
name = "signer"
crate-type = ["staticlib", "cdylib"]

[features]
default = ["jni"]

<|MERGE_RESOLUTION|>--- conflicted
+++ resolved
@@ -7,13 +7,8 @@
 [dependencies]
 anyhow = "1.0"
 base64 = "0.10.1"
-<<<<<<< HEAD
 db_handling = {path = "../db_handling", default-features = false, features = ["signer"]}
 definitions = {path = "../definitions", default-features = false, features = ["signer"]}
-=======
-db_handling = {path = "../db_handling"}
-definitions = {path = "../definitions"}
->>>>>>> ac8ccd98
 ffi-support = "0.4"
 hex = "0.4.3"
 jni = { version = "0.16.0", optional = true }
@@ -21,13 +16,8 @@
 navigator = {path = "../navigator", default-features = false}
 qr_reader_phone = {path = "..//qr_reader_phone"}
 rustc-hex = "2.1.0"
-<<<<<<< HEAD
 transaction_parsing = {path = "../transaction_parsing", default-features = false}
-transaction_signing = {path = "../transaction_signing", default-features = false}
-=======
-transaction_parsing = {path = "../transaction_parsing"}
-transaction_signing = {path = "../transaction_signing"}
->>>>>>> ac8ccd98
+transaction_signing = {path = "../transaction_signing", default-features = false
 zeroize = {version = "1.3.0", features = ["zeroize_derive"]}
 
 [build-dependencies]
