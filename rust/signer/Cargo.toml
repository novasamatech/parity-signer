[package]
name = "signer"
version = "0.1.0"
authors = ["debris <marek.kotewicz@gmail.com>"]
edition = "2018"

[dependencies]
base58 = "0.1.0"
base64 = "0.10.1"
blake2-rfc = "0.2.18"
blockies = "0.3"
ethsign = { version = "0.6.1", default-features = false, features = ["pure-rust"] }
jni = { version = "0.10.2", default-features = false, optional = true }
libc = "0.2"
rlp = { version = "0.3.0", features = ["ethereum"] }
rustc-hex = "2.0.1"
schnorrkel = "0.8"
serde = "1.0"
serde_json = "1.0"
<<<<<<< HEAD
=======
substrate-bip39 = "0.3.1"
>>>>>>> 0c331d3e
tiny-bip39 = { version = "0.6.1", default-features = false }
tiny-hderive = "0.1"
tiny-keccak = "1.4"
pixelate = "0.1"
qrcodegen = "1.4"

[lib]
name = "signer"
crate-type = ["staticlib", "cdylib"]

[features]
default = ["jni"]<|MERGE_RESOLUTION|>--- conflicted
+++ resolved
@@ -17,10 +17,7 @@
 schnorrkel = "0.8"
 serde = "1.0"
 serde_json = "1.0"
-<<<<<<< HEAD
-=======
 substrate-bip39 = "0.3.1"
->>>>>>> 0c331d3e
 tiny-bip39 = { version = "0.6.1", default-features = false }
 tiny-hderive = "0.1"
 tiny-keccak = "1.4"
