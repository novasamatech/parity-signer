// Copyright 2015-2019 Parity Technologies (UK) Ltd.
// This file is part of Parity.

// Parity is free software: you can redistribute it and/or modify
// it under the terms of the GNU General Public License as published by
// the Free Software Foundation, either version 3 of the License, or
// (at your option) any later version.

// Parity is distributed in the hope that it will be useful,
// but WITHOUT ANY WARRANTY; without even the implied warranty of
// MERCHANTABILITY or FITNESS FOR A PARTICULAR PURPOSE.  See the
// GNU General Public License for more details.

// You should have received a copy of the GNU General Public License
// along with Parity.  If not, see <http://www.gnu.org/licenses/>.

use libc::size_t;

#[cfg(feature = "jni")]
<<<<<<< HEAD
use jni::{JNIEnv, objects::JString, sys::{jstring, jint, jboolean}};
=======
use jni::{JNIEnv, objects::JString, sys::{jboolean, jstring, jint}};
>>>>>>> 2711f7d6
#[cfg(not(feature = "jni"))]
use std::cell::Cell;

// Helper struct that we'll use to give strings to C.
#[repr(C)]
pub struct StringPtr {
    pub ptr: *const u8,
    pub len: size_t,
}

impl<'a> From<&'a str> for StringPtr {
    fn from(s: &'a str) -> Self {
        StringPtr {
            ptr: s.as_ptr(),
            len: s.len() as size_t,
        }
    }
}

impl StringPtr {
	pub fn as_str(&self) -> &str {
		use std::{slice, str};

		unsafe {
			let slice = slice::from_raw_parts(self.ptr, self.len);
			str::from_utf8_unchecked(slice)
		}
	}
}

impl std::ops::Deref for StringPtr {
    type Target = str;

    fn deref(&self) -> &str {
    	self.as_str()
    }
}

/// Trait for converting FFI arguments into Rust types
pub trait Argument<'a> {
    type Ext;
    type Env;

    fn convert(env: &Self::Env, val: Self::Ext) -> Self;
}

/// Trait for converting Rust types into FFI return values
pub trait Return<'a> {
    type Ext;
    type Env;

    fn convert(env: &Self::Env, val: Self) -> Self::Ext;
}

#[cfg(not(feature = "jni"))]
impl Argument<'static> for u32 {
    type Ext = u32;
    type Env = Cell<u32>;

    fn convert(_: &Self::Env, val: Self::Ext) -> Self {
        val
    }
}

#[cfg(not(feature = "jni"))]
impl Argument<'static> for u8 {
    type Ext = u32;
    type Env = Cell<u32>;

    fn convert(_: &Self::Env, val: Self::Ext) -> Self {
        val as u8
    }
}

#[cfg(not(feature = "jni"))]
impl Argument<'static> for bool {
    type Ext = u8;
    type Env = Cell<u32>;

    fn convert(_: &Self::Env, val: Self::Ext) -> Self {
        val != 0
    }
}

#[cfg(not(feature = "jni"))]
impl Return<'static> for bool {
    type Ext = u8;
    type Env = Cell<u32>;

    fn convert(_: &Self::Env, val: Self) -> Self::Ext {
        val as u8
    }
}

#[cfg(not(feature = "jni"))]
impl<'a> Argument<'static> for &'a str {
    type Ext = *const StringPtr;
    type Env = Cell<u32>;

    fn convert(_: &Self::Env, val: Self::Ext) -> Self {
        unsafe { &*val }.as_str()
    }
}

#[cfg(not(feature = "jni"))]
impl Return<'static> for bool {
    type Ext = u8;
    type Env = Cell<u32>;

    fn convert(_: &Self::Env, val: Self) -> Self::Ext {
        val as u8
    }
}

#[cfg(not(feature = "jni"))]
impl Argument<'static> for String {
    type Ext = *const StringPtr;
    type Env = Cell<u32>;

    fn convert(_: &Self::Env, val: Self::Ext) -> Self {
        unsafe { &*val }.as_str().to_owned()
    }
}

#[cfg(not(feature = "jni"))]
impl Return<'static> for String {
    type Ext = *mut String;
    type Env = Cell<u32>;

    fn convert(_: &Self::Env, val: Self) -> Self::Ext {
        let string = val.to_owned();

        Box::into_raw(Box::new(string))
    }
}

#[cfg(not(feature = "jni"))]
impl<Inner: Return<'static, Env = Cell<u32>> + Default> Return<'static> for Option<Inner> {
    type Ext = Inner::Ext;
    type Env = Inner::Env;

    fn convert(env: &Self::Env, val: Self) -> Self::Ext {
        let val = match val {
            Some(inner) => inner,
            None => {
                env.set(1);

                Inner::default()
            }
        };

        Return::convert(env, val)
    }
}

#[cfg(not(feature = "jni"))]
impl<Inner: Return<'static, Env = Cell<u32>> + Default> Return<'static> for Result<Inner, String> {
    type Ext = Inner::Ext;
    type Env = Inner::Env;

    fn convert(env: &Self::Env, val: Self) -> Self::Ext {
        let val = match val {
            Ok(inner) => inner,
            Err(e) => {
                println!("{}", e);
                env.set(1);
                Inner::default()
            }
        };

        Return::convert(env, val)
    }
}

#[cfg(feature = "jni")]
impl<'jni> Argument<'jni> for u32 {
    type Ext = jint;
    type Env = JNIEnv<'jni>;

    fn convert(_: &Self::Env, val: Self::Ext) -> Self {
        val as u32
    }
}

#[cfg(feature = "jni")]
impl<'jni> Argument<'jni> for u8 {
    type Ext = jint;
    type Env = JNIEnv<'jni>;

    fn convert(_: &Self::Env, val: Self::Ext) -> Self {
        val as u8
    }
}

#[cfg(feature = "jni")]
impl<'jni> Argument<'jni> for bool {
    type Ext = jboolean;
    type Env = JNIEnv<'jni>;

    fn convert(_: &Self::Env, val: Self::Ext) -> Self {
        val != 0
    }
}

#[cfg(feature = "jni")]
impl<'jni> Return<'jni> for bool {
    type Ext = jboolean;
    type Env = JNIEnv<'jni>;

    fn convert(_: &Self::Env, val: Self) -> Self::Ext {
        val as jboolean
    }
}

#[cfg(feature = "jni")]
impl<'a, 'jni> Argument<'jni> for &'a str {
    type Ext = JString<'jni>;
    type Env = JNIEnv<'jni>;

    fn convert(env: &Self::Env, val: Self::Ext) -> Self {
        use std::ffi::CStr;
        use std::str;

        unsafe {
            let ptr = env.get_string_utf_chars(val).expect("Invalid java string");
            let slice = CStr::from_ptr(ptr).to_bytes();

            str::from_utf8_unchecked(slice)
        }
    }
}

#[cfg(feature = "jni")]
impl<'jni> Argument<'jni> for String {
    type Ext = JString<'jni>;
    type Env = JNIEnv<'jni>;

    fn convert(env: &Self::Env, val: Self::Ext) -> Self {
        env.get_string(val).expect("Invalid java string").into()
    }
}

#[cfg(feature = "jni")]
impl<'jni> Return<'jni> for String {
    type Ext = jstring;
    type Env = JNIEnv<'jni>;

    fn convert(env: &Self::Env, val: Self) -> Self::Ext {
        env.new_string(val).expect("Could not create java string").into_inner()
    }
}

#[cfg(feature = "jni")]
impl<'jni> Return<'jni> for bool {
    type Ext = jboolean;
    type Env = JNIEnv<'jni>;

    fn convert(_: &Self::Env, val: Self) -> Self::Ext {
        val as jboolean
    }
}

#[cfg(feature = "jni")]
impl<'jni, Inner: Return<'jni, Env = JNIEnv<'jni>> + Default> Return<'jni> for Option<Inner> {
    type Ext = Inner::Ext;
    type Env = Inner::Env;

    fn convert(env: &Self::Env, val: Self) -> Self::Ext {
        use jni::objects::JThrowable;

        match val {
            Some(inner) => Return::convert(env, inner),
            None => {
                // !!!!!!!!!!!!!!!!!!!!!!!!!!!!!!!!!!!!!!!!!!!!!!!!!!!!!!!!!!!!!!!!!!!!!!
                // !!!!                                                              !!!!
                // !!!! RETURN VALUE HAS TO BE CREATED BEFORE THROWING THE EXCEPTION !!!!
                // !!!!                                                              !!!!
                // !!!!!!!!!!!!!!!!!!!!!!!!!!!!!!!!!!!!!!!!!!!!!!!!!!!!!!!!!!!!!!!!!!!!!!
                let ret = Return::convert(env, Inner::default());

                let class = env.find_class("java/lang/Exception").expect("Must have the Exception class; qed");
                let exception: JThrowable<'jni> = env.new_object(class, "()V", &[]).expect("Must be able to instantiate the Exception; qed").into();

                // !!!!!!!!!!!!!!!!!!!!!!!!!!!!!!!!!!!!!!!!!!!!!!!!!!!!!!!!!!!!!!!!
                // !!!!                                                        !!!!
                // !!!! WE CAN NO LONGER INTERACT WITH JNIENV AFTER THIS POINT !!!!
                // !!!!                                                        !!!!
                // !!!!!!!!!!!!!!!!!!!!!!!!!!!!!!!!!!!!!!!!!!!!!!!!!!!!!!!!!!!!!!!!
                env.throw(exception).expect("Must be able to throw the Exception; qed");

                ret
            }
        }
    }
}

#[cfg(feature = "jni")]
impl<'jni, Inner: Return<'jni, Env = JNIEnv<'jni>> + Default> Return<'jni> for Result<Inner, String> {
    type Ext = Inner::Ext;
    type Env = Inner::Env;

    fn convert(env: &Self::Env, val: Self) -> Self::Ext {
        use jni::objects::JThrowable;

        match val {
            Ok(inner) => Return::convert(env, inner),
            Err(e) => {
                println!("{}", e);
                // !!!!!!!!!!!!!!!!!!!!!!!!!!!!!!!!!!!!!!!!!!!!!!!!!!!!!!!!!!!!!!!!!!!!!!
                // !!!!                                                              !!!!
                // !!!! RETURN VALUE HAS TO BE CREATED BEFORE THROWING THE EXCEPTION !!!!
                // !!!!                                                              !!!!
                // !!!!!!!!!!!!!!!!!!!!!!!!!!!!!!!!!!!!!!!!!!!!!!!!!!!!!!!!!!!!!!!!!!!!!!
                let ret = Return::convert(env, Inner::default());

                let class = env.find_class("java/lang/Exception").expect("Must have the Exception class; qed");
                let exception: JThrowable<'jni> = env.new_object(class, "()V", &[]).expect("Must be able to instantiate the Exception; qed").into();

                // !!!!!!!!!!!!!!!!!!!!!!!!!!!!!!!!!!!!!!!!!!!!!!!!!!!!!!!!!!!!!!!!
                // !!!!                                                        !!!!
                // !!!! WE CAN NO LONGER INTERACT WITH JNIENV AFTER THIS POINT !!!!
                // !!!!                                                        !!!!
                // !!!!!!!!!!!!!!!!!!!!!!!!!!!!!!!!!!!!!!!!!!!!!!!!!!!!!!!!!!!!!!!!
                env.throw(exception).expect("Must be able to throw the Exception; qed");

                ret
            }
        }
    }
}

#[macro_export]
macro_rules! export {
    ($( @$jname:ident fn $name:ident($($par:ident : $t:ty),*) -> $ret:ty $code:block )*) => {
        $(
            pub fn $name($( $par: $t ),*) -> $ret $code
        )*

        #[cfg(feature = "jni")]
        #[allow(non_snake_case)]
        pub mod droid {
            use crate::util::Argument;
            use crate::util::Return;

            use jni::JNIEnv;
            use jni::objects::JClass;

            $(
                #[no_mangle]
                pub extern fn $jname<'jni>(env: JNIEnv<'jni>, _: JClass, $( $par: <$t as Argument<'jni>>::Ext ),*) -> <$ret as Return<'jni>>::Ext {
                    let ret = super::$name($(Argument::convert(&env, $par)),*);

                    Return::convert(&env, ret)
                }
            )*
        }

        #[cfg(not(feature = "jni"))]
        pub mod ios {
            use crate::util::Argument;
            use crate::util::Return;

            use std::cell::Cell;
            use libc::c_uint;

            $(
                #[no_mangle]
                pub extern fn $name(err: *mut c_uint, $( $par: <$t as Argument<'static>>::Ext ),*) -> <$ret as Return<'static>>::Ext {
                    let error = Cell::new(0);
                    let ret = super::$name($(Argument::convert(&error, $par)),*);
                    let ret = Return::convert(&error, ret);

                    unsafe { *err |= error.get() as c_uint };

                    ret
                }
            )*
        }
    }
}<|MERGE_RESOLUTION|>--- conflicted
+++ resolved
@@ -17,11 +17,7 @@
 use libc::size_t;
 
 #[cfg(feature = "jni")]
-<<<<<<< HEAD
-use jni::{JNIEnv, objects::JString, sys::{jstring, jint, jboolean}};
-=======
 use jni::{JNIEnv, objects::JString, sys::{jboolean, jstring, jint}};
->>>>>>> 2711f7d6
 #[cfg(not(feature = "jni"))]
 use std::cell::Cell;
 
@@ -103,16 +99,6 @@
 
     fn convert(_: &Self::Env, val: Self::Ext) -> Self {
         val != 0
-    }
-}
-
-#[cfg(not(feature = "jni"))]
-impl Return<'static> for bool {
-    type Ext = u8;
-    type Env = Cell<u32>;
-
-    fn convert(_: &Self::Env, val: Self) -> Self::Ext {
-        val as u8
     }
 }
 
@@ -223,16 +209,6 @@
 
     fn convert(_: &Self::Env, val: Self::Ext) -> Self {
         val != 0
-    }
-}
-
-#[cfg(feature = "jni")]
-impl<'jni> Return<'jni> for bool {
-    type Ext = jboolean;
-    type Env = JNIEnv<'jni>;
-
-    fn convert(_: &Self::Env, val: Self) -> Self::Ext {
-        val as jboolean
     }
 }
 
