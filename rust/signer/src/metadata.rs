use hex;
use codec::{Encode, Decode};
use frame_metadata::{RuntimeMetadataV12, DecodeDifferent};
use serde_json;
use blake2_rfc::blake2b::blake2b;

/// struct to decode the version metadata

#[derive(Debug, Encode, Decode)]
pub struct VersionDecoded {
    pub specname: String,
    implname: String,
    auth_version: u32,
    pub spec_version: u32,
    impl_version: u32,
    apis: Vec<(u8, u32)>,
    trans_version: u32,
}

/// function takes full metadata in format '0x******', decodes
/// using RuntimeMetadataV12, finds version in constants block
/// within system module, and outputs version as a decodeable 
/// vector; some checking done along the way

pub fn get_meta_const (meta: &str) -> Result<Vec<u8>, &str> {

    if !meta.starts_with("0x6d657461") {
        return Err("No 'meta' starting sequence in metadata");
    }
    
    let part1 = &meta[10..12];
    let part1_vec = hex::decode(part1).unwrap();
    let part1_decoded = u8::decode(&mut &part1_vec[..]).unwrap();
<<<<<<< HEAD
    //TODO: V12 and V13 are effectively identical currently; watch this place closely
=======
>>>>>>> 233b2585
    if (part1_decoded != 12) && (part1_decoded != 13) {
        return Err("RuntimeMetadata version incompatible");
    }
    
    let meta_str = &meta[12..];
    let meta_work = hex::decode(meta_str).unwrap();
    let meta_back = RuntimeMetadataV12::decode(&mut &meta_work[..]).unwrap();
    
    let mut out = Vec::new();
    let mut system_block = false;
    let mut constants_version = false;
    
    if let DecodeDifferent::Decoded(meta_vector) = meta_back.modules {
        for x in meta_vector.iter() {
            if x.name==DecodeDifferent::Encode("System") {
                system_block = true;
                if let DecodeDifferent::Decoded(constants_vector) = &x.constants {
                    for y in constants_vector.iter() {
                        if y.name==DecodeDifferent::Encode("Version") {
                            constants_version = true;
                            if let DecodeDifferent::Decoded(fin) = &y.value {out = fin.to_vec();}
                            break;
                        }
                    }
                }
                break;
            }
        }
    }
    if !system_block {
        return Err("No system block found");
    }
    if !constants_version {
        return Err("No version found in constants");
    }
    if out.len()==0 {
        return Err("No version retrieved from constants");
    }

    Ok(out)
}

/// function takes version metadata vector Vec<u8> (such as one output by
/// get_meta_const) and derives chain name and version packaged
/// in struct

pub fn decode_version (version_meta: Vec<u8>) -> VersionDecoded {
    let out = VersionDecoded::decode(&mut &version_meta[..]).unwrap();
    out
}

/// function to calculate hash from metadata line

pub fn hash_from_meta (meta: &str) -> Option<String> {
    let hash = {
        if meta.starts_with("0x") {
            match hex::decode(&meta[2..]) {
                Ok(m) => Some(hex::encode(blake2b(32, &[], &m).as_bytes())),
                Err(_) => None,
            }
        }
        else {None}
    };
    hash
}

/// function to take metadata line as &str and produce json line containing
/// name, version, and hash;
/// calculates hash only if the input meta is valid (starts with 0x
/// and is legit hexadecimal), otherwise exports null instead of hash


pub fn meta_to_json (meta: &str) -> String {
    let hash = hash_from_meta(meta);
    let data = match get_meta_const(meta) {
        Ok(version_vector) => {
            let decoded = decode_version(version_vector);
            let name = decoded.specname;
            let version = decoded.spec_version;
            vec![Some(name), Some(version.to_string()), hash]
        },
        Err(_) => vec![None, None, hash],
    };
    if let Ok(out) = serde_json::to_string(&data) {
        out
    } else {
        "".to_string()
    }
}

#[cfg(test)]
mod tests {
    use super::*;
    #[test]
    fn create_json() {
        let a =  "0x20706f6c6b61646f743c7061726974792d706f6c6b61646f74000000001d0000000000000030df6acb689907609b0300000037e397fc7c91f5e40100000040fe3ad401f8959a04000000d2bc9897eed08f1502000000f78b278be53f454c02000000af2c0297a23e6d3d01000000ed99c5acb25eedf502000000cbca25e39f14238702000000687ad44ad37f03c201000000ab3c0572291feb8b01000000bc9d89904f5b923f0100000037c8bb1350a9a2a80100000006000000";
        let b = meta_to_json(a);
        assert_eq!(b, "[null,null,\"ac6c95f743a0c770d453855e5d95db6e4d6d8af91a05d6a97ce65bd72f24bd4d\"]");
    }    
}
<|MERGE_RESOLUTION|>--- conflicted
+++ resolved
@@ -31,10 +31,8 @@
     let part1 = &meta[10..12];
     let part1_vec = hex::decode(part1).unwrap();
     let part1_decoded = u8::decode(&mut &part1_vec[..]).unwrap();
-<<<<<<< HEAD
+
     //TODO: V12 and V13 are effectively identical currently; watch this place closely
-=======
->>>>>>> 233b2585
     if (part1_decoded != 12) && (part1_decoded != 13) {
         return Err("RuntimeMetadata version incompatible");
     }
