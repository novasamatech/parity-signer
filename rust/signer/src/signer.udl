[Error]
interface ErrorDisplayed {
    Str(string s);
    MutexPoisoned();
    DbNotInitialized();
    LoadMetaUnknownNetwork(string name);
    SpecsKnown(string name, Encryption encryption);
    MetadataKnown(string name, u32 version);
    MetadataOutdated(string name, u32 have, u32 want);
    UnknownNetwork(H256 genesis_hash, Encryption encryption);
    NoMetadata(string name);
};

[Error]
interface QrSequenceDecodeError {
    BananaSplitWrongPassword();
    BananaSplit(string s);
    GenericError(string s);
};

dictionary MetaValuesDisplay {
    string name;
    u32 version;
    H256 meta_hash;
};

[Custom]
typedef sequence<u8> H256;

[Custom]
typedef sequence<u8> Ed25519Public;

[Custom]
typedef sequence<u8> Sr25519Public;

[Custom]
typedef sequence<u8> EcdsaPublic;

[Custom]
typedef sequence<string> MultiSigner;

[Enum]
interface VerifierValue {
    Standard(MultiSigner m);
};

dictionary Verifier {
    VerifierValue? v;
};

enum Encryption {
    "Ed25519",
    "Sr25519",
    "Ecdsa",
    "Ethereum",
};

[Enum]
interface ValidCurrentVerifier {
    General();
    Custom(Verifier v);
};

dictionary OrderedNetworkSpecs {
    NetworkSpecs specs;
    u8 order;
};

dictionary NetworkSpecs {
    u16 base58prefix;
    string color;
    u8 decimals;
    Encryption encryption;
    H256 genesis_hash;
    string logo;
    string name;
    string path_id;
    string secondary_color;
    string title;
    string unit;
};

dictionary NetworkSpecsDisplay {
    OrderedNetworkSpecs network;
    ValidCurrentVerifier valid_current_verifier;
    Verifier general_verifier;
};


dictionary NetworkSpecsExport {
    NetworkSpecs specs_to_send;
    VerifierValue signed_by;
};

dictionary NetworkVerifierDisplay {
    H256 genesis_hash;
    ValidCurrentVerifier valid_current_verifier;
    Verifier general_verifier;
};

dictionary TypesDisplay {
    H256 types_hash;
    Verifier verifier;
};

dictionary TypesExport {
    H256 types_hash;
    VerifierValue signed_by;
};

dictionary SignDisplay {
    sequence<u8> transaction;
    string network_name;
    VerifierValue signed_by;
    string user_comment;
};

dictionary SignMessageDisplay {
    string message;
    string network_name;
    VerifierValue signed_by;
    string user_comment;
};

dictionary IdentityHistory {
    string seed_name;
    Encryption encryption;
    sequence<u8> public_key;
    string path;
    H256 network_genesis_hash;
};

dictionary MetaValuesExport {
    string name;
    u32 version;
    H256 meta_hash;
    VerifierValue signed_by;
};

enum FooterButton {
    "Log",
    "Scan",
    "Keys",
    "Settings",
    "Back",
};

enum RightButton {
    "LogRight",
    "NewSeed",
    "Backup",
    "MultiSelect",
    "NDMenu",
    "TypesInfo",
    "KeyMenu",
};

enum ScreenNameType {
    "H1",
    "H4",
};

enum ShieldAlert {
    "Past",
};

[Enum]
interface AlertData {
    Shield(ShieldAlert? f);
    ErrorData(string f);
    Confirm();
};


dictionary ActionResult {
    string screen_label;
    boolean back;
    boolean footer;
    FooterButton? footer_button;
    RightButton? right_button;
    ScreenNameType screen_name_type;
    ScreenData screen_data;
    ModalData? modal_data;
    AlertData? alert_data;
};



dictionary MetaValues {
    string name;
    u32 version;
    u16? optional_base58prefix;
    boolean warn_incomplete_extensions;
    sequence<u8> meta;
};

[Enum]
interface Event {
    MetadataAdded(MetaValuesDisplay meta_values_display);
    MetadataRemoved(MetaValuesDisplay meta_values_display);
    MetadataSigned(MetaValuesExport meta_values_export);
    NetworkSpecsAdded(NetworkSpecsDisplay network_specs_display);
    NetworkSpecsRemoved(NetworkSpecsDisplay network_specs_display);
    NetworkSpecsSigned(NetworkSpecsExport network_specs_export);
    NetworkVerifierSet(NetworkVerifierDisplay network_verifier_display);
    GeneralVerifierSet(Verifier verifier);
    TypesAdded(TypesDisplay types_display);
    TypesRemoved(TypesDisplay types_display);
    TypesSigned(TypesExport types_export);
    TransactionSigned(SignDisplay sign_display);
    TransactionSignError(SignDisplay sign_display);
    MessageSigned(SignMessageDisplay sign_message_display);
    MessageSignError(SignMessageDisplay sign_message_display);
    IdentityAdded(IdentityHistory identity_history);
    IdentityRemoved(IdentityHistory identity_history);
    IdentitiesWiped();
    DeviceWasOnline();
    ResetDangerRecord();
    SeedCreated(string seed_created);
    SeedNameWasShown(string seed_name_was_shown);
    Warning(string warning);
    WrongPassword();
    UserEntry(string user_entry);
    SystemEntry(string system_entry);
    HistoryCleared();
    DatabaseInitiated();
    SeedRemoved(string seed_name);
    SecretWasExported(IdentityHistory identity_history);
};

enum Action {
    "Start",
    "NavbarLog",
    "NavbarScan",
    "NavbarKeys",
    "NavbarSettings",
    "GoBack",
    "GoForward",
    "SelectSeed",
    "SelectKey",
    "NewKey",
    "RightButtonAction",
    "Shield",
    "NewSeed",
    "RecoverSeed",
    "BackupSeed",
    "NetworkSelector",
    "CheckPassword",
    "TransactionFetched",
    "RemoveNetwork",
    "RemoveMetadata",
    "RemoveTypes",
    "SignNetworkSpecs",
    "SignMetadata",
    "SignTypes",
    "ManageNetworks",
    "ViewGeneralVerifier",
    "ManageMetadata",
    "RemoveKey",
    "RemoveSeed",
    "ClearLog",
    "CreateLogComment",
    "ShowLogDetails",
    "Increment",
    "ShowDocuments",
    "TextEntry",
    "PushWord",
    "Nothing",
};

dictionary MNetworkCard {
    string title;
    string logo;
};

dictionary MKeysCard {
    Address address;
    string address_key;
    string base58;
    boolean swiped;
    boolean was_imported;
};

dictionary MSettings {
    string? public_key;
    SignerImage? identicon;
    string? encryption;
    string? error;
};

dictionary MLog {
    sequence<History> log;
};

dictionary History {
    u32 order;
    string timestamp;
    sequence<Event> events;
};

dictionary MEventMaybeDecoded {
    Event event;
    MAddressCard? signed_by;
    TransactionCardSet? decoded;
    MVerifierDetails? verifier_details;
};

dictionary MLogDetails {
    string timestamp;
    sequence<MEventMaybeDecoded> events;
};

dictionary MTransaction {
    TransactionCardSet content;
    TransactionType ttype;
    MAddressCard? author_info;
    MSCNetworkInfo? network_info;
};

dictionary MSignedTransaction {
    sequence<MTransaction> transaction;
    MSignatureReady signature;
};

enum TransactionType {
    "Sign",
    "Stub",
    "Read",
    "ImportDerivations",
    "Done",
};

dictionary TransactionCard {
    u32 index;
    u32 indent;
    Card card;
};

dictionary TransactionCardSet {
    sequence<TransactionCard>? author;
    sequence<TransactionCard>? error;
    sequence<TransactionCard>? extensions;
    sequence<TransactionCard>? importing_derivations;
    sequence<TransactionCard>? message;
    sequence<TransactionCard>? meta;
    sequence<TransactionCard>? method;
    sequence<TransactionCard>? new_specs;
    sequence<TransactionCard>? verifier;
    sequence<TransactionCard>? warning;
    sequence<TransactionCard>? types_info;
};

dictionary SeedKeysPreview {
    string name;
    MultiSigner multisigner;
    sequence<DerivedKeyPreview> derived_keys;
};

dictionary DerivedKeyPreview {
    string address;
    string? derivation_path;
    Encryption encryption;
    H256 genesis_hash;
    SignerImage identicon;
    boolean? has_pwd;
    string? network_title;
    DerivedKeyStatus status;
};

[Enum]
interface DerivedKeyStatus {
    Importable();
    AlreadyExists();
    Invalid(sequence<DerivedKeyError> errors);
};

dictionary DDPreview {
    sequence<QrData> qr;
    DDKeySet key_set;
    boolean is_some_already_imported;
    boolean is_some_network_missing;
};

dictionary DDKeySet {
    string seed_name;
    sequence<DDDetail> derivations;
};

dictionary DDDetail {
    string base58;
    string path;
    string network_logo;
    string network_specs_key;
    SignerImage identicon;
};

[Enum]
interface DerivedKeyError {
    NetworkMissing();
    KeySetMissing();
    BadFormat();
};

dictionary SeedNameCard {
    string seed_name;
    SignerImage identicon;
    sequence<string> used_in_networks;
    u32 derived_keys_count;
};

dictionary MSeeds {
    sequence<SeedNameCard> seed_name_cards;
};

[Enum]
interface QrData {
    Regular(sequence<u8> data);
    Sensitive(sequence<u8> data);
};

dictionary MKeyDetails {
    QrData qr;
    string pubkey;
    MSCNetworkInfo network_info;
    Address address;
    string base58;
    boolean was_imported;
};

dictionary MNewSeed {
    boolean keyboard;
};

dictionary MRecoverSeedName {
    boolean keyboard;
    string seed_name;
};

dictionary MRecoverSeedPhrase {
    boolean keyboard;
    string seed_name;
    string user_input;
    sequence<string> guess_set;
    sequence<string> draft;
    string? ready_seed;
};

dictionary MDeriveKey {
    string seed_name;
};

dictionary DerivationCheck {
    boolean button_good;
    DerivationDestination? where_to;
    MAddressCard? collision;
    string? error;
};

dictionary Address {
    string path;
    boolean has_pwd;
    SignerImage identicon;
    string seed_name;
    boolean secret_exposed;
};

dictionary MAddressCard {
    string base58;
    string address_key;
    Address address;
};

enum DerivationDestination {
    "Pwd",
    "Pin",
};

dictionary MVerifierDetails {
    string public_key;
    SignerImage identicon;
    string encryption;
};

dictionary MNetworkDetails {
    u16 base58prefix;
    string color;
    u8 decimals;
    Encryption encryption;
    H256 genesis_hash;
    string logo;
    string name;
    string order;
    string path_id;
    string secondary_color;
    string title;
    string unit;
    MVerifier current_verifier;
    sequence<MMetadataRecord> meta;
};

dictionary MVerifier {
    string ttype;
    MVerifierDetails details;
};

dictionary MMetadataRecord {
    string specname;
    string specs_version;
    string meta_hash;
    SignerImage meta_id_pic;
};

dictionary MRawKey {
    Address address;
    string address_key;
    string public_key;
    string network_logo;
};

dictionary MSignSufficientCrypto {
    sequence<MRawKey> identities;
};

dictionary MKeyDetailsMulti {
    MKeyDetails key_details;
    string current_number;
    string out_of;
};

dictionary MMNetwork {
    string key;
    string title;
    string logo;
    u8 order;
    string path_id;
};

dictionary MManageNetworks {
    sequence<MMNetwork> networks;
};

dictionary MKeysInfoExport {
    sequence<QrData> frames;
};

[Enum]
interface BananaSplitRecoveryResult {
    RequestPassword();
    RecoveredSeed(string s);
};

[Enum]
interface DecodeSequenceResult {
    BBananaSplitRecoveryResult(BananaSplitRecoveryResult b);
    DynamicDerivations(string s);
    DynamicDerivationTransaction(sequence<string> s);
    Other(string s);
};

[Enum]
interface ScreenData {
    Scan();
    Keys(string f);
    Settings(MSettings f);
    Log(MLog f);
    LogDetails(MLogDetails f);
    Transaction(sequence<MTransaction> f);
    SeedSelector(MSeeds f);
    KeyDetails(MKeyDetails? f);
    NewSeed(MNewSeed f);
    RecoverSeedName(MRecoverSeedName f);
    RecoverSeedPhrase(MRecoverSeedPhrase f);
    DeriveKey(MDeriveKey f);
    VVerifier(MVerifierDetails f);
    ManageNetworks(MManageNetworks f);
    NNetworkDetails(MNetworkDetails f);
    SignSufficientCrypto(MSignSufficientCrypto f);
    SelectSeedForBackup(MSeeds f);
    Documents();
    KeyDetailsMulti(MKeyDetailsMulti f);
};

namespace signer {
    FooterButton? action_get_name([ByRef] Action action);

    [Throws=ErrorDisplayed]
    void init_navigation([ByRef] string dbname, sequence<string> seed_names);

    [Throws=ErrorDisplayed]
    ActionResult backend_action(Action action, [ByRef] string details, [ByRef] string seed_phrase);

    [Throws=ErrorDisplayed]
    void update_seed_names(sequence<string> seed_names);

    [Throws=ErrorDisplayed]
    u32 qrparser_get_packets_total([ByRef] string data, boolean cleaned);

    [Throws=QrSequenceDecodeError]
    DecodeSequenceResult qrparser_try_decode_qr_sequence([ByRef] sequence<string> data, string? password, boolean cleaned);

    [Throws=ErrorDisplayed]
    MKeyDetails generate_secret_key_qr([ByRef] string public_key, [ByRef] string expected_seed_name, [ByRef] string network_specs_key, [ByRef] string seed_phrase, string? key_password);

    [Throws=ErrorDisplayed]
    void import_derivations(sequence<SeedKeysPreview> seed_derived_keys);

    [Throws=ErrorDisplayed]
    DDPreview preview_dynamic_derivations(record<string, string> seeds, string payload);

    [Throws=ErrorDisplayed]
    sequence<SeedKeysPreview> populate_derivations_has_pwd(record<string, string> seeds, sequence<SeedKeysPreview> seed_derived_keys);

    [Throws=ErrorDisplayed]
    DerivationCheck substrate_path_check([ByRef] string seed_name, [ByRef] string path, [ByRef] string network);

    [Throws=ErrorDisplayed]
    void try_create_address([ByRef] string seed_name, [ByRef] string seed_phrase, [ByRef] string path, [ByRef] string network);

    [Throws=ErrorDisplayed]
    void try_create_imported_address([ByRef] string seed_name, [ByRef] string seed_phrase, [ByRef] string path, [ByRef] string network);

    [Throws=ErrorDisplayed]
    MSignedTransaction sign_dd_transaction([ByRef] sequence<string> payload, record<string, string> seeds);

    [Throws=ErrorDisplayed]
    void history_init_history_with_cert();

    [Throws=ErrorDisplayed]
    void history_init_history_no_cert();

    [Throws=ErrorDisplayed]
    void history_device_was_online();

    [Throws=ErrorDisplayed]
    boolean history_get_warnings();

    [Throws=ErrorDisplayed]
    void history_acknowledge_warnings();

    [Throws=ErrorDisplayed]
    void history_entry_system(Event event);

    [Throws=ErrorDisplayed]
    void history_seed_name_was_shown([ByRef] string seed_name);

    [Throws=ErrorDisplayed]
    MKeysInfoExport export_key_info([ByRef] string seed_name, ExportedSet exported_set);

    [Throws=ErrorDisplayed]
    MKeysNew keys_by_seed_name([ByRef] string seed_name);

    [Throws=ErrorDisplayed]
    sequence<u8> encode_to_qr([ByRef] sequence<u8> payload, boolean is_danger);

    [Throws=ErrorDisplayed]
    sequence<MMNetwork> get_all_networks();

    void init_logging(string tag);

    [Throws=ErrorDisplayed]
    MLog get_logs();

    [Throws=ErrorDisplayed]
    MLogDetails get_log_details(u32 order);

    [Throws=ErrorDisplayed]
    void clear_log_history();

    [Throws=ErrorDisplayed]
    void handle_log_comment([ByRef] string user_input);

    [Throws=ErrorDisplayed]
<<<<<<< HEAD
    MSeeds get_seeds([ByRef] sequence<string> names_phone_knows);

    [Throws=ErrorDisplayed]
    MKeyDetails get_key_set_public_key([ByRef] string address, [ByRef] string network_specs_key);

    [Throws=ErrorDisplayed]
    void remove_derived_key([ByRef] string address_key, [ByRef] string path, [ByRef] string network_specs_key);

    [Throws=ErrorDisplayed]
    void remove_key_set([ByRef] string address_key);

    [Throws=ErrorDisplayed]
    MVerifierDetails get_verifier_details();

    [Throws=ErrorDisplayed]
    MManageNetworks get_managed_networks();

    [Throws=ErrorDisplayed]
    MNetworkDetails get_managed_network_details([ByRef] string network_key);

    [Throws=ErrorDisplayed]
    MNetworkDetails remove_metadata_on_managed_network([ByRef] string network_key, [ByRef] string metadata_specs_version);

    [Throws=ErrorDisplayed]
    MSignSufficientCrypto get_keys_for_signing([ByRef] string network_key,[ByRef] string metadata_specs_version);

    [Throws=ErrorDisplayed]
    MSufficientCryptoReady sign_metadata_with_key([ByRef] string network_key, [ByRef] string metadata_specs_version, [ByRef] string signing_address_key, [ByRef] string seed_phrase);

    [Throws=ErrorDisplayed]
    MSufficientCryptoReady sign_network_spec_with_key([ByRef] string network_key, [ByRef] string signing_address_key, [ByRef] string seed_phrase);

    [Throws=ErrorDisplayed]
    sequence<MTransaction> get_transactions([ByRef] string qr_payload);

    [Throws=ErrorDisplayed]
    TransactionSigningResult sign_transaction([ByRef] string transaction_id, [ByRef] string seed_phrase_payload);

    [Throws=ErrorDisplayed]
    TransactionSigningResult sign_with_password([ByRef] string transaction_id, [ByRef] string password);

    [Throws=ErrorDisplayed]
    void approve([ByRef] string transaction_id);
    
    [Throws=ErrorDisplayed]
    void reject([ByRef] string transaction_id);

    [Throws=ErrorDisplayed]
    sequence<string> seed_phrase_guess_words([ByRef] string user_input);

    [Throws=ErrorDisplayed]
    void recover_seed_phrase([ByRef] string seed_name, [ByRef] string seed_phrase);
};

dictionary TransactionSigningResult {
=======
    MNewSeedBackup print_new_seed([ByRef] string new_seed_name);

    [Throws=ErrorDisplayed]
    void create_key_set([ByRef] string seed_name, [ByRef] string seed_phrase, sequence<string> networks);
>>>>>>> 298d5f6e
};

dictionary MKeysNew {
    MAddressCard? root;
    sequence<MKeyAndNetworkCard> set;
};

dictionary MKeyAndNetworkCard {
    MKeysCard key;
    MSCNetworkInfo network;
};

dictionary PathAndNetwork {
    string derivation;
    string network_specs_key;
};

[Enum]
interface ExportedSet {
    All();
    Selected(sequence<PathAndNetwork> s);
};

[Enum]
interface MSCContent {
    LoadTypes(string types, SignerImage pic);
    LoadMetadata(string name, u32 version);
    AddSpecs(MSCNetworkInfo f);
};

dictionary MSufficientCryptoReady {
    MAddressCard author_info;
    sequence<u8> sufficient;
    MSCContent content;
    string? network_logo;
};

dictionary MBackup {
    string seed_name;
    sequence<DerivationPack> derivations;
};

dictionary DerivationPack {
    string network_title;
    string network_logo;
    string network_order;
    sequence<DerivationEntry> id_set;
};

dictionary DerivationEntry {
    string path;
    boolean has_pwd;
};

dictionary MSeedMenu {
    string seed;
};

dictionary MNewSeedBackup {
    string seed;
    string seed_phrase;
    SignerImage identicon;
};

dictionary Network {
    string key;
    string logo;
    u32 order;
    boolean selected;
    string title;
};

dictionary MNetworkMenu {
    sequence<Network> networks;
};

dictionary MPasswordConfirm {
    string pwd;
    string seed_name;
    string cropped_path;
};

dictionary MSignatureReady {
    sequence<QrData> signatures;
};

dictionary MEnterPassword {
    MAddressCard author_info;
    MSCNetworkInfo? network_info;
    u32 counter;
};

dictionary MLogRight {
    string checksum;
};

dictionary MMMNetwork {
    string title;
    string logo;
    u32 order;
    boolean current_on_screen;
};

dictionary MManageMetadata {
    string name;
    string version;
    string meta_hash;
    SignerImage meta_id_pic;
    sequence<MMMNetwork> networks;
};

dictionary MTypesInfo {
    boolean types_on_file;
    string? types_hash;
    SignerImage? types_id_pic;
};

[Enum]
interface ModalData {
    SufficientCryptoReady(MSufficientCryptoReady f);
    Backup(MBackup f);
    SeedMenu(MSeedMenu f);
    NewSeedBackup(MNewSeedBackup f);
    NetworkSelector(MNetworkMenu f);
    PasswordConfirm(MPasswordConfirm f);
    SignatureReady(MSignatureReady f);
    EnterPassword(MEnterPassword f);
    LogRight(MLogRight f);
    TypesInfo(MTypesInfo f);
    NewSeedMenu();
    NetworkDetailsMenu();
    ManageMetadata(MManageMetadata f);
    KeyDetailsAction();
    LogComment();
    SelectSeed(MSeeds f);
};

dictionary MSCCall {
    string method_name;
    string docs;
};

dictionary MSCCurrency {
    string amount;
    string units;
};

dictionary MSCEnumVariantName {
    string name;
    string docs_enum_variant;
};

dictionary MSCEraMortal {
    string era;
    string phase;
    string period;
};

dictionary MSCFieldName {
    string name;
    string docs_field_name;
    string path_type;
    string docs_type;
};

dictionary MSCFieldNumber {
    string number;
    string docs_field_number;
    string path_type;
    string docs_type;
};

[Enum]
interface SignerImage {
    Svg(sequence<u8> image);
    Png(sequence<u8> image);
};

dictionary MSCId {
    string base58;
    SignerImage identicon;
};

dictionary MSCNameVersion {
    string name;
    string version;
};

dictionary MSCNetworkInfo {
    string network_title;
    string network_logo;
    string network_specs_key;
};

dictionary MSCTip {
    string amount;
    string units;
};

dictionary MSCTxSpecPlain {
    H256 network_genesis_hash;
    string version;
    string tx_version;
};

[Enum]
interface Card {
    AuthorCard(MAddressCard f);
    AuthorPlainCard(MSCId f);
    AuthorPublicKeyCard(MVerifierDetails f);
    BalanceCard(MSCCurrency f);
    BitVecCard(string f);
    BlockHashCard(string f);
    CallCard(MSCCall f);
    DefaultCard(string f);
    DerivationsCard(sequence<SeedKeysPreview> f);
    EnumVariantNameCard(MSCEnumVariantName f);
    EraImmortalCard();
    EraMortalCard(MSCEraMortal f);
    ErrorCard(string f);
    FieldNameCard(MSCFieldName f);
    FieldNumberCard(MSCFieldNumber f);
    IdCard(MSCId f);
    IdentityFieldCard(string f);
    MetaCard(MMetadataRecord f);
    NameVersionCard(MSCNameVersion f);
    NetworkGenesisHashCard(string f);
    NetworkNameCard(string f);
    NetworkInfoCard(MSCNetworkInfo f);
    NewSpecsCard(NetworkSpecs f);
    NonceCard(string f);
    NoneCard();
    PalletCard(string f);
    TextCard(string f);
    TipCard(MSCCurrency f);
    TipPlainCard(string f);
    TxSpecCard(string f);
    TxSpecPlainCard(MSCTxSpecPlain f);
    TypesInfoCard(MTypesInfo f);
    VarNameCard(string f);
    VerifierCard(MVerifierDetails f);
    WarningCard(string f);
};<|MERGE_RESOLUTION|>--- conflicted
+++ resolved
@@ -670,7 +670,6 @@
     void handle_log_comment([ByRef] string user_input);
 
     [Throws=ErrorDisplayed]
-<<<<<<< HEAD
     MSeeds get_seeds([ByRef] sequence<string> names_phone_knows);
 
     [Throws=ErrorDisplayed]
@@ -714,7 +713,7 @@
 
     [Throws=ErrorDisplayed]
     void approve([ByRef] string transaction_id);
-    
+
     [Throws=ErrorDisplayed]
     void reject([ByRef] string transaction_id);
 
@@ -723,15 +722,15 @@
 
     [Throws=ErrorDisplayed]
     void recover_seed_phrase([ByRef] string seed_name, [ByRef] string seed_phrase);
+
+    [Throws=ErrorDisplayed]
+    MNewSeedBackup print_new_seed([ByRef] string new_seed_name);
+
+    [Throws=ErrorDisplayed]
+    void create_key_set([ByRef] string seed_name, [ByRef] string seed_phrase, sequence<string> networks);
 };
 
 dictionary TransactionSigningResult {
-=======
-    MNewSeedBackup print_new_seed([ByRef] string new_seed_name);
-
-    [Throws=ErrorDisplayed]
-    void create_key_set([ByRef] string seed_name, [ByRef] string seed_phrase, sequence<string> networks);
->>>>>>> 298d5f6e
 };
 
 dictionary MKeysNew {
