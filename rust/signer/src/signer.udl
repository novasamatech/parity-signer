--- conflicted
+++ resolved
@@ -371,14 +371,8 @@
 
 dictionary DDPreview {
     sequence<QrData> qr;
-<<<<<<< HEAD
-    sequence<DDKeySet> key_sets;
-    boolean is_some_already_imported;
-    boolean is_some_keyset_missing;
-=======
     DDKeySet key_set;
     boolean is_some_already_imported;
->>>>>>> e619f768
     boolean is_some_network_missing;
 };
 
@@ -391,10 +385,7 @@
     string base58;
     string path;
     string network_logo;
-<<<<<<< HEAD
-=======
     string network_specs_key;
->>>>>>> e619f768
     SignerImage identicon;
 };
 
@@ -608,11 +599,7 @@
     void import_derivations(sequence<SeedKeysPreview> seed_derived_keys);
 
     [Throws=ErrorDisplayed]
-<<<<<<< HEAD
-    DDPreview import_dynamic_derivations(record<string, string> seeds, string payload);
-=======
     DDPreview preview_dynamic_derivations(record<string, string> seeds, string payload);
->>>>>>> e619f768
 
     [Throws=ErrorDisplayed]
     sequence<SeedKeysPreview> populate_derivations_has_pwd(record<string, string> seeds, sequence<SeedKeysPreview> seed_derived_keys);
