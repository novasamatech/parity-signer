--- conflicted
+++ resolved
@@ -28,7 +28,8 @@
 use std::{fmt::Display, str::FromStr};
 
 /// Container for severe error message
-/* TODO: implement properly or remove completely */
+///
+/// TODO: implement properly or remove completely
 #[derive(Debug)]
 pub enum ErrorDisplayed {
     /// String description of error
@@ -117,7 +118,7 @@
     qr_reader_phone::get_length(data, cleaned).map_err(Into::into)
 }
 
-/// Attempts to convert QR data (transferred as json-like string) into decoded but not parsed UOS
+/// Attempts to convert QR data (transfered as json-like string) into decoded but not parsed UOS
 /// payload
 ///
 /// `cleaned` is platform-specific flag indicating whether QR payloads have QR prefix stripped by
@@ -174,16 +175,9 @@
     db_handling::manage_history::reset_danger_status_to_safe(dbname).map_err(|e| format!("{}", e))
 }
 
-<<<<<<< HEAD
-/// Allows frontend to send events into log;
-/* TODO: maybe this is not needed */
-fn history_entry_system(event: Event, dbname: &str) -> anyhow::Result<(), anyhow::Error> {
-    db_handling::manage_history::history_entry_system(dbname, event).map_err(|e| e.anyhow())
-=======
 /// Allows frontend to send events into log; TODO: maybe this is not needed
 fn history_entry_system(event: Event, dbname: &str) -> anyhow::Result<(), String> {
     db_handling::manage_history::history_entry_system(dbname, event).map_err(|e| format!("{}", e))
->>>>>>> 5d43a227
 }
 
 /// Must be called every time seed backup shows seed to user
@@ -213,7 +207,8 @@
 }
 
 /// Placeholder to init logging on non-android platforms
-/* TODO: is this used? */
+///
+/// TODO: is this used?
 #[cfg(not(target_os = "android"))]
 fn init_logging(_tag: String) {
     env_logger::init();
