--- conflicted
+++ resolved
@@ -35,11 +35,7 @@
     str::FromStr,
     sync::{Arc, RwLock},
 };
-<<<<<<< HEAD
-use transaction_parsing::dynamic_derivations::import_dderivations;
-=======
 use transaction_parsing::dynamic_derivations::process_dynamic_derivations;
->>>>>>> e619f768
 use transaction_parsing::entry_to_transactions_with_decoding;
 use transaction_parsing::Error as TxParsingError;
 
@@ -309,19 +305,11 @@
     inject_derivations_has_pwd(seed_derived_keys, seeds).map_err(Into::into)
 }
 
-<<<<<<< HEAD
-fn import_dynamic_derivations(
-    seeds: HashMap<String, String>,
-    payload: String,
-) -> Result<DDPreview, ErrorDisplayed> {
-    import_dderivations(&get_db()?, seeds, &payload).map_err(|e| e.to_string().into())
-=======
 fn preview_dynamic_derivations(
     seeds: HashMap<String, String>,
     payload: String,
 ) -> Result<DDPreview, ErrorDisplayed> {
     process_dynamic_derivations(&get_db()?, seeds, &payload).map_err(|e| e.to_string().into())
->>>>>>> e619f768
 }
 
 /// Checks derivation path for validity and collisions
