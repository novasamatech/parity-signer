// Copyright 2015-2019 Parity Technologies (UK) Ltd.
// This file is part of Parity.

// Parity is free software: you can redistribute it and/or modify
// it under the terms of the GNU General Public License as published by
// the Free Software Foundation, either version 3 of the License, or
// (at your option) any later version.

// Parity is distributed in the hope that it will be useful,
// but WITHOUT ANY WARRANTY; without even the implied warranty of
// MERCHANTABILITY or FITNESS FOR A PARTICULAR PURPOSE.  See the
// GNU General Public License for more details.

// You should have received a copy of the GNU General Public License
// along with Parity.  If not, see <http://www.gnu.org/licenses/>.

mod eth;
mod strate;
mod util;

use util::StringPtr;
use eth::{KeyPair, PhraseKind};

use ethsign::{Protected, keyfile::Crypto};
use rlp::decode_list;
use rustc_hex::{ToHex, FromHex};
use tiny_keccak::Keccak;
use tiny_keccak::keccak256 as keccak;
<<<<<<< HEAD
use blake2_rfc::blake2s::blake2s as blake;
=======
use blake2_rfc::blake2s::blake2s;
>>>>>>> 0c331d3e
use std::num::NonZeroU32;

// 10240 is always non-zero, ergo this is safe
const CRYPTO_ITERATIONS: NonZeroU32 = unsafe { NonZeroU32::new_unchecked(10240) };

fn base64png(png: &[u8]) -> String {
    static HEADER: &str = "data:image/png;base64,";

    let mut out = String::with_capacity(png.len() + png.len() / 2 + HEADER.len());

    out.push_str(HEADER);

    base64::encode_config_buf(png, base64::STANDARD, &mut out);

    out
}

// string ffi
#[no_mangle]
pub unsafe extern fn rust_string_ptr(s: *mut String) -> *mut StringPtr {
    Box::into_raw(Box::new(StringPtr::from(&**s)))
}

#[no_mangle]
pub unsafe extern fn rust_string_destroy(s: *mut String) {
    let _ = Box::from_raw(s);
}

#[no_mangle]
pub unsafe extern fn rust_string_ptr_destroy(s: *mut StringPtr) {
    let _ = Box::from_raw(s);
}

// TODO: REMOVE, use ethkey_brainwallet_sign!
#[no_mangle]
pub unsafe extern fn ethkey_keypair_sign(keypair: *mut KeyPair, message: *mut StringPtr) -> *mut String {
    let keypair = &*keypair;
    let message: Vec<u8> = (*message).as_str().from_hex().unwrap();
    let signature = keypair.sign(&message).unwrap().to_hex();
    Box::into_raw(Box::new(signature))
}

fn qrcode_bytes(data: &[u8]) -> Option<String> {
    use qrcodegen::{QrCode, QrCodeEcc};
    use pixelate::{Image, Color, BLACK};

    let qr = QrCode::encode_binary(data, QrCodeEcc::Medium).ok()?;

    let palette = &[Color::Rgba(255,255,255,0), BLACK];
    let mut pixels = Vec::with_capacity((qr.size() * qr.size()) as usize);

    for y in 0..qr.size() {
        for x in 0..qr.size() {
            pixels.push(qr.get_module(x, y) as u8);
        }
    }

    let mut result = Vec::new();

    Image {
        palette,
        pixels: &pixels,
        width: qr.size() as usize,
        scale: 16,
    }.render(&mut result).ok()?;

    Some(base64png(&result))
}

export! {
    @Java_io_parity_signer_EthkeyBridge_ethkeyBrainwalletAddress
    fn ethkey_brainwallet_address(seed: &str) -> String {
        let (kind, keypair) = KeyPair::from_auto_phrase(seed);

        let mut out = String::with_capacity(47);

        out += match kind {
            PhraseKind::Bip39 => "bip39:",
            PhraseKind::Legacy => "legacy:",
        };
        out += &keypair.address().to_hex::<String>();
        out
    }

    @Java_io_parity_signer_EthkeyBridge_ethkeyBrainwalletBIP39Address
    fn ethkey_brainwallet_bip39_address(seed: &str) -> Option<String> {
        let keypair = KeyPair::from_bip39_phrase(seed)?;

        Some(keypair.address().to_hex())
    }

    @Java_io_parity_signer_EthkeyBridge_ethkeyBrainwalletSign
    fn ethkey_brainwallet_sign(seed: &str, message: &str) -> Option<String> {
        let (_, keypair) = KeyPair::from_auto_phrase(seed);
        let message: Vec<u8> = message.from_hex().ok()?;
        let signature = keypair.sign(&message).ok()?;

        Some(signature.to_hex())
    }

    @Java_io_parity_signer_EthkeyBridge_ethkeyRlpItem
    fn rlp_item(rlp: &str, position: u32) -> Option<String> {
        let hex: Vec<u8> = rlp.from_hex().ok()?;
        let rlp = decode_list::<Vec<u8>>(&hex);

        rlp.get(position as usize).map(|data| data.to_hex())
    }

    @Java_io_parity_signer_EthkeyBridge_ethkeyKeccak
    fn keccak256(data: &str) -> Option<String> {
        let data: Vec<u8> = data.from_hex().ok()?;

        Some(keccak(&data).to_hex())
    }

<<<<<<< HEAD
    @Java_io_parity_signer_EthkeyBridge_ethkeyBlake2s
    fn blake2s(data: &str) -> Option<String> {
        let data: Vec<u8> = data.from_hex().ok()?;

        Some(blake(32, &[], &data).as_bytes().to_hex())
=======
    @Java_io_parity_signer_EthkeyBridge_ethkeyBlake
    fn blake(data: &str) -> Option<String> {
        let data: Vec<u8> = data.from_hex().ok()?;

        Some(blake2s(32, &[], &data).as_bytes().to_hex())
>>>>>>> 0c331d3e
    }

    @Java_io_parity_signer_EthkeyBridge_ethkeyBlockiesIcon
    fn blockies_icon(seed: String) -> Option<String> {
        use blockies::Ethereum;

        let mut result = Vec::new();
        let blockies = Ethereum::default();

        match blockies.create_icon(&mut result, seed.as_bytes()) {
            Ok(_) => Some(base64png(&result)),
            Err(_) => None,
        }
    }

    @Java_io_parity_signer_EthkeyBridge_ethkeyEthSign
    fn eth_sign(data: &str) -> Option<String> {
        let hex: Vec<u8> = data.from_hex().ok()?;
        let message = format!("\x19Ethereum Signed Message:\n{}", hex.len()).into_bytes();

        let mut res = [0u8; 32];
        let mut keccak = Keccak::new_keccak256();
        keccak.update(&message);
        keccak.update(&hex);
        keccak.finalize(&mut res);

        Some(res.to_hex())
    }

    @Java_io_parity_signer_EthkeyBridge_ethkeyRandomPhrase
    fn random_phrase() -> String {
        use bip39::{Mnemonic, MnemonicType, Language};
        let mnemonic = Mnemonic::new(MnemonicType::Words24, Language::English);

        mnemonic.into_phrase()
    }

    @Java_io_parity_signer_EthkeyBridge_ethkeyEncryptData
    fn encrypt_data(data: &str, password: String) -> Option<String> {
        let password = Protected::new(password.into_bytes());
        let crypto = Crypto::encrypt(data.as_bytes(), &password, CRYPTO_ITERATIONS).ok()?;

        serde_json::to_string(&crypto).ok()
    }

    @Java_io_parity_signer_EthkeyBridge_ethkeyDecryptData
    fn decrypt_data(data: &str, password: String) -> Option<String> {
        let password = Protected::new(password.into_bytes());

        let crypto: Crypto = serde_json::from_str(data).ok()?;
        let decrypted = crypto.decrypt(&password).ok()?;

        String::from_utf8(decrypted).ok()
    }

    @Java_io_parity_signer_EthkeyBridge_ethkeyQrCode
    fn qrcode(data: &str) -> Option<String> {
        qrcode_bytes(data.as_bytes())
    }
<<<<<<< HEAD

    @Java_io_parity_signer_EthkeyBridge_ethkeyQrCodeHex
    fn qrcode_hex(data: &str) -> Option<String> {
        qrcode_bytes(&data.from_hex::<Vec<u8>>().ok()?)
=======

    @Java_io_parity_signer_EthkeyBridge_ethkeyQrCodeHex
    fn qrcode_hex(data: &str) -> Option<String> {
        qrcode_bytes(&data.from_hex::<Vec<u8>>().ok()?)
    }

    @Java_io_parity_signer_EthkeyBridge_substrateBrainwalletAddress
    fn substrate_brainwallet_address(seed: &str, prefix: u8) -> Option<String> {
        let keypair = strate::KeyPair::from_bip39_phrase(seed)?;

        Some(keypair.ss58_address(prefix))
>>>>>>> 0c331d3e
    }
}

#[cfg(test)]
mod tests {
    use super::*;

    #[test]
    fn test_rlp_item() {
        let rlp = "f85f800182520894095e7baea6a6c7c4c2dfeb977efac326af552d870a801ba048b55bfa915ac795c431978d8a6a992b628d557da5ff759b307d495a36649353a0efffd310ac743f371de3b9f7f9cb56c0b28ad43601b4ab949f53faa07bd2c804";
        assert_eq!(rlp_item(rlp, 0), Some("".into()));
        assert_eq!(rlp_item(rlp, 1), Some("01".into()));
        assert_eq!(rlp_item(rlp, 2), Some("5208".into()));
        assert_eq!(rlp_item(rlp, 3), Some("095e7baea6a6c7c4c2dfeb977efac326af552d87".into()));
        assert_eq!(rlp_item(rlp, 4), Some("0a".into()));
        assert_eq!(rlp_item(rlp, 5), Some("".into()));
    }

    #[test]
    fn test_substrate_brainwallet_address() {
        let phrase = "grant jaguar wish bench exact find voice habit tank pony state salmon";
        // Secret seed: 0xb139e4050f80172b44957ef9d1755ef5c96c296d63b8a2b50025bf477bd95224
        // Public key (hex): 0x944eeb240615f4a94f673f240a256584ba178e22dd7b67503a753968e2f95761
        let expected = "5FRAPSnpgmnXAnmPVv68fT6o7ntTvaZmkTED8jDttnXs9k4n";
        let generated = substrate_brainwallet_address(phrase, 42).unwrap();

        assert_eq!(expected, generated);
    }
}<|MERGE_RESOLUTION|>--- conflicted
+++ resolved
@@ -26,11 +26,7 @@
 use rustc_hex::{ToHex, FromHex};
 use tiny_keccak::Keccak;
 use tiny_keccak::keccak256 as keccak;
-<<<<<<< HEAD
-use blake2_rfc::blake2s::blake2s as blake;
-=======
 use blake2_rfc::blake2s::blake2s;
->>>>>>> 0c331d3e
 use std::num::NonZeroU32;
 
 // 10240 is always non-zero, ergo this is safe
@@ -146,19 +142,11 @@
         Some(keccak(&data).to_hex())
     }
 
-<<<<<<< HEAD
-    @Java_io_parity_signer_EthkeyBridge_ethkeyBlake2s
-    fn blake2s(data: &str) -> Option<String> {
-        let data: Vec<u8> = data.from_hex().ok()?;
-
-        Some(blake(32, &[], &data).as_bytes().to_hex())
-=======
     @Java_io_parity_signer_EthkeyBridge_ethkeyBlake
     fn blake(data: &str) -> Option<String> {
         let data: Vec<u8> = data.from_hex().ok()?;
 
         Some(blake2s(32, &[], &data).as_bytes().to_hex())
->>>>>>> 0c331d3e
     }
 
     @Java_io_parity_signer_EthkeyBridge_ethkeyBlockiesIcon
@@ -218,16 +206,10 @@
     fn qrcode(data: &str) -> Option<String> {
         qrcode_bytes(data.as_bytes())
     }
-<<<<<<< HEAD
 
     @Java_io_parity_signer_EthkeyBridge_ethkeyQrCodeHex
     fn qrcode_hex(data: &str) -> Option<String> {
         qrcode_bytes(&data.from_hex::<Vec<u8>>().ok()?)
-=======
-
-    @Java_io_parity_signer_EthkeyBridge_ethkeyQrCodeHex
-    fn qrcode_hex(data: &str) -> Option<String> {
-        qrcode_bytes(&data.from_hex::<Vec<u8>>().ok()?)
     }
 
     @Java_io_parity_signer_EthkeyBridge_substrateBrainwalletAddress
@@ -235,7 +217,6 @@
         let keypair = strate::KeyPair::from_bip39_phrase(seed)?;
 
         Some(keypair.ss58_address(prefix))
->>>>>>> 0c331d3e
     }
 }
 
