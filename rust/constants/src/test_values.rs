--- conflicted
+++ resolved
@@ -1,9 +1,5 @@
-<<<<<<< HEAD
-/// Identicons and related pictures, vector of png data
-=======
 //! Hexadecimal strings with identicons and qr codes data, as encountered in
 //! test jsons throughout the workspace
->>>>>>> e0a04d59
 
 /// Empty 30x30 transparent png image,
 /// used in cases when identicon generation failed or public key does not exist
@@ -16,149 +12,78 @@
     include_bytes!("real_parity_verifier")
 }
 
-<<<<<<< HEAD
-/// Alice root key identicon, Sr25519 encryption
+/// Identicon for Alice root key, Sr25519 encryption
 pub const fn alice_sr_root() -> &'static [u8] {
     include_bytes!("alice_sr_root")
 }
 
-/// Alice key with derivation "//0", Sr25519 encryption
+/// Identicon for Alice key with derivation "//0", Sr25519 encryption
 pub const fn alice_sr_0() -> &'static [u8] {
     include_bytes!("alice_sr_0")
 }
 
-/// Alice key with derivation "//1", Sr25519 encryption
+/// Identicon for Alice key with derivation "//1", Sr25519 encryption
 pub const fn alice_sr_1() -> &'static [u8] {
     include_bytes!("alice_sr_1")
 }
 
-/// Alice key with derivation "//Alice", Sr25519 encryption
+/// Identicon for Alice key with derivation "//Alice", Sr25519 encryption
 pub const fn alice_sr_alice() -> &'static [u8] {
     include_bytes!("alice_sr_alice")
 }
 
-/// Alice key with derivation "//kusama", Sr25519 encryption
+/// Identicon for Alice key with derivation "//kusama", Sr25519 encryption
 pub const fn alice_sr_kusama() -> &'static [u8] {
     include_bytes!("alice_sr_kusama")
 }
 
-/// Alice key with derivation "//polkadot", Sr25519 encryption
+/// Identicon for Alice key with derivation "//polkadot", Sr25519 encryption
 pub const fn alice_sr_polkadot() -> &'static [u8] {
     include_bytes!("alice_sr_polkadot")
 }
 
-/// Alice key with derivation "//westend", Sr25519 encryption
+/// Identicon for Alice key with derivation "//westend", Sr25519 encryption
 pub const fn alice_sr_westend() -> &'static [u8] {
     include_bytes!("alice_sr_westend")
 }
 
-/// Alice key with derivation "//westend//0", Sr25519 encryption
+/// Identicon for Alice key with derivation "//westend//0", Sr25519 encryption
 pub const fn alice_sr_westend_0() -> &'static [u8] {
     include_bytes!("alice_sr_westend_0")
 }
 
-/// Alice key with derivation "//westend//1", Sr25519 encryption
+/// Identicon for Alice key with derivation "//westend//1", Sr25519 encryption
 pub const fn alice_sr_westend_1() -> &'static [u8] {
     include_bytes!("alice_sr_westend_1")
 }
 
-/// Alice key with derivation "//westend//2", Sr25519 encryption
+/// Identicon for Alice key with derivation "//westend//2", Sr25519 encryption
 pub const fn alice_sr_westend_2() -> &'static [u8] {
     include_bytes!("alice_sr_westend_2")
 }
 
-/// Alice key with derivation "//secret///abracadabra", Sr25519 encryption
+/// Identicon for Alice key with derivation "//secret///abracadabra", Sr25519
+/// encryption
 pub const fn alice_sr_secret_abracadabra() -> &'static [u8] {
     include_bytes!("alice_sr_secret_abracadabra")
 }
 
-/// Alice key with derivation "//secret//path///multipass", Sr25519 encryption
+/// Identicon for Alice key with derivation "//secret//path///multipass", Sr25519
+/// encryption
 pub const fn alice_sr_secret_path_multipass() -> &'static [u8] {
     include_bytes!("alice_sr_secret_path_multipass")
 }
 
-/// Alice key with derivation "//Alice/secret//secret", Sr25519 encryption
+/// Identicon for Alice key with derivation "//Alice/secret//secret", Sr25519
+/// encryption
 pub const fn alice_sr_alice_secret_secret() -> &'static [u8] {
     include_bytes!("alice_sr_alice_secret_secret")
 }
 
-/// Alice key with derivation "//Alice/westend", Sr25519 encryption
+/// Identicon for Alice key with derivation "//Alice/westend", Sr25519
+/// encryption
 pub const fn alice_sr_alice_westend() -> &'static [u8] {
     include_bytes!("alice_sr_alice_westend")
-=======
-/// Identicon for Alice root key, Sr25519 encryption
-pub fn alice_sr_root() -> String {
-    hex::encode(include_bytes!("alice_sr_root"))
-}
-
-/// Identicon for Alice key with derivation "//0", Sr25519 encryption
-pub fn alice_sr_0() -> String {
-    hex::encode(include_bytes!("alice_sr_0"))
-}
-
-/// Identicon for Alice key with derivation "//1", Sr25519 encryption
-pub fn alice_sr_1() -> String {
-    hex::encode(include_bytes!("alice_sr_1"))
-}
-
-/// Identicon for Alice key with derivation "//Alice", Sr25519 encryption
-pub fn alice_sr_alice() -> String {
-    hex::encode(include_bytes!("alice_sr_alice"))
-}
-
-/// Identicon for Alice key with derivation "//kusama", Sr25519 encryption
-pub fn alice_sr_kusama() -> String {
-    hex::encode(include_bytes!("alice_sr_kusama"))
-}
-
-/// Identicon for Alice key with derivation "//polkadot", Sr25519 encryption
-pub fn alice_sr_polkadot() -> String {
-    hex::encode(include_bytes!("alice_sr_polkadot"))
-}
-
-/// Identicon for Alice key with derivation "//westend", Sr25519 encryption
-pub fn alice_sr_westend() -> String {
-    hex::encode(include_bytes!("alice_sr_westend"))
-}
-
-/// Identicon for Alice key with derivation "//westend//0", Sr25519 encryption
-pub fn alice_sr_westend_0() -> String {
-    hex::encode(include_bytes!("alice_sr_westend_0"))
-}
-
-/// Identicon for Alice key with derivation "//westend//1", Sr25519 encryption
-pub fn alice_sr_westend_1() -> String {
-    hex::encode(include_bytes!("alice_sr_westend_1"))
-}
-
-/// Identicon for Alice key with derivation "//westend//2", Sr25519 encryption
-pub fn alice_sr_westend_2() -> String {
-    hex::encode(include_bytes!("alice_sr_westend_2"))
-}
-
-/// Identicon for Alice key with derivation "//secret///abracadabra", Sr25519
-/// encryption
-pub fn alice_sr_secret_abracadabra() -> String {
-    hex::encode(include_bytes!("alice_sr_secret_abracadabra"))
-}
-
-/// Identicon for Alice key with derivation "//secret//path///multipass", Sr25519
-/// encryption
-pub fn alice_sr_secret_path_multipass() -> String {
-    hex::encode(include_bytes!("alice_sr_secret_path_multipass"))
-}
-
-/// Identicon for Alice key with derivation "//Alice/secret//secret", Sr25519
-/// encryption
-pub fn alice_sr_alice_secret_secret() -> String {
-    hex::encode(include_bytes!("alice_sr_alice_secret_secret"))
-}
-
-/// Identicon for Alice key with derivation "//Alice/westend", Sr25519
-/// encryption
-pub fn alice_sr_alice_westend() -> String {
-    hex::encode(include_bytes!("alice_sr_alice_westend"))
->>>>>>> e0a04d59
 }
 
 /// Identicon for kusama9130 metadata hash
@@ -211,47 +136,25 @@
     include_bytes!("shell_200")
 }
 
-<<<<<<< HEAD
 /// Identicons for test addresses
 pub const fn id_01() -> &'static [u8] {
     include_bytes!("id_01")
 }
+/// Identicon for test address id_02
 pub const fn id_02() -> &'static [u8] {
     include_bytes!("id_02")
 }
+/// Identicon for test address id_03
 pub const fn id_03() -> &'static [u8] {
     include_bytes!("id_03")
 }
+/// Identicon for test address id_04
 pub const fn id_04() -> &'static [u8] {
     include_bytes!("id_04")
 }
+/// Identicon for test address id_05
 pub const fn id_05() -> &'static [u8] {
     include_bytes!("id_05")
-=======
-/// Identicon for test address id_01
-pub fn id_01() -> String {
-    hex::encode(include_bytes!("id_01"))
-}
-
-/// Identicon for test address id_02
-pub fn id_02() -> String {
-    hex::encode(include_bytes!("id_02"))
-}
-
-/// Identicon for test address id_03
-pub fn id_03() -> String {
-    hex::encode(include_bytes!("id_03"))
-}
-
-/// Identicon for test address id_04
-pub fn id_04() -> String {
-    hex::encode(include_bytes!("id_04"))
-}
-
-/// Identicon for test address id_05
-pub fn id_05() -> String {
-    hex::encode(include_bytes!("id_05"))
->>>>>>> e0a04d59
 }
 
 /// Identicon for hash of types information
@@ -274,15 +177,9 @@
     include_bytes!("empty_vec_hash_pic")
 }
 
-<<<<<<< HEAD
-/// Alice key with derivation "//Alice", Ed25519 encryption
+/// Identicon for Alice key with derivation "//Alice", Ed25519 encryption
 pub const fn ed() -> &'static [u8] {
     include_bytes!("ed")
-=======
-/// Identicon for Alice key with derivation "//Alice", Ed25519 encryption
-pub fn ed() -> String {
-    hex::encode(include_bytes!("ed"))
->>>>>>> e0a04d59
 }
 
 /// Export qr code for root Alice address in westend network
@@ -300,25 +197,14 @@
     include_bytes!("alice_westend_alice_qr")
 }
 
-<<<<<<< HEAD
-/// Export qr code for Alice key with "//Alice/secret//secret" derivation in westend network
+/// Export qr code for Alice key with "//Alice/secret//secret" derivation in
+/// westend network
 pub const fn alice_westend_alice_secret_secret_qr() -> &'static [u8] {
     include_bytes!("alice_westend_alice_secret_secret_qr")
 }
 
-/// Export qr code for Alice //polkadot key in polkadot network
+/// Export qr code for Alice key with "//polkadot" derivation in polkadot
+/// network
 pub const fn alice_polkadot_qr() -> &'static [u8] {
     include_bytes!("alice_polkadot_qr")
-=======
-/// Export qr code for Alice key with "//Alice/secret//secret" derivation in
-/// westend network
-pub fn alice_westend_alice_secret_secret_qr() -> String {
-    hex::encode(include_bytes!("alice_westend_alice_secret_secret_qr"))
-}
-
-/// Export qr code for Alice key with "//polkadot" derivation in polkadot
-/// network
-pub fn alice_polkadot_qr() -> String {
-    hex::encode(include_bytes!("alice_polkadot_qr"))
->>>>>>> e0a04d59
 }