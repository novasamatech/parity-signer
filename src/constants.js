--- conflicted
+++ resolved
@@ -44,13 +44,9 @@
 
 // genesisHash is used as Network key for Substrate networks
 export const SubstrateNetworkKeys = Object.freeze({
-<<<<<<< HEAD
 	KUSAMA: '0xb0a8d493285c2df73290dfb7e61f870f17b41801197a149ca93654499ea3dafe', // https://polkascan.io/pre/kusama-cc3/block/0
 	KUSAMA_CC2:
 		'0xe3777fa922cafbff200cadeaea1a76bd7898ad5b89f7848999058b50e715f636',
-=======
-	KUSAMA: '0xb0a8d493285c2df73290dfb7e61f870f17b41801197a149ca93654499ea3dafe', // https://polkascan.io/pre/kusama-cc2/block/0
->>>>>>> bd3d9270
 	KUSAMA_DEV:
 		'0x17fcbdfd61fa90f732628a6fa9c416a011d58a2c7a980472e6a0868c87b60e44',
 	SUBSTRATE_DEV:
@@ -73,7 +69,6 @@
 		genesisHash: SubstrateNetworkKeys.KUSAMA,
 		logo: require('../res/img/logos/kusama.png'),
 		pathId: 'kusama',
-<<<<<<< HEAD
 		prefix: 2,
 		title: 'Kusama',
 		unit: 'KSM'
@@ -84,8 +79,6 @@
 		genesisHash: SubstrateNetworkKeys.KUSAMA,
 		logo: require('../res/img/logos/kusama.png'),
 		pathId: 'kusama_CC2',
-=======
->>>>>>> bd3d9270
 		prefix: 2,
 		title: 'Kusama',
 		unit: 'KSM'
