--- conflicted
+++ resolved
@@ -17,15 +17,9 @@
 
 // genesisHash is used as Network key for Substrate networks
 export const SubstrateNetworkKeys = Object.freeze({
-<<<<<<< HEAD
-  // POLKADOT: '123',
-  KUSAMA: '456',
-  POLKADOT_TEST: 's42', // needs a dummy genesis different than any other id (Eth chain id included)
-=======
   KUSAMA: '456',
   // POLKADOT: '123',
   // POLKADOT_TEST: 's42', // needs a dummy genesis different than any other id (Eth chain id included)
->>>>>>> be3edf8b
 });
 
 const substrateNetworkBase = {
@@ -35,21 +29,12 @@
     prefix: 2,
     title: 'Kusama'
   },
-<<<<<<< HEAD
-  [SubstrateNetworkKeys.POLKADOT_TEST]: {
-    color: '#ff8c00',
-    genesisHash: SubstrateNetworkKeys.POLKADOT_TEST,
-    prefix: 42,
-    title: 'Polkadot Testnet'
-  },
-=======
   // [SubstrateNetworkKeys.POLKADOT_TEST]: {
   //   color: '#ff8c00',
   //   genesisHash: SubstrateNetworkKeys.POLKADOT_TEST,
   //   prefix: 42,
   //   title: 'Polkadot Testnet'
   // },
->>>>>>> be3edf8b
   // [SubstrateNetworkKeys.POLKADOT]: {
   //   color: '#e6007a',
   //   genesisHash: SubstrateNetworkKeys.POLKADOT,
