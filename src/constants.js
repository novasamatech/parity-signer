--- conflicted
+++ resolved
@@ -5,10 +5,7 @@
   SUBSTRATE: 'substrate'
 });
 
-<<<<<<< HEAD
-=======
 // ethereumChainId is used as Network key for Ethereum networks
->>>>>>> fa6fd524
 export const EthereumNetworkKeys = Object.freeze({
   FRONTIER: '1',
   ROPSTEN: '3',
@@ -18,36 +15,22 @@
   CLASSIC: '61',
 });
 
-<<<<<<< HEAD
-export const SubstrateNetworkKeys = Object.freeze({
-  POLKADOT: 's0',
-  KUSAMA: 's2'
-=======
 // genesisHash is used as Network key for Substrate networks
 export const SubstrateNetworkKeys = Object.freeze({
   POLKADOT: '123',
   KUSAMA: '456'
->>>>>>> fa6fd524
 });
 
 const substrateNetworkBase = {
   [SubstrateNetworkKeys.KUSAMA]: {
     color: '#4C4646',
-<<<<<<< HEAD
-    genesisHash: '123',
-=======
     genesisHash: SubstrateNetworkKeys.KUSAMA,
->>>>>>> fa6fd524
     prefix: 2,
     title: 'Kusama'
   },
   [SubstrateNetworkKeys.POLKADOT]: {
     color: '#e6007a',
-<<<<<<< HEAD
-    genesisHash: '456',
-=======
     genesisHash: SubstrateNetworkKeys.POLKADOT,
->>>>>>> fa6fd524
     prefix: 0,
     title: 'Polkadot'
   }
@@ -55,59 +38,15 @@
 
 const ethereumNetworkBase = {
   [EthereumNetworkKeys.FRONTIER]: {
-<<<<<<< HEAD
-    title: 'Ethereum',
-=======
->>>>>>> fa6fd524
     color: '#977CF6',
     ethereumChainId: EthereumNetworkKeys.FRONTIER,
     secondaryColor: colors.card_bg,
-<<<<<<< HEAD
-  },
-  [EthereumNetworkKeys.CLASSIC]: {
-    title: 'Ethereum Classic',
-=======
     title: 'Ethereum'
   },
   [EthereumNetworkKeys.CLASSIC]: {
->>>>>>> fa6fd524
     color: '#8C7166',
     ethereumChainId: EthereumNetworkKeys.CLASSIC,
     secondaryColor: colors.card_bg,
-<<<<<<< HEAD
-  },
-  [EthereumNetworkKeys.ROPSTEN]: {
-    title: 'Ropsten Testnet',
-  },
-  [EthereumNetworkKeys.GOERLI]: {
-    title: 'Görli Testnet',
-  },
-  [EthereumNetworkKeys.KOVAN]: {
-    title: 'Kovan Testnet',
-  }
-};
-
-export const ETHEREUM_NETWORK_LIST = mapValues(
-  ethereumNetworkBase,
-  (ethereumNetworkKey, ethereumChainId) =>
-    defaults(ethereumNetworkKey, {
-      protocol: NetworkProtocols.ETHEREUM,
-      color: '#F2E265',
-      secondaryColor: colors.card_text,
-      ethereumChainId
-    })
-);
-
-export const SUBSTRATE_NETWORK_LIST = mapValues(
-  substrateNetworkBase,
-  (substrateNetworkKey) =>
-    defaults(substrateNetworkKey, {
-      color: '#4C4646',
-      protocol: NetworkProtocols.SUBSTRATE,
-      secondaryColor: colors.card_bg,
-    })
-);
-=======
     title: 'Ethereum Classic'
   },
   [EthereumNetworkKeys.ROPSTEN]: {
@@ -147,7 +86,6 @@
       }
     },{})
 }
->>>>>>> fa6fd524
 
 export const ETHEREUM_NETWORK_LIST = Object.freeze(setDefault(ethereumNetworkBase, ethereumDefaultValues));
 export const SUBSTRATE_NETWORK_LIST = Object.freeze(setDefault(substrateNetworkBase, substrateDefaultValues));
