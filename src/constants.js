import colors from './colors';

export const NetworkProtocols = Object.freeze({
	ETHEREUM: 'ethereum',
	SUBSTRATE: 'substrate',
	UNKNOWN: 'unknown'
});

// accounts for which the network couldn't be found (failed migration, removed network)
export const UnknownNetworkKeys = Object.freeze({
	UNKNOWN: 'unknown'
});

// ethereumChainId is used as Network key for Ethereum networks
/* eslint-disable sort-keys */
export const EthereumNetworkKeys = Object.freeze({
	FRONTIER: '1',
	ROPSTEN: '3',
	RINKEBY: '4',
	GOERLI: '5',
	KOVAN: '42',
	CLASSIC: '61'
});
/* eslint-enable sort-keys */

// genesisHash is used as Network key for Substrate networks
export const SubstrateNetworkKeys = Object.freeze({
	KUSAMA: '0xe3777fa922cafbff200cadeaea1a76bd7898ad5b89f7848999058b50e715f636', // https://polkascan.io/pre/kusama-cc2/block/0
	SUBSTRATE_DEV:
		'0x4393a679e1830a487e8ae92733f089a80f3e24ba515b08dd8adb40fc6cedee8d' // substrate --dev commit ac6a2a783f0e1f4a814cf2add40275730cd41be1 hosted on wss://dev-node.substrate.dev .
});

const unknownNetworkBase = {
	[UnknownNetworkKeys.UNKNOWN]: {
		color: colors.bg_alert,
		protocol: NetworkProtocols.UNKNOWN,
		secondaryColor: colors.card_bg,
		title: 'Unknown network'
	}
};

const substrateNetworkBase = {
	[SubstrateNetworkKeys.KUSAMA]: {
		color: '#4C4646',
		decimals: 12,
		genesisHash: SubstrateNetworkKeys.KUSAMA,
		prefix: 2,
		title: 'Kusama CC2',
		unit: 'KSM'
	},
	[SubstrateNetworkKeys.SUBSTRATE_DEV]: {
		color: '#ff8c00',
		decimals: 15,
		genesisHash: SubstrateNetworkKeys.SUBSTRATE_DEV,
		prefix: 42,
		title: 'Substrate Development',
		unit: 'UNIT'
	}
	// [SubstrateNetworkKeys.POLKADOT]: {
	//   color: '#e6007a',
	//   decimals: 12,
	//   genesisHash: SubstrateNetworkKeys.POLKADOT,
	//   prefix: 0,
	//   title: 'Polkadot mainnet',
	//   unit: 'DOT'
	// }
};

const ethereumNetworkBase = {
	[EthereumNetworkKeys.FRONTIER]: {
		color: '#977CF6',
		ethereumChainId: EthereumNetworkKeys.FRONTIER,
		secondaryColor: colors.card_bg,
		title: 'Ethereum'
	},
	[EthereumNetworkKeys.CLASSIC]: {
		color: '#8C7166',
		ethereumChainId: EthereumNetworkKeys.CLASSIC,
		secondaryColor: colors.card_bg,
		title: 'Ethereum Classic'
	},
	[EthereumNetworkKeys.ROPSTEN]: {
		ethereumChainId: EthereumNetworkKeys.ROPSTEN,
		title: 'Ropsten Testnet'
	},
	[EthereumNetworkKeys.GOERLI]: {
		ethereumChainId: EthereumNetworkKeys.GOERLI,
		title: 'Görli Testnet'
	},
	[EthereumNetworkKeys.KOVAN]: {
		ethereumChainId: EthereumNetworkKeys.KOVAN,
		title: 'Kovan Testnet'
	}
};

const ethereumDefaultValues = {
	color: '#F2E265',
	protocol: NetworkProtocols.ETHEREUM,
	secondaryColor: colors.card_text
};

const substrateDefaultValues = {
	color: '#4C4646',
	protocol: NetworkProtocols.SUBSTRATE,
	secondaryColor: colors.card_bg
};

function setDefault(networkBase, defaultProps) {
	return Object.keys(networkBase).reduce((acc, networkKey) => {
		return {
			...acc,
			[networkKey]: {
				...defaultProps,
				...networkBase[networkKey]
			}
		};
	}, {});
}

export const ETHEREUM_NETWORK_LIST = Object.freeze(
	setDefault(ethereumNetworkBase, ethereumDefaultValues)
);
export const SUBSTRATE_NETWORK_LIST = Object.freeze(
	setDefault(substrateNetworkBase, substrateDefaultValues)
);
export const UNKNOWN_NETWORK = Object.freeze(unknownNetworkBase);

export const NETWORK_LIST = Object.freeze(
	Object.assign(
		{},
		SUBSTRATE_NETWORK_LIST,
		ETHEREUM_NETWORK_LIST,
		UNKNOWN_NETWORK
	)
);

<<<<<<< HEAD
export const TX_DETAILS_MSG = "After signing and publishing you will have sent";
export const APP_ID = "signer";
=======
export const TX_DETAILS_MSG = 'After signing and publishing you will have sent';
>>>>>>> c8dcd7c6
<|MERGE_RESOLUTION|>--- conflicted
+++ resolved
@@ -134,9 +134,5 @@
 	)
 );
 
-<<<<<<< HEAD
-export const TX_DETAILS_MSG = "After signing and publishing you will have sent";
-export const APP_ID = "signer";
-=======
 export const TX_DETAILS_MSG = 'After signing and publishing you will have sent';
->>>>>>> c8dcd7c6
+export const APP_ID = 'signer';