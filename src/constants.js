--- conflicted
+++ resolved
@@ -17,37 +17,6 @@
 });
 
 export const SubstrateNetworkKeys = Object.freeze({
-<<<<<<< HEAD
-  SUBSTRATE: 'substrate'
-});
-
-export const SubstratePrefixKeys = Object.freeze({
-  KUSAMA: 'kusama',
-  POLKADOT: 'polkadot',
-});
-
-export const SubstratePrefixes = Object.freeze({
-  [SubstratePrefixKeys.KUSAMA]: {
-    prefix: 2,
-    color: '#1e1e1e'
-  },
-  [SubstratePrefixKeys.POLKADOT]: {
-    prefix: 0,
-    color: '#e6007a'
-  }
-});
-
-const SUBSTRATE_NETWORK_LIST = {
-  [SubstrateNetworkKeys.SUBSTRATE]: {
-    title: 'Substrate',
-    protocol: NetworkProtocols.SUBSTRATE,
-    color: '#4C4646',
-    secondaryColor: colors.card_bg
-  }
-};
-
-const ethereumNetworkRaw = {
-=======
   POLKADOT: 's0',
   KUSAMA: 's2'
 });
@@ -68,7 +37,6 @@
 };
 
 const ethereumNetworkBase = {
->>>>>>> 121b44ee
   [EthereumNetworkKeys.FRONTIER]: {
     title: 'Ethereum',
     color: '#977CF6',
@@ -91,18 +59,6 @@
 };
 
 export const ETHEREUM_NETWORK_LIST = mapValues(
-<<<<<<< HEAD
-  ethereumNetworkRaw,
-  (ethereumNetwork, ethereumChainId) =>
-    defaults(ethereumNetwork, {
-      protocol: NetworkProtocols.ETHEREUM,
-      color: '#F2E265',
-      secondaryColor: colors.card_text,
-      ethereumChainId: ethereumChainId
-    })
-);
-
-=======
   ethereumNetworkBase,
   (ethereumNetworkKey, ethereumChainId) =>
     defaults(ethereumNetworkKey, {
@@ -123,7 +79,6 @@
     })
 );
 
->>>>>>> 121b44ee
 export const NETWORK_LIST = Object.freeze(
   Object.assign({}, SUBSTRATE_NETWORK_LIST, ETHEREUM_NETWORK_LIST)
 );