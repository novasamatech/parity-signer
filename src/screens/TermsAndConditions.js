// Copyright 2015-2019 Parity Technologies (UK) Ltd.
// This file is part of Parity.

// Parity is free software: you can redistribute it and/or modify
// it under the terms of the GNU General Public License as published by
// the Free Software Foundation, either version 3 of the License, or
// (at your option) any later version.

// Parity is distributed in the hope that it will be useful,
// but WITHOUT ANY WARRANTY; without even the implied warranty of
// MERCHANTABILITY or FITNESS FOR A PARTICULAR PURPOSE.  See the
// GNU General Public License for more details.

// You should have received a copy of the GNU General Public License
// along with Parity.  If not, see <http://www.gnu.org/licenses/>.

'use strict';

import React from 'react';
import { ScrollView, StyleSheet, Text, View } from 'react-native';
import Icon from 'react-native-vector-icons/MaterialCommunityIcons';
import toc from '../../docs/terms-and-conditions.md';
import colors from '../colors';
import fonts from '../fonts';
import Button from '../components/Button';
import Markdown from '../components/Markdown';
import TouchableItem from '../components/TouchableItem';
<<<<<<< HEAD
import { saveDefaultNetworks, saveToCAndPPConfirmation } from '../util/db';
=======
import { saveToCAndPPConfirmation } from '../util/db';
import testIDs from '../../e2e/testIDs';
>>>>>>> f18775e6

export default class TermsAndConditions extends React.PureComponent {
	static navigationOptions = {
		headerBackTitle: 'Back',
		title: 'Terms and conditions'
	};

	state = {
		ppAgreement: false,
		tocAgreement: false
	};

	render() {
		const { navigation } = this.props;
		const { tocAgreement, ppAgreement } = this.state;
		return (
			<View style={styles.body} testID={testIDs.TacScreen.tacView}>
				<ScrollView contentContainerStyle={{}}>
					<Markdown>{toc}</Markdown>
				</ScrollView>

				<TouchableItem
					testID={testIDs.TacScreen.agreeTacButton}
					style={{
						alignItems: 'center',
						flexDirection: 'row'
					}}
					onPress={() => {
						this.setState({ tocAgreement: !tocAgreement });
					}}
				>
					<Icon
						name={tocAgreement ? 'checkbox-marked' : 'checkbox-blank-outline'}
						style={[styles.text, { fontSize: 30 }]}
					/>

					<Text style={[styles.text, { fontSize: 16 }]}>
						{'  I agree to the terms and conditions'}
					</Text>
				</TouchableItem>
				<TouchableItem
					style={{
						alignItems: 'center',
						flexDirection: 'row'
					}}
					onPress={() => {
						this.setState({ ppAgreement: !ppAgreement });
					}}
				>
					<Icon
						testID={testIDs.TacScreen.agreePrivacyButton}
						name={ppAgreement ? 'checkbox-marked' : 'checkbox-blank-outline'}
						style={[styles.text, { fontSize: 30 }]}
					/>

					<Text style={[styles.text, { fontSize: 16 }]}>
						<Text>{'  I agree to the '}</Text>
						<Text
							style={{ textDecorationLine: 'underline' }}
							onPress={() => {
								navigation.navigate('PrivacyPolicy');
							}}
						>
							privacy policy
						</Text>
					</Text>
				</TouchableItem>

				<Button
					buttonStyles={{ height: 60, marginTop: 10 }}
					testID={testIDs.TacScreen.nextButton}
					title="Next"
					disabled={!ppAgreement || !tocAgreement}
					onPress={async () => {
						const firstScreenActions = navigation.getParam(
							'firstScreenActions'
						);
						await saveToCAndPPConfirmation();
						await saveDefaultNetworks(); // save the default networks to AsyncStorage;
						navigation.dispatch(firstScreenActions);
					}}
				/>
			</View>
		);
	}
}

const styles = StyleSheet.create({
	body: {
		backgroundColor: colors.bg,
		flex: 1,
		flexDirection: 'column',
		overflow: 'hidden',
		padding: 20
	},
	bottom: {
		flexBasis: 50,
		paddingBottom: 15
	},
	text: {
		color: colors.card_bg,
		fontFamily: fonts.regular,
		fontSize: 14,
		marginTop: 10
	},
	title: {
		color: colors.bg_text_sec,
		fontFamily: fonts.bold,
		fontSize: 18,
		paddingBottom: 20
	},
	titleTop: {
		color: colors.bg_text_sec,
		fontFamily: fonts.bold,
		fontSize: 24,
		paddingBottom: 20,
		textAlign: 'center'
	},
	top: {
		flex: 1
	}
});<|MERGE_RESOLUTION|>--- conflicted
+++ resolved
@@ -25,12 +25,8 @@
 import Button from '../components/Button';
 import Markdown from '../components/Markdown';
 import TouchableItem from '../components/TouchableItem';
-<<<<<<< HEAD
 import { saveDefaultNetworks, saveToCAndPPConfirmation } from '../util/db';
-=======
-import { saveToCAndPPConfirmation } from '../util/db';
 import testIDs from '../../e2e/testIDs';
->>>>>>> f18775e6
 
 export default class TermsAndConditions extends React.PureComponent {
 	static navigationOptions = {
