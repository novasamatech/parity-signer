--- conflicted
+++ resolved
@@ -35,61 +35,9 @@
 import { NavigationActions, StackActions } from 'react-navigation';
 
 export default class TxDetails extends React.PureComponent {
-<<<<<<< HEAD
-  static navigationOptions = {
-    title: 'Transaction Details',
-    headerBackTitle: 'Transaction details'
-  };
-  render() {
-    return (
-      <Subscribe to={[ScannerStore, AccountsStore]}>
-        {(scannerStore) => {
-          const txRequest = scannerStore.getTXRequest();
-
-          if (txRequest) {
-            const tx = scannerStore.getTx();
-
-            return (
-              <TxDetailsView
-                {...{ ...this.props, ...tx }}
-                scannerStore={scannerStore}
-                sender={scannerStore.getSender()}
-                recipient={scannerStore.getRecipient()}
-                dataToSign={scannerStore.getDataToSign()}
-                onNext={async () => {
-                  try {
-                    if (scannerStore.getSender().biometricEnabled && await scannerStore.signData(null)) {
-                      const resetAction = StackActions.reset({
-                        index: 1,
-                        key: undefined, // FIXME workaround for now, use SwitchNavigator later: https://github.com/react-navigation/react-navigation/issues/1127#issuecomment-295841343
-                        actions: [
-                          NavigationActions.navigate({ routeName: 'AccountList' }),
-                          NavigationActions.navigate({ routeName: 'SignedTx' }),
-                        ]
-                      });
-                      this.props.navigation.dispatch(resetAction);
-                    } else {
-                      this.props.navigation.navigate('AccountUnlockAndSign', {
-                        next: 'SignedTx'
-                      });
-                    }
-                  } catch (e) {
-                    scannerStore.setErrorMsg(e.message);
-                  }
-                }}
-              />
-            );
-          } else {
-            return null;
-          }
-        }}
-      </Subscribe>
-    );
-  }
-=======
 	static navigationOptions = {
-		headerBackTitle: 'Transaction details',
-		title: 'Transaction Details'
+		title: 'Transaction Details',
+		headerBackTitle: 'Transaction details'
 	};
 	render() {
 		return (
@@ -109,7 +57,26 @@
 								dataToSign={scannerStore.getDataToSign()}
 								onNext={async () => {
 									try {
-										this.props.navigation.navigate('AccountUnlockAndSign');
+										if (
+											scannerStore.getSender().biometricEnabled &&
+											(await scannerStore.signData(null))
+										) {
+											const resetAction = StackActions.reset({
+												index: 1,
+												key: undefined, // FIXME workaround for now, use SwitchNavigator later: https://github.com/react-navigation/react-navigation/issues/1127#issuecomment-295841343
+												actions: [
+													NavigationActions.navigate({
+														routeName: 'AccountList'
+													}),
+													NavigationActions.navigate({ routeName: 'SignedTx' })
+												]
+											});
+											this.props.navigation.dispatch(resetAction);
+										} else {
+											this.props.navigation.navigate('AccountUnlockAndSign', {
+												next: 'SignedTx'
+											});
+										}
 									} catch (e) {
 										scannerStore.setErrorMsg(e.message);
 									}
@@ -123,20 +90,19 @@
 			</Subscribe>
 		);
 	}
->>>>>>> c8dcd7c6
 }
 
 export class TxDetailsView extends React.PureComponent {
 	static propTypes = {
+		onNext: PropTypes.func.isRequired,
 		dataToSign: PropTypes.oneOfType([PropTypes.string, PropTypes.object])
 			.isRequired,
+		sender: PropTypes.object.isRequired,
+		recipient: PropTypes.object.isRequired,
+		value: PropTypes.string,
+		nonce: PropTypes.string,
 		gas: PropTypes.string,
-		gasPrice: PropTypes.string,
-		nonce: PropTypes.string,
-		onNext: PropTypes.func.isRequired,
-		recipient: PropTypes.object.isRequired,
-		sender: PropTypes.object.isRequired,
-		value: PropTypes.string
+		gasPrice: PropTypes.string
 	};
 
 	render() {
@@ -145,7 +111,7 @@
 			sender,
 			recipient,
 			value,
-			// nonce,
+			nonce,
 			gas,
 			gasPrice,
 			onNext
@@ -207,51 +173,51 @@
 }
 
 const styles = StyleSheet.create({
-	actionButtonContainer: {
-		flex: 1
-	},
-	actionsContainer: {
-		flex: 1,
-		flexDirection: 'row'
-	},
-	address: {
-		flex: 1
-	},
 	body: {
 		backgroundColor: colors.bg,
 		flex: 1,
 		flexDirection: 'column',
-		overflow: 'hidden',
-		padding: 20
+		padding: 20,
+		overflow: 'hidden'
 	},
 	bodyContent: {
 		paddingBottom: 40
 	},
-	changePinText: {
-		color: 'green',
-		textAlign: 'left'
+	transactionDetails: {
+		flex: 1,
+		backgroundColor: colors.card_bg
+	},
+	topTitle: {
+		textAlign: 'center',
+		color: colors.bg_text_sec,
+		fontSize: 24,
+		fontFamily: fonts.bold,
+		paddingBottom: 20
+	},
+	title: {
+		color: colors.bg_text_sec,
+		fontSize: 18,
+		fontFamily: fonts.bold,
+		paddingBottom: 20
+	},
+	wrapper: {
+		borderRadius: 5
+	},
+	address: {
+		flex: 1
 	},
 	deleteText: {
 		textAlign: 'right'
 	},
-	title: {
-		color: colors.bg_text_sec,
-		fontFamily: fonts.bold,
-		fontSize: 18,
-		paddingBottom: 20
-	},
-	topTitle: {
-		color: colors.bg_text_sec,
-		fontFamily: fonts.bold,
-		fontSize: 24,
-		paddingBottom: 20,
-		textAlign: 'center'
-	},
-	transactionDetails: {
-		backgroundColor: colors.card_bg,
+	changePinText: {
+		textAlign: 'left',
+		color: 'green'
+	},
+	actionsContainer: {
+		flex: 1,
+		flexDirection: 'row'
+	},
+	actionButtonContainer: {
 		flex: 1
-	},
-	wrapper: {
-		borderRadius: 5
 	}
 });