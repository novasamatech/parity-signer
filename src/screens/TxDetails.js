--- conflicted
+++ resolved
@@ -34,11 +34,7 @@
 import AccountsStore from '../stores/AccountsStore';
 import ScannerStore from '../stores/ScannerStore';
 import PayloadDetailsCard from '../components/PayloadDetailsCard';
-<<<<<<< HEAD
-import { NavigationActions, StackActions } from 'react-navigation';
-=======
 import { navigateToSignedTx, unlockSeed } from '../util/navigationHelpers';
->>>>>>> 36c079df
 import { GenericExtrinsicPayload } from '@polkadot/types';
 import testIDs from '../../e2e/testIDs';
 import fontStyles from '../fontStyles';
@@ -47,24 +43,31 @@
 
 export default class TxDetails extends React.PureComponent {
 	async onSignTx(scannerStore, accountsStore, sender) {
-		try {
-			if (sender.isLegacy) {
-				return this.props.navigation.navigate('AccountUnlockAndSign', {
-					next: 'SignedTx'
-				});
+		if (
+			scannerStore.getSender().biometricEnabled &&
+			(await scannerStore.signDataBiometric(sender.isLegacy))
+		) {
+			return navigateToSignedTx(this.props.navigation);
+		} else {
+			try {
+				if (sender.isLegacy) {
+					return this.props.navigation.navigate('AccountUnlockAndSign', {
+						next: 'SignedTx'
+					});
+				}
+				const senderIdentity = getIdentityFromSender(
+					sender,
+					accountsStore.state.identities
+				);
+				const seed = await unlockSeed(this.props.navigation, senderIdentity);
+				await scannerStore.signDataWithSeed(
+					seed,
+					NETWORK_LIST[sender.networkKey].protocol
+				);
+				return navigateToSignedTx(this.props.navigation);
+			} catch (e) {
+				scannerStore.setErrorMsg(e.message);
 			}
-			const senderIdentity = getIdentityFromSender(
-				sender,
-				accountsStore.state.identities
-			);
-			const seed = await unlockSeed(this.props.navigation, senderIdentity);
-			await scannerStore.signDataWithSeed(
-				seed,
-				NETWORK_LIST[sender.networkKey].protocol
-			);
-			return navigateToSignedTx(this.props.navigation);
-		} catch (e) {
-			scannerStore.setErrorMsg(e.message);
 		}
 	}
 
@@ -86,38 +89,9 @@
 								recipient={scannerStore.getRecipient()}
 								// dataToSign={scannerStore.getDataToSign()}
 								prehash={scannerStore.getPrehashPayload()}
-<<<<<<< HEAD
-								onNext={async () => {
-									try {
-										if (
-											scannerStore.getSender().biometricEnabled &&
-											(await scannerStore.signData(null))
-										) {
-											const resetAction = StackActions.reset({
-												actions: [
-													NavigationActions.navigate({
-														routeName: 'AccountList'
-													}),
-													NavigationActions.navigate({ routeName: 'SignedTx' })
-												],
-												index: 1,
-												key: undefined // FIXME workaround for now, use SwitchNavigator later: https://github.com/react-navigation/react-navigation/issues/1127#issuecomment-295841343
-											});
-											this.props.navigation.dispatch(resetAction);
-										} else {
-											this.props.navigation.navigate('AccountUnlockAndSign', {
-												next: 'SignedTx'
-											});
-										}
-									} catch (e) {
-										scannerStore.setErrorMsg(e.message);
-									}
-								}}
-=======
 								onNext={() =>
 									this.onSignTx(scannerStore, accountsStore, sender)
 								}
->>>>>>> 36c079df
 							/>
 						);
 					} else {
