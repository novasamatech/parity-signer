// Copyright 2015-2019 Parity Technologies (UK) Ltd.
// This file is part of Parity.

// Parity is free software: you can redistribute it and/or modify
// it under the terms of the GNU General Public License as published by
// the Free Software Foundation, either version 3 of the License, or
// (at your option) any later version.

// Parity is distributed in the hope that it will be useful,
// but WITHOUT ANY WARRANTY; without even the implied warranty of
// MERCHANTABILITY or FITNESS FOR A PARTICULAR PURPOSE.  See the
// GNU General Public License for more details.

// You should have received a copy of the GNU General Public License
// along with Parity.  If not, see <http://www.gnu.org/licenses/>.

'use strict';

import PropTypes from 'prop-types';
import React from 'react';
import { ScrollView, StyleSheet, Text, View } from 'react-native';
import { Subscribe } from 'unstated';

import colors from '../colors';
import {
	NETWORK_LIST,
	NetworkProtocols,
	SUBSTRATE_NETWORK_LIST
} from '../constants';
import Background from '../components/Background';
import ButtonMainAction from '../components/ButtonMainAction';
import ScreenHeading from '../components/ScreenHeading';
import TxDetailsCard from '../components/TxDetailsCard';
import AccountsStore from '../stores/AccountsStore';
import ScannerStore from '../stores/ScannerStore';
import PayloadDetailsCard from '../components/PayloadDetailsCard';
import {
	navigateToSignedTx,
	unlockSeedPhrase
} from '../util/navigationHelpers';
import { GenericExtrinsicPayload } from '@polkadot/types';
import testIDs from '../../e2e/testIDs';
import fontStyles from '../fontStyles';
import CompatibleCard from '../components/CompatibleCard';
import { getIdentityFromSender } from '../util/identitiesUtils';

export default class TxDetails extends React.PureComponent {
	async onSignTx(scannerStore, accountsStore, sender) {
<<<<<<< HEAD
		if (
			scannerStore.getSender().biometricEnabled &&
			(await scannerStore.signDataBiometric(sender.isLegacy))
		) {
=======
		try {
			if (sender.isLegacy) {
				return this.props.navigation.navigate('AccountUnlockAndSign', {
					next: 'SignedTx'
				});
			}
			const senderIdentity = getIdentityFromSender(
				sender,
				accountsStore.state.identities
			);
			const seedPhrase = await unlockSeedPhrase(
				this.props.navigation,
				senderIdentity
			);
			await scannerStore.signDataWithSeedPhrase(
				seedPhrase,
				NETWORK_LIST[sender.networkKey].protocol
			);
>>>>>>> bdb2349c
			return navigateToSignedTx(this.props.navigation);
		} else {
			try {
				if (sender.isLegacy) {
					return this.props.navigation.navigate('AccountUnlockAndSign', {
						next: 'SignedTx'
					});
				}
				const senderIdentity = getIdentityFromSender(
					sender,
					accountsStore.state.identities
				);
				const seed = await unlockSeed(this.props.navigation, senderIdentity);
				await scannerStore.signDataWithSeed(
					seed,
					NETWORK_LIST[sender.networkKey].protocol
				);
				return navigateToSignedTx(this.props.navigation);
			} catch (e) {
				scannerStore.setErrorMsg(e.message);
			}
		}
	}

	render() {
		return (
			<Subscribe to={[ScannerStore, AccountsStore]}>
				{(scannerStore, accountsStore) => {
					const txRequest = scannerStore.getTXRequest();
					const sender = scannerStore.getSender();
					if (txRequest) {
						const tx = scannerStore.getTx();

						return (
							<TxDetailsView
								{...{ ...this.props, ...tx }}
								accountsStore={accountsStore}
								scannerStore={scannerStore}
								sender={sender}
								recipient={scannerStore.getRecipient()}
								// dataToSign={scannerStore.getDataToSign()}
								prehash={scannerStore.getPrehashPayload()}
								onNext={() =>
									this.onSignTx(scannerStore, accountsStore, sender)
								}
							/>
						);
					} else {
						return null;
					}
				}}
			</Subscribe>
		);
	}
}

export class TxDetailsView extends React.PureComponent {
	static propTypes = {
		// dataToSign: PropTypes.oneOfType([PropTypes.string, PropTypes.object])
		// .isRequired,
		gas: PropTypes.string,
		gasPrice: PropTypes.string,
		nonce: PropTypes.string,
		onNext: PropTypes.func.isRequired,
		prehash: PropTypes.instanceOf(GenericExtrinsicPayload),
		recipient: PropTypes.object.isRequired,
		sender: PropTypes.object.isRequired,
		value: PropTypes.string
	};

	render() {
		const {
			// dataToSign,
			accountsStore,
			gas,
			gasPrice,
			prehash,
			sender,
			recipient,
			value,
			onNext
		} = this.props;

		const isEthereum =
			NETWORK_LIST[sender.networkKey].protocol === NetworkProtocols.ETHEREUM;
		const prefix =
			!isEthereum && SUBSTRATE_NETWORK_LIST[sender.networkKey].prefix;

		return (
			<View style={styles.body}>
				<ScreenHeading
					title="Sign Transaction"
					subtitle="step 1/2 – verify and sign"
				/>
				<ScrollView
					contentContainerStyle={{ paddingBottom: 120 }}
					testID={testIDs.TxDetails.scrollScreen}
				>
					<Text style={[fontStyles.t_big, styles.bodyContent]}>
						{`You are about to confirm sending the following ${
							isEthereum ? 'transaction' : 'extrinsic'
						}`}
					</Text>
					<Background />
					<View style={styles.bodyContent}>
						<CompatibleCard
							account={sender}
							accountsStore={accountsStore}
							titlePrefix={'from: '}
						/>
						{isEthereum ? (
							<View style={{ marginTop: 16 }}>
								<TxDetailsCard
									style={{ marginBottom: 20 }}
									description="You are about to send the following amount"
									value={value}
									gas={gas}
									gasPrice={gasPrice}
								/>
								<Text style={styles.title}>Recipient</Text>
								<CompatibleCard
									account={recipient}
									accountsStore={accountsStore}
								/>
							</View>
						) : (
							<PayloadDetailsCard
								style={{ marginBottom: 20 }}
								payload={prehash}
								prefix={prefix}
							/>
						)}
					</View>
				</ScrollView>
				<ButtonMainAction
					testID={testIDs.TxDetails.signButton}
					title="Sign Transaction"
					onPress={() => onNext()}
				/>
			</View>
		);
	}
}

const styles = StyleSheet.create({
	body: {
		alignContent: 'flex-start',
		backgroundColor: colors.bg,
		flex: 1
	},
	bodyContent: {
		marginVertical: 16,
		paddingHorizontal: 20
	},
	marginBottom: {
		marginBottom: 16
	},
	title: {
		...fontStyles.t_regular,
		paddingBottom: 8
	}
});<|MERGE_RESOLUTION|>--- conflicted
+++ resolved
@@ -46,31 +46,10 @@
 
 export default class TxDetails extends React.PureComponent {
 	async onSignTx(scannerStore, accountsStore, sender) {
-<<<<<<< HEAD
 		if (
 			scannerStore.getSender().biometricEnabled &&
 			(await scannerStore.signDataBiometric(sender.isLegacy))
 		) {
-=======
-		try {
-			if (sender.isLegacy) {
-				return this.props.navigation.navigate('AccountUnlockAndSign', {
-					next: 'SignedTx'
-				});
-			}
-			const senderIdentity = getIdentityFromSender(
-				sender,
-				accountsStore.state.identities
-			);
-			const seedPhrase = await unlockSeedPhrase(
-				this.props.navigation,
-				senderIdentity
-			);
-			await scannerStore.signDataWithSeedPhrase(
-				seedPhrase,
-				NETWORK_LIST[sender.networkKey].protocol
-			);
->>>>>>> bdb2349c
 			return navigateToSignedTx(this.props.navigation);
 		} else {
 			try {
@@ -83,9 +62,12 @@
 					sender,
 					accountsStore.state.identities
 				);
-				const seed = await unlockSeed(this.props.navigation, senderIdentity);
-				await scannerStore.signDataWithSeed(
-					seed,
+				const seedPhrase = await unlockSeedPhrase(
+					this.props.navigation,
+					senderIdentity
+				);
+				await scannerStore.signDataWithSeedPhrase(
+					seedPhrase,
 					NETWORK_LIST[sender.networkKey].protocol
 				);
 				return navigateToSignedTx(this.props.navigation);
