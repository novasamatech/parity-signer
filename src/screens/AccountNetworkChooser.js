// Copyright 2015-2017 Parity Technologies (UK) Ltd.
// This file is part of Parity.

// Parity is free software: you can redistribute it and/or modify
// it under the terms of the GNU General Public License as published by
// the Free Software Foundation, either version 3 of the License, or
// (at your option) any later version.

// Parity is distributed in the hope that it will be useful,
// but WITHOUT ANY WARRANTY; without even the implied warranty of
// MERCHANTABILITY or FITNESS FOR A PARTICULAR PURPOSE.  See the
// GNU General Public License for more details.

// You should have received a copy of the GNU General Public License
// along with Parity.  If not, see <http://www.gnu.org/licenses/>.

'use strict';

import React from 'react';
import filter from 'lodash/filter';
import { ScrollView, StyleSheet, Text } from 'react-native';
import colors from '../colors';
import TouchableItem from '../components/TouchableItem';
<<<<<<< HEAD
import { DEFAULT_NETWORK_COLOR, NETWORK_COLOR, NETWORK_LIST, NETWORK_TITLES } from '../constants';
=======
import { ETHEREUM_NETWORK_LIST } from '../constants';
import AccountsStore from '../stores/AccountsStore';
>>>>>>> b2e69459

export default class AccountNetworkChooser extends React.PureComponent {
  static navigationOptions = {
    title: 'Choose a network',
    headerBackTitle: 'Back'
  };
  render() {
    const { navigation } = this.props;
<<<<<<< HEAD
=======
    const { accounts } = this.props;
    const availableEthereumNetworkList = filter(
      ETHEREUM_NETWORK_LIST,
      'available'
    );
>>>>>>> b2e69459
    return (
      <ScrollView style={styles.body} contentContainerStyle={{ padding: 20 }}>
        <Text style={styles.title}>CHOOSE NETWORK</Text>
        { availableEthereumNetworkList.map(network => (
          <TouchableItem
            key={network.ethereumChainId}
            style={[
              styles.card,
              {
                marginTop: 20,
                backgroundColor: network.color
              }
            ]}
            onPress={() => {
<<<<<<< HEAD
              navigation.getParam('onChange')(chainId);
=======
              accounts.updateNew({ chainId: network.ethereumChainId });
>>>>>>> b2e69459
              navigation.goBack();
            }}
          >
            <Text
              style={[
                styles.cardText,
                {
                  color: network.secondaryColor
                }
              ]}
            >
              {network.title}
            </Text>
          </TouchableItem>
        ))}
      </ScrollView>
    );
  }
}

const styles = StyleSheet.create({
  body: {
    flex: 1,
    flexDirection: 'column',
    overflow: 'hidden',
    backgroundColor: colors.bg
  },
  top: {
    flex: 1
  },
  bottom: {
    flexBasis: 50,
    paddingBottom: 15
  },
  titleTop: {
    color: colors.bg_text_sec,
    fontSize: 24,
    fontFamily: 'Manifold CF',
    fontWeight: 'bold',
    paddingBottom: 20,
    textAlign: 'center'
  },
  title: {
    fontFamily: 'Manifold CF',
    color: colors.bg_text_sec,
    fontSize: 18,
    fontWeight: 'bold',
    paddingBottom: 20
  },
  card: {
    backgroundColor: colors.card_bg,
    padding: 20
  },
  cardText: {
    color: colors.card_text,
    fontFamily: 'Manifold CF',
    fontSize: 20,
    fontWeight: 'bold'
  }
});<|MERGE_RESOLUTION|>--- conflicted
+++ resolved
@@ -21,12 +21,7 @@
 import { ScrollView, StyleSheet, Text } from 'react-native';
 import colors from '../colors';
 import TouchableItem from '../components/TouchableItem';
-<<<<<<< HEAD
-import { DEFAULT_NETWORK_COLOR, NETWORK_COLOR, NETWORK_LIST, NETWORK_TITLES } from '../constants';
-=======
 import { ETHEREUM_NETWORK_LIST } from '../constants';
-import AccountsStore from '../stores/AccountsStore';
->>>>>>> b2e69459
 
 export default class AccountNetworkChooser extends React.PureComponent {
   static navigationOptions = {
@@ -35,14 +30,10 @@
   };
   render() {
     const { navigation } = this.props;
-<<<<<<< HEAD
-=======
-    const { accounts } = this.props;
     const availableEthereumNetworkList = filter(
       ETHEREUM_NETWORK_LIST,
       'available'
     );
->>>>>>> b2e69459
     return (
       <ScrollView style={styles.body} contentContainerStyle={{ padding: 20 }}>
         <Text style={styles.title}>CHOOSE NETWORK</Text>
@@ -57,11 +48,7 @@
               }
             ]}
             onPress={() => {
-<<<<<<< HEAD
-              navigation.getParam('onChange')(chainId);
-=======
-              accounts.updateNew({ chainId: network.ethereumChainId });
->>>>>>> b2e69459
+              navigation.getParam('onChange')(network.ethereumChainId);
               navigation.goBack();
             }}
           >
