// Copyright 2015-2019 Parity Technologies (UK) Ltd.
// This file is part of Parity.

// Parity is free software: you can redistribute it and/or modify
// it under the terms of the GNU General Public License as published by
// the Free Software Foundation, either version 3 of the License, or
// (at your option) any later version.

// Parity is distributed in the hope that it will be useful,
// but WITHOUT ANY WARRANTY; without even the implied warranty of
// MERCHANTABILITY or FITNESS FOR A PARTICULAR PURPOSE.  See the
// GNU General Public License for more details.

// You should have received a copy of the GNU General Public License
// along with Parity.  If not, see <http://www.gnu.org/licenses/>.

'use strict';

import React, { useState } from 'react';
import { ScrollView, StyleSheet, Text, View } from 'react-native';
import { withNavigation } from 'react-navigation';

import colors from '../colors';
import AccountCard from '../components/AccountCard';
<<<<<<< HEAD
=======
import Button from '../components/Button';
>>>>>>> c1f29e7e
import fonts from '../fonts';
import {
	NETWORK_LIST,
	UnknownNetworkKeys,
	SubstrateNetworkKeys,
	NetworkProtocols
} from '../constants';
<<<<<<< HEAD
import AccountsStore from '../stores/AccountsStore';
import { emptyAccount } from '../util/account';
=======
import { navigateToPathsList, unlockSeed } from '../util/navigationHelpers';
import { withAccountStore } from '../util/HOC';
import { alertPathDerivationError } from '../util/alertUtils';
import { getAvailableNetworkKeys } from '../util/identitiesUtils';
import testIDs from '../../e2e/testIDs';
>>>>>>> c1f29e7e

function AccountNetworkChooser({ navigation, accounts }) {
	const isNew = navigation.getParam('isNew', false);
	const [shouldShowMoreNetworks, setShouldShowMoreNetworks] = useState(false);
	const excludedNetworks = [UnknownNetworkKeys.UNKNOWN];
	if (!__DEV__) {
		excludedNetworks.push(SubstrateNetworkKeys.SUBSTRATE_DEV);
		excludedNetworks.push(SubstrateNetworkKeys.KUSAMA_DEV);
	}
	const { identities, currentIdentity, loaded } = accounts.state;
	const hasNoAccount =
		accounts.getAccounts().size === 0 && identities.length === 0;

	const TextButton = ({ text, isRecover }) => (
		<Text
			style={styles.link}
			testID={
				isRecover
					? testIDs.AccountNetworkChooser.recoverButton
					: testIDs.AccountNetworkChooser.createButton
			}
			onPress={() => navigation.navigate('IdentityNew', { isRecover })}
		>
			{text}
		</Text>
	);

	const showOnboardingMessage = () => {
		return (
			<ScrollView
				testID={testIDs.AccountNetworkChooser.noAccountScreen}
				style={styles.body}
			>
				<View style={styles.onboardingWrapper}>
					<View style={styles.onboardingText}>
						<Text>No Identity yet?{'\n'}</Text>
						<TextButton text="Create" isRecover={false} />
						<Text>No Identity yet?{'\n'}</Text>
						<TextButton text="Recover" isRecover={true} />
						<Text>an account to get started.</Text>
					</View>
				</View>
			</ScrollView>
		);
	};

	const getNetworkKeys = ([networkKey]) => {
		const availableNetworks = getAvailableNetworkKeys(
			currentIdentity || identities[0]
		);
		if (excludedNetworks.includes(networkKey)) return false;
		if (isNew) return true;
		if (shouldShowMoreNetworks) {
			return !availableNetworks.includes(networkKey);
		}
		return availableNetworks.includes(networkKey);
	};

	const renderShowMoreButton = () => {
		if (isNew) return;
		if (!shouldShowMoreNetworks) {
			return (
				<>
					<Button
						testID={testIDs.AccountNetworkChooser.addNewNetworkButton}
						title="Add Network Account"
						onPress={() => setShouldShowMoreNetworks(true)}
					/>
					<Button
						title="Scan"
						onPress={() => navigation.navigate('QrScanner')}
					/>
				</>
			);
		} else {
			return (
				<Button
					testID={testIDs.AccountNetworkChooser.showExistedButton}
					title="Show Existed Network Account"
					onPress={() => setShouldShowMoreNetworks(false)}
				/>
			);
		}
	};

<<<<<<< HEAD
		return (
			<ScrollView style={styles.body}>
				<Text style={styles.title}>CHOOSE NETWORK</Text>
				{Object.entries(NETWORK_LIST)
					.filter(([networkKey]) => !excludedNetworks.includes(networkKey))
					.map(([networkKey, networkParams]) => (
						<AccountCard
							address={''}
							networkKey={networkKey}
							onPress={() => {
								accounts.updateNew(emptyAccount('', networkKey));
								navigation.goBack();
							}}
							title={networkParams.title}
						/>
					))}
			</ScrollView>
		);
	}
=======
	if (!loaded) return <ScrollView style={styles.body} />;

	if (hasNoAccount) return showOnboardingMessage();

	return (
		<ScrollView
			style={styles.body}
			testID={testIDs.AccountNetworkChooser.chooserScreen}
		>
			<Text style={styles.title}>
				{isNew ? 'CREATE YOUR FIRST KEYPAIR' : 'CHOOSE NETWORK'}{' '}
			</Text>
			{Object.entries(NETWORK_LIST)
				.filter(getNetworkKeys)
				.map(([networkKey, networkParams], index) => (
					<AccountCard
						address={''}
						key={networkKey}
						testID={testIDs.AccountNetworkChooser.networkButton + index}
						networkKey={networkKey}
						onPress={async () => {
							if (isNew) {
								const { prefix, pathId, protocol } = networkParams;
								const seed = await unlockSeed(navigation);
								let derivationSucceed;
								if (protocol === NetworkProtocols.SUBSTRATE) {
									derivationSucceed = await accounts.deriveNewPath(
										`//${pathId}//default`,
										seed,
										prefix,
										networkKey
									);
								} else {
									derivationSucceed = await accounts.deriveEthereumAccount(
										seed,
										networkKey
									);
								}
								if (derivationSucceed) {
									navigateToPathsList(navigation, networkKey);
								} else {
									alertPathDerivationError();
								}
							} else {
								navigation.navigate('PathsList', { networkKey });
							}
						}}
						title={networkParams.title}
					/>
				))}
			{renderShowMoreButton()}
		</ScrollView>
	);
>>>>>>> c1f29e7e
}

export default withAccountStore(withNavigation(AccountNetworkChooser));

const styles = StyleSheet.create({
	body: {
		backgroundColor: colors.bg,
		flex: 1,
		flexDirection: 'column',
		overflow: 'hidden'
	},
	header: {
		alignItems: 'center',
		flexDirection: 'row',
		justifyContent: 'center'
<<<<<<< HEAD
=======
	},
	onboardingText: {
		color: colors.bg_text_sec,
		fontFamily: fonts.regular,
		fontSize: 20
>>>>>>> c1f29e7e
	},
	onboardingWrapper: {
		alignItems: 'flex-end',
		flex: 1,
		flexDirection: 'row'
	},
	title: {
		color: colors.bg_text_sec,
		flexDirection: 'column',
		fontFamily: fonts.bold,
		fontSize: 18,
		justifyContent: 'center',
		marginTop: 16,
		paddingLeft: 72
	}
});<|MERGE_RESOLUTION|>--- conflicted
+++ resolved
@@ -22,10 +22,7 @@
 
 import colors from '../colors';
 import AccountCard from '../components/AccountCard';
-<<<<<<< HEAD
-=======
 import Button from '../components/Button';
->>>>>>> c1f29e7e
 import fonts from '../fonts';
 import {
 	NETWORK_LIST,
@@ -33,16 +30,11 @@
 	SubstrateNetworkKeys,
 	NetworkProtocols
 } from '../constants';
-<<<<<<< HEAD
-import AccountsStore from '../stores/AccountsStore';
-import { emptyAccount } from '../util/account';
-=======
 import { navigateToPathsList, unlockSeed } from '../util/navigationHelpers';
 import { withAccountStore } from '../util/HOC';
 import { alertPathDerivationError } from '../util/alertUtils';
 import { getAvailableNetworkKeys } from '../util/identitiesUtils';
 import testIDs from '../../e2e/testIDs';
->>>>>>> c1f29e7e
 
 function AccountNetworkChooser({ navigation, accounts }) {
 	const isNew = navigation.getParam('isNew', false);
@@ -128,27 +120,6 @@
 		}
 	};
 
-<<<<<<< HEAD
-		return (
-			<ScrollView style={styles.body}>
-				<Text style={styles.title}>CHOOSE NETWORK</Text>
-				{Object.entries(NETWORK_LIST)
-					.filter(([networkKey]) => !excludedNetworks.includes(networkKey))
-					.map(([networkKey, networkParams]) => (
-						<AccountCard
-							address={''}
-							networkKey={networkKey}
-							onPress={() => {
-								accounts.updateNew(emptyAccount('', networkKey));
-								navigation.goBack();
-							}}
-							title={networkParams.title}
-						/>
-					))}
-			</ScrollView>
-		);
-	}
-=======
 	if (!loaded) return <ScrollView style={styles.body} />;
 
 	if (hasNoAccount) return showOnboardingMessage();
@@ -202,7 +173,6 @@
 			{renderShowMoreButton()}
 		</ScrollView>
 	);
->>>>>>> c1f29e7e
 }
 
 export default withAccountStore(withNavigation(AccountNetworkChooser));
@@ -218,14 +188,11 @@
 		alignItems: 'center',
 		flexDirection: 'row',
 		justifyContent: 'center'
-<<<<<<< HEAD
-=======
 	},
 	onboardingText: {
 		color: colors.bg_text_sec,
 		fontFamily: fonts.regular,
 		fontSize: 20
->>>>>>> c1f29e7e
 	},
 	onboardingWrapper: {
 		alignItems: 'flex-end',
