--- conflicted
+++ resolved
@@ -40,10 +40,6 @@
 import Separator from '../components/Separator';
 import fontStyles from '../fontStyles';
 import colors from '../colors';
-<<<<<<< HEAD
-import ButtonMainAction from '../components/ButtonMainAction';
-=======
->>>>>>> b1ea1f6d
 import { PathListHeading } from '../components/ScreenHeading';
 import {
 	alertDeriveRootPath,
@@ -188,18 +184,11 @@
 			? ''
 			: `//${networkParams.pathId}`;
 	return (
-<<<<<<< HEAD
 		<View style={styles.body} testID={testIDs.PathsList.screen}>
 			<PathListHeading
 				onPress={onClickRootPath}
 				title={networkParams.title}
 				testID={testIDs.PathsList.rootButton}
-=======
-		<View style={styles.body}>
-			<PathListHeading
-				onPress={onClickRootPath}
-				title={networkParams.title}
->>>>>>> b1ea1f6d
 				subtitle={subtitle}
 				subtitleIcon={true}
 				networkKey={networkKey}
