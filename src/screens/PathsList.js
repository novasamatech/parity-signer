// Copyright 2015-2019 Parity Technologies (UK) Ltd.
// This file is part of Parity.

// Parity is free software: you can redistribute it and/or modify
// it under the terms of the GNU General Public License as published by
// the Free Software Foundation, either version 3 of the License, or
// (at your option) any later version.

// Parity is distributed in the hope that it will be useful,
// but WITHOUT ANY WARRANTY; without even the implied warranty of
// MERCHANTABILITY or FITNESS FOR A PARTICULAR PURPOSE.  See the
// GNU General Public License for more details.

// You should have received a copy of the GNU General Public License
// along with Parity.  If not, see <http://www.gnu.org/licenses/>.

import React from 'react';
<<<<<<< HEAD
import { Subscribe } from 'unstated';
import AccountsStore from '../stores/AccountsStore';
import { Text } from 'react-native';

export default class PathsList extends React.PureComponent {
	static navigationOptions = {
		headerBackTitle: 'Back',
		title: 'Paths List'
	};
	render() {
		return (
			<Subscribe to={[AccountsStore]}>
				{accounts => <PathsListView {...this.props} accounts={accounts} />}
			</Subscribe>
		);
	}
}

function PathsListView({ accounts }) {
	const paths = Array.from(accounts.state.currentIdentity.meta.keys());
	return (
		<>
			{paths.map(path => (
=======
import { Text } from 'react-native';
import { UnknownNetworkKeys } from '../constants';
import { withAccountStore } from '../util/HOC';
import { withNavigation } from 'react-navigation';
import { getPathsWithNetwork } from '../util/identitiesUtils';

function PathsList({ accounts, navigation }) {
	const networkKey = navigation.getParam(
		'networkKey',
		UnknownNetworkKeys.UNKNOWN
	);
	const paths = Array.from(accounts.state.currentIdentity.meta.keys());
	const listedPath = getPathsWithNetwork(paths, networkKey);
	return (
		<>
			{listedPath.map(path => (
>>>>>>> 41c239c7
				<Text>{path}</Text>
			))}
		</>
	);
<<<<<<< HEAD
}
=======
}

export default withAccountStore(withNavigation(PathsList));
>>>>>>> 41c239c7
<|MERGE_RESOLUTION|>--- conflicted
+++ resolved
@@ -15,31 +15,6 @@
 // along with Parity.  If not, see <http://www.gnu.org/licenses/>.
 
 import React from 'react';
-<<<<<<< HEAD
-import { Subscribe } from 'unstated';
-import AccountsStore from '../stores/AccountsStore';
-import { Text } from 'react-native';
-
-export default class PathsList extends React.PureComponent {
-	static navigationOptions = {
-		headerBackTitle: 'Back',
-		title: 'Paths List'
-	};
-	render() {
-		return (
-			<Subscribe to={[AccountsStore]}>
-				{accounts => <PathsListView {...this.props} accounts={accounts} />}
-			</Subscribe>
-		);
-	}
-}
-
-function PathsListView({ accounts }) {
-	const paths = Array.from(accounts.state.currentIdentity.meta.keys());
-	return (
-		<>
-			{paths.map(path => (
-=======
 import { Text } from 'react-native';
 import { UnknownNetworkKeys } from '../constants';
 import { withAccountStore } from '../util/HOC';
@@ -56,15 +31,10 @@
 	return (
 		<>
 			{listedPath.map(path => (
->>>>>>> 41c239c7
 				<Text>{path}</Text>
 			))}
 		</>
 	);
-<<<<<<< HEAD
-}
-=======
 }
 
-export default withAccountStore(withNavigation(PathsList));
->>>>>>> 41c239c7
+export default withAccountStore(withNavigation(PathsList));