// Copyright 2015-2019 Parity Technologies (UK) Ltd.
// This file is part of Parity.

// Parity is free software: you can redistribute it and/or modify
// it under the terms of the GNU General Public License as published by
// the Free Software Foundation, either version 3 of the License, or
// (at your option) any later version.

// Parity is distributed in the hope that it will be useful,
// but WITHOUT ANY WARRANTY; without even the implied warranty of
// MERCHANTABILITY or FITNESS FOR A PARTICULAR PURPOSE.  See the
// GNU General Public License for more details.

// You should have received a copy of the GNU General Public License
// along with Parity.  If not, see <http://www.gnu.org/licenses/>.

'use strict';

import PropTypes from 'prop-types';
import React from 'react';
import { ScrollView, StyleSheet, Text, View } from 'react-native';
import { Subscribe } from 'unstated';
import colors from '../colors';
import fonts from "../fonts";
import AccountCard from '../components/AccountCard';
import QrView from '../components/QrView';
import TxDetailsCard from '../components/TxDetailsCard';
import AccountsStore from '../stores/AccountsStore';
import ScannerStore from '../stores/ScannerStore';
import { NetworkProtocols } from '../constants';

export default class SignedTx extends React.PureComponent {
  render() {
    return (
      <Subscribe to={[ScannerStore, AccountsStore]}>
        {(scanner, accounts) => {
          debugger;
          return (
            <SignedTxView
              {...scanner.getTx()}
              data={scanner.getSignedTxData()}
              recipient={scanner.getRecipient()}
            />
          );
        }}
      </Subscribe>
    );
  }
}

export class SignedTxView extends React.PureComponent {
  static propTypes = {
    data: PropTypes.string.isRequired,
    recipient: PropTypes.object,
    value: PropTypes.string,
    nonce: PropTypes.string,
    gas: PropTypes.string,
    gasPrice: PropTypes.string
  };

  render() {
    debugger;
    return (
      <ScrollView style={styles.body} contentContainerStyle={{ padding: 20 }}>
        <Text style={styles.topTitle}>SCAN SIGNATURE</Text>
        <View style={styles.qr}>
          <QrView data={this.props.data} />
        </View>
        <Text style={styles.title}>TRANSACTION DETAILS</Text>
<<<<<<< HEAD
        {
          sender.protocol === NetworkProtocols.ETHEREUM
            ? (
              <React.Fragment>
                <TxDetailsCard
                  style={{ marginBottom: 20 }}
                  description="After scanning and publishing you will have sent"
                  value={this.props.value}
                  gas={this.props.gas}
                  gasPrice={this.props.gasPrice}
                />
                <Text style={styles.title}>RECIPIENT</Text>
                <AccountCard
                  address={this.props.recipient.address}
                  networkKey={this.props.recipient.networkKey || ''}
                  title={this.props.recipient.name}
                />
              </React.Fragment>
            )
            : (
              <PayloadDetailsCard 
                style={{ marginBottom: 20 }}
                description="After signing and publishing you will have sent"
                value={this.props.value}
              />
            )
        }   
=======
        <TxDetailsCard
          style={{ marginBottom: 20 }}
          description="After scanning and publishing you will have sent"
          value={this.props.value}
          gas={this.props.gas}
          gasPrice={this.props.gasPrice}
        />
        <Text style={styles.title}>RECIPIENT</Text>
        <AccountCard
          address={this.props.recipient.address}
          networkKey={this.props.recipient.networkKey || ''}
          title={this.props.recipient.name}
        />
>>>>>>> be3edf8b
      </ScrollView>
    );
  }
}

const styles = StyleSheet.create({
  body: {
    backgroundColor: colors.bg,
    flex: 1,
    flexDirection: 'column',
    overflow: 'hidden'
  },
  qr: {
    marginBottom: 20,
    backgroundColor: colors.card_bg
  },
  topTitle: {
    textAlign: 'center',
    color: colors.bg_text_sec,
    fontSize: 24,
    fontFamily: fonts.bold,
    paddingBottom: 20
  },
  title: {
    color: colors.bg_text_sec,
    fontSize: 18,
    fontFamily: fonts.bold,
    paddingBottom: 20
  }
});<|MERGE_RESOLUTION|>--- conflicted
+++ resolved
@@ -34,7 +34,6 @@
     return (
       <Subscribe to={[ScannerStore, AccountsStore]}>
         {(scanner, accounts) => {
-          debugger;
           return (
             <SignedTxView
               {...scanner.getTx()}
@@ -59,7 +58,7 @@
   };
 
   render() {
-    debugger;
+
     return (
       <ScrollView style={styles.body} contentContainerStyle={{ padding: 20 }}>
         <Text style={styles.topTitle}>SCAN SIGNATURE</Text>
@@ -67,7 +66,6 @@
           <QrView data={this.props.data} />
         </View>
         <Text style={styles.title}>TRANSACTION DETAILS</Text>
-<<<<<<< HEAD
         {
           sender.protocol === NetworkProtocols.ETHEREUM
             ? (
@@ -95,21 +93,6 @@
               />
             )
         }   
-=======
-        <TxDetailsCard
-          style={{ marginBottom: 20 }}
-          description="After scanning and publishing you will have sent"
-          value={this.props.value}
-          gas={this.props.gas}
-          gasPrice={this.props.gasPrice}
-        />
-        <Text style={styles.title}>RECIPIENT</Text>
-        <AccountCard
-          address={this.props.recipient.address}
-          networkKey={this.props.recipient.networkKey || ''}
-          title={this.props.recipient.name}
-        />
->>>>>>> be3edf8b
       </ScrollView>
     );
   }
