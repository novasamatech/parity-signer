--- conflicted
+++ resolved
@@ -32,10 +32,6 @@
 import Button from '../components/Button';
 import PayloadDetailsCard from '../components/PayloadDetailsCard';
 import ScannerStore from '../stores/ScannerStore';
-<<<<<<< HEAD
-import { hexToAscii, isAscii } from '../util/strings';
-import { NavigationActions, StackActions } from 'react-navigation';
-=======
 import AccountsStore from '../stores/AccountsStore';
 import { navigateToSignedMessage, unlockSeed } from '../util/navigationHelpers';
 import fontStyles from '../fontStyles';
@@ -43,28 +39,34 @@
 import { alertMultipart } from '../util/alertUtils';
 import CompatibleCard from '../components/CompatibleCard';
 import { getIdentityFromSender } from '../util/identitiesUtils';
->>>>>>> 36c079df
 
 export default class MessageDetails extends React.PureComponent {
 	async onSignMessage(scannerStore, accountsStore, sender) {
-		try {
-			if (sender.isLegacy) {
-				return this.props.navigation.navigate('AccountUnlockAndSign', {
-					next: 'SignedMessage'
-				});
+		if (
+			sender.biometricEnabled &&
+			(await scannerStore.signDataBiometric(sender.isLegacy))
+		) {
+			return navigateToSignedMessage(this.props.navigation);
+		} else {
+			try {
+				if (sender.isLegacy) {
+					return this.props.navigation.navigate('AccountUnlockAndSign', {
+						next: 'SignedMessage'
+					});
+				}
+				const senderIdentity = getIdentityFromSender(
+					sender,
+					accountsStore.state.identities
+				);
+				const seed = await unlockSeed(this.props.navigation, senderIdentity);
+				await scannerStore.signDataWithSeed(
+					seed,
+					NETWORK_LIST[sender.networkKey].protocol
+				);
+				return navigateToSignedMessage(this.props.navigation);
+			} catch (e) {
+				scannerStore.setErrorMsg(e.message);
 			}
-			const senderIdentity = getIdentityFromSender(
-				sender,
-				accountsStore.state.identities
-			);
-			const seed = await unlockSeed(this.props.navigation, senderIdentity);
-			await scannerStore.signDataWithSeed(
-				seed,
-				NETWORK_LIST[sender.networkKey].protocol
-			);
-			return navigateToSignedMessage(this.props.navigation);
-		} catch (e) {
-			scannerStore.setErrorMsg(e.message);
 		}
 	}
 
@@ -89,40 +91,9 @@
 								}
 								prehash={scannerStore.getPrehashPayload()}
 								isHash={scannerStore.getIsHash()}
-<<<<<<< HEAD
 								onNext={async () => {
-									try {
-										if (
-											scannerStore.getSender().biometricEnabled &&
-											(await scannerStore.signData(null))
-										) {
-											const resetAction = StackActions.reset({
-												actions: [
-													NavigationActions.navigate({
-														routeName: 'AccountList'
-													}),
-													NavigationActions.navigate({
-														routeName: 'SignedMessage'
-													})
-												],
-												index: 1,
-												key: undefined // FIXME workaround for now, use SwitchNavigator later: https://github.com/react-navigation/react-navigation/issues/1127#issuecomment-295841343
-											});
-											this.props.navigation.dispatch(resetAction);
-										} else {
-											this.props.navigation.navigate('AccountUnlockAndSign', {
-												next: 'SignedMessage'
-											});
-										}
-									} catch (e) {
-										scannerStore.setErrorMsg(e.message);
-									}
+									this.onSignMessage(scannerStore, accountsStore, sender);
 								}}
-=======
-								onNext={() =>
-									this.onSignMessage(scannerStore, accountsStore, sender)
-								}
->>>>>>> 36c079df
 							/>
 						);
 					} else {
