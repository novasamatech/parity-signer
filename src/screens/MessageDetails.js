// Copyright 2015-2019 Parity Technologies (UK) Ltd.
// This file is part of Parity.

// Parity is free software: you can redistribute it and/or modify
// it under the terms of the GNU General Public License as published by
// the Free Software Foundation, either version 3 of the License, or
// (at your option) any later version.

// Parity is distributed in the hope that it will be useful,
// but WITHOUT ANY WARRANTY; without even the implied warranty of
// MERCHANTABILITY or FITNESS FOR A PARTICULAR PURPOSE.  See the
// GNU General Public License for more details.

// You should have received a copy of the GNU General Public License
// along with Parity.  If not, see <http://www.gnu.org/licenses/>.

'use strict';

import PropTypes from 'prop-types';
import React from 'react';
import { Alert, ScrollView, StyleSheet, Text } from 'react-native';
import { Subscribe } from 'unstated';
import colors from '../colors';
import fonts from "../fonts";
import AccountCard from '../components/AccountCard';
import Background from '../components/Background';
import Button from '../components/Button';
import AccountsStore from '../stores/AccountsStore';
import ScannerStore from '../stores/ScannerStore';
import { isAscii } from '../util/message';

export default class MessageDetails extends React.PureComponent {
  static navigationOptions = {
    title: 'Transaction Details',
    headerBackTitle: 'Transaction details'
  };
  render() {
    return (
      <Subscribe to={[ScannerStore, AccountsStore]}>
        {(scannerStore, accounts) => {
          const dataToSign = scannerStore.getDataToSign();

          if (dataToSign) {
            return (
              <MessageDetailsView
                {...this.props}
                scannerStore={scannerStore}
                sender={scannerStore.getSender()}
                message={scannerStore.getMessage()}
                dataToSign={dataToSign}
                isOversized={scannerStore.getIsOversized()}
                onPressAccount={async account => {
                  await accounts.select(account);
                  this.props.navigation.navigate('AccountDetails');
                }}
                onNext={async () => {
                  try {
                    this.props.navigation.navigate('AccountUnlockAndSign', {
                      next: 'SignedMessage'
                    });
                  } catch (e) {
                    scannerStore.setErrorMsg(e.message);
                  }
                }}
              />
            );
          } else {
            return null;
          }
        }}
      </Subscribe>
    );
  }
}

export class MessageDetailsView extends React.PureComponent {
  static propTypes = {
    onNext: PropTypes.func.isRequired,
    dataToSign: PropTypes.string.isRequired,
    isOversized: PropTypes.bool.isRequired,
    sender: PropTypes.object.isRequired,
    message: PropTypes.string.isRequired
  };

  render() {
<<<<<<< HEAD
    const {data, isOversized, message, onNext, onPressAccount, sender} = this.props;

    console.log('is Oversized => ', isOversized);
=======
    const {data, message, onNext, onPressAccount, sender} = this.props;
>>>>>>> be3edf8b

    return (
      <ScrollView
        contentContainerStyle={styles.bodyContent}
        style={styles.body}
      >
        <Background />
        <Text style={styles.topTitle}>SIGN MESSAGE</Text>
        <Text style={styles.title}>FROM ACCOUNT</Text>
        <AccountCard
          title={sender.name}
          address={sender.address}
          networkKey={sender.networkKey}
          onPress={() => {
            onPressAccount(sender);
          }}
        />
        <Text style={styles.title}>MESSAGE</Text>
        <Text style={styles.message}>
          {isAscii(message)
            ? message
            : data}
<<<<<<< HEAD
        </Text>        
        <Button
          buttonStyles={{ height: 60 }}
          title="Sign Message"
          onPress={() => {
            isOversized
              ? Alert.alert(
                  "Warning",
                  "You are signing a transaction hash, which is inherently unsafe. If possible, it is recommended that you construct a multipart payload instead.",
                  [
                    {
                      text: 'Proceed',
                      onPress: () => onNext()
                    },
                    {
                      text: 'Cancel',
                      style: 'cancel'
                    }
                  ]
                )
              : onNext()
          }}
=======
        </Text>
        <Button
          buttonStyles={{ height: 60 }}
          title="Sign Message"
          onPress={() => onNext()}
>>>>>>> be3edf8b
        />
      </ScrollView>
    );
  }
}

const styles = StyleSheet.create({
  body: {
    backgroundColor: colors.bg,
    flex: 1,
    flexDirection: 'column',
    padding: 20,
    overflow: 'hidden'
  },
  bodyContent: {
    paddingBottom: 40
  },
  transactionDetails: {
    flex: 1,
    backgroundColor: colors.card_bg
  },
  topTitle: {
    textAlign: 'center',
    color: colors.bg_text_sec,
    fontSize: 24,
    fontFamily: fonts.bold,
    paddingBottom: 20
  },
  title: {
    color: colors.bg_text_sec,
    fontSize: 18,
    fontFamily: fonts.bold,
    paddingBottom: 20
  },
  message: {
    marginBottom: 20,
    padding: 10,
    height: 120,
    lineHeight: 26,
    fontSize: 20,
    fontFamily: fonts.regular,
    backgroundColor: colors.card_bg
  },
  wrapper: {
    borderRadius: 5
  },
  address: {
    flex: 1
  },
  deleteText: {
    textAlign: 'right'
  },
  changePinText: {
    textAlign: 'left',
    color: 'green'
  },
  actionsContainer: {
    flex: 1,
    flexDirection: 'row'
  },
  actionButtonContainer: {
    flex: 1
  }
});<|MERGE_RESOLUTION|>--- conflicted
+++ resolved
@@ -83,13 +83,7 @@
   };
 
   render() {
-<<<<<<< HEAD
     const {data, isOversized, message, onNext, onPressAccount, sender} = this.props;
-
-    console.log('is Oversized => ', isOversized);
-=======
-    const {data, message, onNext, onPressAccount, sender} = this.props;
->>>>>>> be3edf8b
 
     return (
       <ScrollView
@@ -112,7 +106,6 @@
           {isAscii(message)
             ? message
             : data}
-<<<<<<< HEAD
         </Text>        
         <Button
           buttonStyles={{ height: 60 }}
@@ -135,13 +128,6 @@
                 )
               : onNext()
           }}
-=======
-        </Text>
-        <Button
-          buttonStyles={{ height: 60 }}
-          title="Sign Message"
-          onPress={() => onNext()}
->>>>>>> be3edf8b
         />
       </ScrollView>
     );
