--- conflicted
+++ resolved
@@ -104,11 +104,7 @@
         <Text style={styles.message}>
           {isAscii(message)
             ? message
-<<<<<<< HEAD
-            : hexToAscii(data)}
-=======
             : data}
->>>>>>> afab5476
         </Text>
         <Button
           buttonStyles={{ height: 60 }}
