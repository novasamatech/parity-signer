// Copyright 2015-2019 Parity Technologies (UK) Ltd.
// This file is part of Parity.

// Parity is free software: you can redistribute it and/or modify
// it under the terms of the GNU General Public License as published by
// the Free Software Foundation, either version 3 of the License, or
// (at your option) any later version.

// Parity is distributed in the hope that it will be useful,
// but WITHOUT ANY WARRANTY; without even the implied warranty of
// MERCHANTABILITY or FITNESS FOR A PARTICULAR PURPOSE.  See the
// GNU General Public License for more details.

// You should have received a copy of the GNU General Public License
// along with Parity.  If not, see <http://www.gnu.org/licenses/>.

'use strict';

import { GenericExtrinsicPayload } from '@polkadot/types';
import { isU8a, u8aToHex } from '@polkadot/util';
import PropTypes from 'prop-types';
import React from 'react';
import { Alert, ScrollView, StyleSheet, Text } from 'react-native';
import { Subscribe } from 'unstated';
import colors from '../colors';
import {
	NETWORK_LIST,
	NetworkProtocols,
	SUBSTRATE_NETWORK_LIST
} from '../constants';
import fonts from '../fonts';
import AccountCard from '../components/AccountCard';
import Background from '../components/Background';
import Button from '../components/Button';
import PayloadDetailsCard from '../components/PayloadDetailsCard';
import ScannerStore from '../stores/ScannerStore';
<<<<<<< HEAD
import { hexToAscii, isAscii } from '../util/message';
import { unlockSeed } from '../util/navigationHelpers';
=======
import { hexToAscii, isAscii } from '../util/strings';
>>>>>>> ada16802

export default class MessageDetails extends React.PureComponent {
	render() {
		return (
			<Subscribe to={[ScannerStore]}>
				{scannerStore => {
					const dataToSign = scannerStore.getDataToSign();
					const message = scannerStore.getMessage();

					if (dataToSign) {
						return (
							<MessageDetailsView
								{...this.props}
								scannerStore={scannerStore}
								sender={scannerStore.getSender()}
								message={isU8a(message) ? u8aToHex(message) : message}
								dataToSign={
									isU8a(dataToSign) ? u8aToHex(dataToSign) : dataToSign
								}
								prehash={scannerStore.getPrehashPayload()}
								isHash={scannerStore.getIsHash()}
								onNext={async () => {
									try {
										if (scannerStore.getSender().isLegacy) {
											return this.props.navigation.navigate(
												'AccountUnlockAndSign',
												{
													next: 'SignedMessage'
												}
											);
										}
										const seed = await unlockSeed(this.props.navigation);
										await scannerStore.signDataWithSeed(seed);
									} catch (e) {
										scannerStore.setErrorMsg(e.message);
									}
								}}
							/>
						);
					} else {
						return null;
					}
				}}
			</Subscribe>
		);
	}
}

export class MessageDetailsView extends React.PureComponent {
	static propTypes = {
		dataToSign: PropTypes.string.isRequired,
		isHash: PropTypes.bool,
		message: PropTypes.string.isRequired,
		onNext: PropTypes.func.isRequired,
		prehash: PropTypes.instanceOf(GenericExtrinsicPayload),
		sender: PropTypes.object.isRequired
	};

	render() {
		const { dataToSign, isHash, message, onNext, prehash, sender } = this.props;

		const isEthereum =
			NETWORK_LIST[sender.networkKey].protocol === NetworkProtocols.ETHEREUM;
		const prefix =
			!isEthereum && SUBSTRATE_NETWORK_LIST[sender.networkKey].prefix;

		return (
			<ScrollView
				contentContainerStyle={styles.bodyContent}
				style={styles.body}
			>
				<Background />
				<Text style={styles.topTitle}>SIGN MESSAGE</Text>
				<Text style={styles.title}>FROM ACCOUNT</Text>
				<AccountCard
					title={sender.name}
					address={sender.address}
					networkKey={sender.networkKey}
				/>
				{!isEthereum && prehash && prefix ? (
					<PayloadDetailsCard
						style={{ marginBottom: 20 }}
						description="You are about to confirm sending the following extrinsic. We will sign the hash of the payload as it is oversized."
						payload={prehash}
						prefix={prefix}
					/>
				) : null}
				{isHash ? (
					<Text style={styles.title}>HASH</Text>
				) : (
					<Text style={styles.title}>MESSAGE</Text>
				)}
				<Text style={styles.message}>
					{isHash
						? message
						: isAscii(message)
						? hexToAscii(message)
						: dataToSign}
				</Text>
				<Button
					buttonStyles={{ height: 60 }}
					title="Sign Message"
					onPress={() => {
						isHash
							? Alert.alert(
									'Warning',
									'The payload of the transaction you are signing is too big to be decoded. Not seeing what you are signing is inherently unsafe. If possible, contact the developer of the application generating the transaction to ask for multipart support.',
									[
										{
											onPress: () => onNext(),
											text: 'I take the risk'
										},
										{
											style: 'cancel',
											text: 'Cancel'
										}
									]
							  )
							: onNext();
					}}
				/>
			</ScrollView>
		);
	}
}

const styles = StyleSheet.create({
	actionButtonContainer: {
		flex: 1
	},
	actionsContainer: {
		flex: 1,
		flexDirection: 'row'
	},
	address: {
		flex: 1
	},
	body: {
		backgroundColor: colors.bg,
		flex: 1,
		flexDirection: 'column',
		overflow: 'hidden',
		padding: 20
	},
	bodyContent: {
		paddingBottom: 40
	},
	changePinText: {
		color: 'green',
		textAlign: 'left'
	},
	deleteText: {
		textAlign: 'right'
	},
	message: {
		backgroundColor: colors.card_bg,
		fontFamily: fonts.regular,
		fontSize: 20,
		lineHeight: 26,
		marginBottom: 20,
		minHeight: 120,
		padding: 10
	},
	title: {
		color: colors.bg_text_sec,
		fontFamily: fonts.bold,
		fontSize: 18,
		paddingBottom: 20
	},
	topTitle: {
		color: colors.bg_text_sec,
		fontFamily: fonts.bold,
		fontSize: 24,
		paddingBottom: 20,
		textAlign: 'center'
	},
	transactionDetails: {
		backgroundColor: colors.card_bg,
		flex: 1
	},
	wrapper: {
		borderRadius: 5
	}
});<|MERGE_RESOLUTION|>--- conflicted
+++ resolved
@@ -34,12 +34,8 @@
 import Button from '../components/Button';
 import PayloadDetailsCard from '../components/PayloadDetailsCard';
 import ScannerStore from '../stores/ScannerStore';
-<<<<<<< HEAD
-import { hexToAscii, isAscii } from '../util/message';
+import { hexToAscii, isAscii } from '../util/strings';
 import { unlockSeed } from '../util/navigationHelpers';
-=======
-import { hexToAscii, isAscii } from '../util/strings';
->>>>>>> ada16802
 
 export default class MessageDetails extends React.PureComponent {
 	render() {
