--- conflicted
+++ resolved
@@ -34,12 +34,8 @@
 import Button from '../components/Button';
 import PayloadDetailsCard from '../components/PayloadDetailsCard';
 import ScannerStore from '../stores/ScannerStore';
-<<<<<<< HEAD
-import { hexToAscii, isAscii } from '../util/message';
+import { hexToAscii, isAscii } from '../util/strings';
 import { NavigationActions, StackActions } from 'react-navigation';
-=======
-import { hexToAscii, isAscii } from '../util/strings';
->>>>>>> 2711f7d6
 
 export default class MessageDetails extends React.PureComponent {
 	static navigationOptions = {
