// Copyright 2015-2019 Parity Technologies (UK) Ltd.
// This file is part of Parity.

// Parity is free software: you can redistribute it and/or modify
// it under the terms of the GNU General Public License as published by
// the Free Software Foundation, either version 3 of the License, or
// (at your option) any later version.

// Parity is distributed in the hope that it will be useful,
// but WITHOUT ANY WARRANTY; without even the implied warranty of
// MERCHANTABILITY or FITNESS FOR A PARTICULAR PURPOSE.  See the
// GNU General Public License for more details.

// You should have received a copy of the GNU General Public License
// along with Parity.  If not, see <http://www.gnu.org/licenses/>.

'use strict';

import { GenericExtrinsicPayload } from '@polkadot/types';
import { isU8a, u8aToHex } from '@polkadot/util';
import PropTypes from 'prop-types';
import React from 'react';
import { ScrollView, StyleSheet, Text } from 'react-native';
import { Subscribe } from 'unstated';
import colors from '../colors';
import {
	NETWORK_LIST,
	NetworkProtocols,
	SUBSTRATE_NETWORK_LIST
} from '../constants';
import Background from '../components/Background';
import Button from '../components/Button';
import PayloadDetailsCard from '../components/PayloadDetailsCard';
import ScannerStore from '../stores/ScannerStore';
import AccountsStore from '../stores/AccountsStore';
import {
	navigateToSignedMessage,
	unlockSeedPhrase
} from '../util/navigationHelpers';
import fontStyles from '../fontStyles';
import MessageDetailsCard from '../components/MessageDetailsCard';
import { alertMultipart } from '../util/alertUtils';
import CompatibleCard from '../components/CompatibleCard';
import { getIdentityFromSender } from '../util/identitiesUtils';

export default class MessageDetails extends React.PureComponent {
	async onSignMessage(scannerStore, accountsStore, sender) {
<<<<<<< HEAD
		if (
			sender.biometricEnabled &&
			(await scannerStore.signDataBiometric(sender.isLegacy))
		) {
=======
		try {
			if (sender.isLegacy) {
				return this.props.navigation.navigate('AccountUnlockAndSign', {
					next: 'SignedMessage'
				});
			}
			const senderIdentity = getIdentityFromSender(
				sender,
				accountsStore.state.identities
			);
			const seedPhrase = await unlockSeedPhrase(
				this.props.navigation,
				senderIdentity
			);
			await scannerStore.signDataWithSeedPhrase(
				seedPhrase,
				NETWORK_LIST[sender.networkKey].protocol
			);
>>>>>>> bdb2349c
			return navigateToSignedMessage(this.props.navigation);
		} else {
			try {
				if (sender.isLegacy) {
					return this.props.navigation.navigate('AccountUnlockAndSign', {
						next: 'SignedMessage'
					});
				}
				const senderIdentity = getIdentityFromSender(
					sender,
					accountsStore.state.identities
				);
				const seed = await unlockSeed(this.props.navigation, senderIdentity);
				await scannerStore.signDataWithSeed(
					seed,
					NETWORK_LIST[sender.networkKey].protocol
				);
				return navigateToSignedMessage(this.props.navigation);
			} catch (e) {
				scannerStore.setErrorMsg(e.message);
			}
		}
	}

	render() {
		return (
			<Subscribe to={[ScannerStore, AccountsStore]}>
				{(scannerStore, accountsStore) => {
					const dataToSign = scannerStore.getDataToSign();
					const message = scannerStore.getMessage();
					const sender = scannerStore.getSender();

					if (dataToSign) {
						return (
							<MessageDetailsView
								{...this.props}
								scannerStore={scannerStore}
								accountsStore={accountsStore}
								sender={sender}
								message={isU8a(message) ? u8aToHex(message) : message}
								dataToSign={
									isU8a(dataToSign) ? u8aToHex(dataToSign) : dataToSign
								}
								prehash={scannerStore.getPrehashPayload()}
								isHash={scannerStore.getIsHash()}
								onNext={async () => {
									this.onSignMessage(scannerStore, accountsStore, sender);
								}}
							/>
						);
					} else {
						return null;
					}
				}}
			</Subscribe>
		);
	}
}

export class MessageDetailsView extends React.PureComponent {
	static propTypes = {
		dataToSign: PropTypes.string.isRequired,
		isHash: PropTypes.bool,
		message: PropTypes.string.isRequired,
		onNext: PropTypes.func.isRequired,
		prehash: PropTypes.instanceOf(GenericExtrinsicPayload),
		sender: PropTypes.object.isRequired
	};

	render() {
		const {
			accountsStore,
			dataToSign,
			isHash,
			message,
			onNext,
			prehash,
			sender
		} = this.props;

		const isEthereum =
			NETWORK_LIST[sender.networkKey].protocol === NetworkProtocols.ETHEREUM;
		const prefix =
			!isEthereum && SUBSTRATE_NETWORK_LIST[sender.networkKey].prefix;

		return (
			<ScrollView
				contentContainerStyle={styles.bodyContent}
				style={styles.body}
			>
				<Background />
				<Text style={styles.topTitle}>Sign Message</Text>
				<Text style={styles.title}>From Account</Text>
				<CompatibleCard account={sender} accountsStore={accountsStore} />
				{!isEthereum && prehash && prefix ? (
					<PayloadDetailsCard
						description="You are about to confirm sending the following extrinsic. We will sign the hash of the payload as it is oversized."
						payload={prehash}
						prefix={prefix}
					/>
				) : null}
				<MessageDetailsCard
					isHash={isHash}
					message={message}
					data={dataToSign}
				/>
				<Button
					buttonStyles={{ height: 60 }}
					title="Sign Message"
					onPress={() => {
						isHash ? alertMultipart(onNext) : onNext();
					}}
				/>
			</ScrollView>
		);
	}
}

const styles = StyleSheet.create({
	actionButtonContainer: {
		flex: 1
	},
	actionsContainer: {
		flex: 1,
		flexDirection: 'row'
	},
	address: {
		flex: 1
	},
	body: {
		backgroundColor: colors.bg,
		flex: 1,
		flexDirection: 'column',
		overflow: 'hidden',
		padding: 20
	},
	bodyContent: {
		paddingBottom: 40
	},
	changePinText: {
		color: 'green',
		textAlign: 'left'
	},
	deleteText: {
		textAlign: 'right'
	},

	title: {
		...fontStyles.h2,
		paddingBottom: 20
	},
	topTitle: {
		...fontStyles.h1,
		paddingBottom: 20,
		textAlign: 'center'
	},
	transactionDetails: {
		backgroundColor: colors.card_bg,
		flex: 1
	},
	wrapper: {
		borderRadius: 5
	}
});<|MERGE_RESOLUTION|>--- conflicted
+++ resolved
@@ -45,31 +45,10 @@
 
 export default class MessageDetails extends React.PureComponent {
 	async onSignMessage(scannerStore, accountsStore, sender) {
-<<<<<<< HEAD
 		if (
 			sender.biometricEnabled &&
 			(await scannerStore.signDataBiometric(sender.isLegacy))
 		) {
-=======
-		try {
-			if (sender.isLegacy) {
-				return this.props.navigation.navigate('AccountUnlockAndSign', {
-					next: 'SignedMessage'
-				});
-			}
-			const senderIdentity = getIdentityFromSender(
-				sender,
-				accountsStore.state.identities
-			);
-			const seedPhrase = await unlockSeedPhrase(
-				this.props.navigation,
-				senderIdentity
-			);
-			await scannerStore.signDataWithSeedPhrase(
-				seedPhrase,
-				NETWORK_LIST[sender.networkKey].protocol
-			);
->>>>>>> bdb2349c
 			return navigateToSignedMessage(this.props.navigation);
 		} else {
 			try {
@@ -82,9 +61,12 @@
 					sender,
 					accountsStore.state.identities
 				);
-				const seed = await unlockSeed(this.props.navigation, senderIdentity);
-				await scannerStore.signDataWithSeed(
-					seed,
+				const seedPhrase = await unlockSeedPhrase(
+					this.props.navigation,
+					senderIdentity
+				);
+				await scannerStore.signDataWithSeedPhrase(
+					seedPhrase,
 					NETWORK_LIST[sender.networkKey].protocol
 				);
 				return navigateToSignedMessage(this.props.navigation);
