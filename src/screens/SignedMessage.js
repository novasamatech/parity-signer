// Copyright 2015-2019 Parity Technologies (UK) Ltd.
// This file is part of Parity.

// Parity is free software: you can redistribute it and/or modify
// it under the terms of the GNU General Public License as published by
// the Free Software Foundation, either version 3 of the License, or
// (at your option) any later version.

// Parity is distributed in the hope that it will be useful,
// but WITHOUT ANY WARRANTY; without even the implied warranty of
// MERCHANTABILITY or FITNESS FOR A PARTICULAR PURPOSE.  See the
// GNU General Public License for more details.

// You should have received a copy of the GNU General Public License
// along with Parity.  If not, see <http://www.gnu.org/licenses/>.

'use strict';

import PropTypes from 'prop-types';
import React from 'react';
import { ScrollView, StyleSheet, Text, View } from 'react-native';
import { Subscribe } from 'unstated';
import colors from '../colors';
import fonts from '../fonts';
import QrView from '../components/QrView';
import AccountsStore from '../stores/AccountsStore';
import ScannerStore from '../stores/ScannerStore';
import { hexToAscii, isAscii } from '../util/message';

export default class SignedMessage extends React.PureComponent {
<<<<<<< HEAD
  render() {
    return (
      <Subscribe to={[ScannerStore, AccountsStore]}>
        {(scannerStore, accountsStore) => {
          return (
            <SignedMessageView
              data={scannerStore.getSignedTxData()}
              isHash={scannerStore.getIsHash()}
              message={scannerStore.getMessage()}
            />
          );
        }}
      </Subscribe>
    );
  }
}

export class SignedMessageView extends React.PureComponent {
  static propTypes = {
    data: PropTypes.string.isRequired,
    isHash: PropTypes.bool,
    message: PropTypes.string
  };

  render() {
    const { data, isHash, message } = this.props;

    return (
      <ScrollView style={styles.body} contentContainerStyle={{ padding: 20 }}>
        <Text style={styles.topTitle}>SCAN SIGNATURE</Text>
        <View style={styles.qr}>
          <QrView data={this.props.data} />
        </View>
        <Text style={styles.title}>MESSAGE</Text>
        <Text style={styles.message}>
          {
             isHash
             ? message
             : isAscii(message)
              ? hexToAscii(message)
              : data
          }
        </Text>
      </ScrollView>
    );
  }
=======
	render() {
		return (
			<Subscribe to={[ScannerStore, AccountsStore]}>
				{(scanner, accounts) => {
					return (
						<SignedMessageView
							data={scanner.getSignedTxData()}
							message={scanner.getMessage()}
						/>
					);
				}}
			</Subscribe>
		);
	}
}

export class SignedMessageView extends React.PureComponent {
	static propTypes = {
		data: PropTypes.string.isRequired
	};

	render() {
		const { data, message } = this.props;

		return (
			<ScrollView style={styles.body} contentContainerStyle={{ padding: 20 }}>
				<Text style={styles.topTitle}>SCAN SIGNATURE</Text>
				<View style={styles.qr}>
					<QrView data={this.props.data} />
				</View>
				<Text style={styles.title}>MESSAGE</Text>
				<Text style={styles.message}>
					{isAscii(message) ? hexToAscii(message) : data}
				</Text>
			</ScrollView>
		);
	}
>>>>>>> 61ad81c0
}

const styles = StyleSheet.create({
	body: {
		backgroundColor: colors.bg,
		flex: 1,
		flexDirection: 'column',
		overflow: 'hidden'
	},
	message: {
		backgroundColor: colors.card_bg,
		fontFamily: fonts.regular,
		fontSize: 20,
		lineHeight: 26,
		marginBottom: 20,
		minHeight: 120,
		padding: 10
	},
	qr: {
		backgroundColor: colors.card_bg,
		marginBottom: 20
	},
	title: {
		color: colors.bg_text_sec,
		fontFamily: fonts.bold,
		fontSize: 18,
		paddingBottom: 20
	},
	topTitle: {
		color: colors.bg_text_sec,
		fontFamily: fonts.bold,
		fontSize: 24,
		paddingBottom: 20,
		textAlign: 'center'
	}
});<|MERGE_RESOLUTION|>--- conflicted
+++ resolved
@@ -28,62 +28,15 @@
 import { hexToAscii, isAscii } from '../util/message';
 
 export default class SignedMessage extends React.PureComponent {
-<<<<<<< HEAD
-  render() {
-    return (
-      <Subscribe to={[ScannerStore, AccountsStore]}>
-        {(scannerStore, accountsStore) => {
-          return (
-            <SignedMessageView
-              data={scannerStore.getSignedTxData()}
-              isHash={scannerStore.getIsHash()}
-              message={scannerStore.getMessage()}
-            />
-          );
-        }}
-      </Subscribe>
-    );
-  }
-}
-
-export class SignedMessageView extends React.PureComponent {
-  static propTypes = {
-    data: PropTypes.string.isRequired,
-    isHash: PropTypes.bool,
-    message: PropTypes.string
-  };
-
-  render() {
-    const { data, isHash, message } = this.props;
-
-    return (
-      <ScrollView style={styles.body} contentContainerStyle={{ padding: 20 }}>
-        <Text style={styles.topTitle}>SCAN SIGNATURE</Text>
-        <View style={styles.qr}>
-          <QrView data={this.props.data} />
-        </View>
-        <Text style={styles.title}>MESSAGE</Text>
-        <Text style={styles.message}>
-          {
-             isHash
-             ? message
-             : isAscii(message)
-              ? hexToAscii(message)
-              : data
-          }
-        </Text>
-      </ScrollView>
-    );
-  }
-=======
 	render() {
 		return (
 			<Subscribe to={[ScannerStore, AccountsStore]}>
-				{(scanner, accounts) => {
+				{(scannerStore, accountsStore) => {
 					return (
 						<SignedMessageView
-							data={scanner.getSignedTxData()}
-							message={scanner.getMessage()}
+							data={scannerStore.getSignedTxData()}
+							isHash={scannerStore.getIsHash()}
+							message={scannerStore.getMessage()}
 						/>
 					);
 				}}
@@ -94,11 +47,13 @@
 
 export class SignedMessageView extends React.PureComponent {
 	static propTypes = {
-		data: PropTypes.string.isRequired
+		data: PropTypes.string.isRequired,
+		isHash: PropTypes.bool,
+		message: PropTypes.string
 	};
 
 	render() {
-		const { data, message } = this.props;
+		const { data, isHash, message } = this.props;
 
 		return (
 			<ScrollView style={styles.body} contentContainerStyle={{ padding: 20 }}>
@@ -108,12 +63,11 @@
 				</View>
 				<Text style={styles.title}>MESSAGE</Text>
 				<Text style={styles.message}>
-					{isAscii(message) ? hexToAscii(message) : data}
+					{isHash ? message : isAscii(message) ? hexToAscii(message) : data}
 				</Text>
 			</ScrollView>
 		);
 	}
->>>>>>> 61ad81c0
 }
 
 const styles = StyleSheet.create({
