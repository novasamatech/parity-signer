--- conflicted
+++ resolved
@@ -29,11 +29,6 @@
 import fonts from "../fonts";
 import AccountsStore from '../stores/AccountsStore';
 import { accountId } from '../util/account';
-<<<<<<< HEAD
-import PopupMenu from '../components/PopupMenu';
-import Identicon from '@polkadot/reactnative-identicon';
-=======
->>>>>>> 5e0332e2
 
 export default class AccountList extends React.PureComponent {
   static navigationOptions = {
@@ -136,28 +131,6 @@
           </View>
         </View>
         {hasNoAccount && this.showOnboardingMessage()}
-<<<<<<< HEAD
-        <Text style={styles.title}>Give me a Polkadot identicon</Text>
-        <Identicon
-          value={'5D72CBH9DSi6gFoDY6DFNBtWVnk9Jt2mAs6aYPEV6HSNrmQy'}
-          size={64}
-        />
-        <Text style={styles.title}>small</Text>
-        <Identicon
-          value={'5D72CBH9DSi6gFoDY6DFNBtWVnk9Jt2mAs6aYPEV6HSNrmQy'}
-          size={32}
-        />
-        <Text style={styles.title}>Empty</Text>
-        <Identicon
-          value={''}
-          size={64}
-        />
-        <Text style={styles.title}>Empty small</Text>
-        <Identicon
-          size={32}
-        />
-=======
->>>>>>> 5e0332e2
         <FlatList
           ref={list => {
             this.list = list;
