--- conflicted
+++ resolved
@@ -56,20 +56,12 @@
                   return;
                 }
 
-<<<<<<< HEAD
-                let data = {};
-
-                if (txRequestData.data) { // then this is Ethereum Legacy
-                  data = JSON.parse(txRequestData.data);
-
-=======
                 // TODO: Actually use this to read UOS
                 // type is Uint8Array or null
                 const bytes = rawDataToU8A(txRequestData.rawData);
 
                 try {
                   const data = JSON.parse(txRequestData.data);
->>>>>>> 41ef1040
                   if (data.action === undefined) {
                     throw new Error('Could not determine action type.');
                   }
@@ -218,76 +210,6 @@
   }
 }
 
-const styles = StyleSheet.create({
-  inactive: {
-    backgroundColor: colors.bg,
-    padding: 20,
-    flex: 1,
-    flexDirection: 'column'
-  },
-  view: {
-    flex: 1,
-    backgroundColor: 'black'
-  },
-  body: {
-    flex: 1,
-    flexDirection: 'column',
-    backgroundColor: 'transparent'
-  },
-  top: {
-    flexBasis: 80,
-    flexDirection: 'row',
-    alignItems: 'center',
-    justifyContent: 'center',
-    backgroundColor: 'rgba(0, 0, 0, 0.5)'
-  },
-  middle: {
-    flexBasis: 280,
-    flexDirection: 'row',
-    backgroundColor: 'transparent'
-  },
-  middleLeft: {
-    flex: 1,
-    backgroundColor: 'rgba(0, 0, 0, 0.5)'
-  },
-  middleCenter: {
-    flexBasis: 280,
-    borderWidth: 1,
-    backgroundColor: 'transparent'
-  },
-  middleRight: {
-    flex: 1,
-    backgroundColor: 'rgba(0, 0, 0, 0.5)'
-  },
-  bottom: {
-    flex: 1,
-    alignItems: 'center',
-    justifyContent: 'center',
-    backgroundColor: 'rgba(0, 0, 0, 0.5)'
-  },
-  titleTop: {
-    color: colors.bg_text,
-    fontSize: 26,
-    fontFamily: 'Manifold CF',
-    fontWeight: 'bold',
-    textAlign: 'center'
-  },
-  descTitle: {
-    color: colors.bg_text,
-    fontSize: 18,
-    fontFamily: 'Manifold CF',
-    fontWeight: 'bold',
-    paddingBottom: 10,
-    textAlign: 'center'
-  },
-  descSecondary: {
-    color: colors.bg_text,
-    fontSize: 14,
-    fontFamily: 'Manifold CF',
-    fontWeight: 'bold',
-    paddingBottom: 20,
-  }
-});
 
 /*
 Example Full Raw Data
@@ -351,4 +273,75 @@
   }
 
   return bytes;
-}+}
+
+const styles = StyleSheet.create({
+  inactive: {
+    backgroundColor: colors.bg,
+    padding: 20,
+    flex: 1,
+    flexDirection: 'column'
+  },
+  view: {
+    flex: 1,
+    backgroundColor: 'black'
+  },
+  body: {
+    flex: 1,
+    flexDirection: 'column',
+    backgroundColor: 'transparent'
+  },
+  top: {
+    flexBasis: 80,
+    flexDirection: 'row',
+    alignItems: 'center',
+    justifyContent: 'center',
+    backgroundColor: 'rgba(0, 0, 0, 0.5)'
+  },
+  middle: {
+    flexBasis: 280,
+    flexDirection: 'row',
+    backgroundColor: 'transparent'
+  },
+  middleLeft: {
+    flex: 1,
+    backgroundColor: 'rgba(0, 0, 0, 0.5)'
+  },
+  middleCenter: {
+    flexBasis: 280,
+    borderWidth: 1,
+    backgroundColor: 'transparent'
+  },
+  middleRight: {
+    flex: 1,
+    backgroundColor: 'rgba(0, 0, 0, 0.5)'
+  },
+  bottom: {
+    flex: 1,
+    alignItems: 'center',
+    justifyContent: 'center',
+    backgroundColor: 'rgba(0, 0, 0, 0.5)'
+  },
+  titleTop: {
+    color: colors.bg_text,
+    fontSize: 26,
+    fontFamily: 'Manifold CF',
+    fontWeight: 'bold',
+    textAlign: 'center'
+  },
+  descTitle: {
+    color: colors.bg_text,
+    fontSize: 18,
+    fontFamily: 'Manifold CF',
+    fontWeight: 'bold',
+    paddingBottom: 10,
+    textAlign: 'center'
+  },
+  descSecondary: {
+    color: colors.bg_text,
+    fontSize: 14,
+    fontFamily: 'Manifold CF',
+    fontWeight: 'bold',
+    paddingBottom: 20,
+  }
+});