// Copyright 2015-2019 Parity Technologies (UK) Ltd.
// This file is part of Parity.

// Parity is free software: you can redistribute it and/or modify
// it under the terms of the GNU General Public License as published by
// the Free Software Foundation, either version 3 of the License, or
// (at your option) any later version.

// Parity is distributed in the hope that it will be useful,
// but WITHOUT ANY WARRANTY; without even the implied warranty of
// MERCHANTABILITY or FITNESS FOR A PARTICULAR PURPOSE.  See the
// GNU General Public License for more details.

// You should have received a copy of the GNU General Public License
// along with Parity.  If not, see <http://www.gnu.org/licenses/>.

// @flow

'use strict';

import PropTypes from 'prop-types';
import React, { useEffect } from 'react';
import { Alert, Button, StyleSheet, Text, View } from 'react-native';
import { RNCamera } from 'react-native-camera';
import { Subscribe } from 'unstated';

import colors from '../colors';
import fonts from '../fonts';
import AccountsStore from '../stores/AccountsStore';
import ScannerStore from '../stores/ScannerStore';
import { isAddressString, isJsonString, rawDataToU8A } from '../util/decoders';

export default class Scanner extends React.PureComponent {
	constructor(props) {
		super(props);
		this.state = { enableScan: true };
	}

	showErrorMessage(scannerStore, title, message) {
		this.setState({ enableScan: false });
		Alert.alert(title, message, [
			{
				onPress: async () => {
					await scannerStore.cleanup();
					this.setState({ enableScan: true });
				},
				text: 'Try again'
			}
		]);
	}

	render() {
		const isScanningMetadata = this.props.navigation.getParam(
			'isScanningMetadata'
		);

		return (
			<Subscribe to={[ScannerStore, AccountsStore]}>
				{(scannerStore, accountsStore) => {
					return (
						<QrScannerView
							completedFramesCount={scannerStore.getCompletedFramesCount()}
							isMultipart={scannerStore.getTotalFramesCount() > 1}
							missedFrames={scannerStore.getMissedFrames()}
							navigation={this.props.navigation}
							scannerStore={scannerStore}
							totalFramesCount={scannerStore.getTotalFramesCount()}
							onBarCodeRead={async txRequestData => {
								if (scannerStore.isBusy() || !this.state.enableScan) {
									return;
								}

								try {
									if (isAddressString(txRequestData.data)) {
										return this.showErrorMessage(
											scannerStore,
											text.ADDRESS_ERROR_TITLE,
											text.ADDRESS_ERROR_MESSAGE
										);
									} else if (isJsonString(txRequestData.data)) {
										// Ethereum Legacy
										await scannerStore.setUnsigned(txRequestData.data);
									} else if (!scannerStore.isMultipartComplete()) {
										const strippedData = rawDataToU8A(txRequestData.rawData);
										console.log(
											'QrScanner isScanningMetadata -> ',
											isScanningMetadata
										);
										await scannerStore.setParsedData(
											strippedData,
											accountsStore,
											false,
											isScanningMetadata
										);
									}

									if (scannerStore.getErrorMsg()) {
										throw new Error(scannerStore.getErrorMsg());
									}

									if (scannerStore.getUnsigned()) {
										await scannerStore.setData(accountsStore);
										if (scannerStore.getType() === 'transaction') {
											scannerStore.clearMultipartProgress();
											this.props.navigation.navigate('TxDetails');
										} else {
											scannerStore.clearMultipartProgress();
											this.props.navigation.navigate('MessageDetails');
										}
									} else if (scannerStore.getMetadata()) {
										debugger;
										await scannerStore.setData(accountsStore);
										scannerStore.clearMultipartProgress();
										this.props.navigation.navigate('MetadataDetails');
									}
								} catch (e) {
									return this.showErrorMessage(
										scannerStore,
										text.PARSE_ERROR_TITLE,
										e.message
									);
								}
							}}
						/>
					);
				}}
			</Subscribe>
		);
	}
}

QrScannerView.propTypes = {
	onBarCodeRead: PropTypes.func.isRequired
};

export function QrScannerView(props) {
	useEffect(() => {
		const setBusySubscription = props.navigation.addListener(
			'willFocus',
			() => {
				props.scannerStore.setReady();
			}
		);
		const setReadySubscription = props.navigation.addListener('didBlur', () => {
			props.scannerStore.setBusy();
		});
		return () => {
			setBusySubscription.remove();
			setReadySubscription.remove();
		};
	}, [props.navigation, props.scannerStore]);

<<<<<<< HEAD
	renderScanningNetworkSpecMessage() {
		return (
			<View style={styles.bottom}>
				<Text style={styles.descTitle}>Scan QR Code</Text>
				<Text style={styles.descSecondary}>To Add a New Network Spec</Text>
			</View>
		);
	}

	renderScanningTransactionMessage() {
		return (
			<View style={styles.bottom}>
				<Text style={styles.descTitle}>Scan QR Code</Text>
				<Text style={styles.descSecondary}>To Sign a New Transaction</Text>
			</View>
		);
	}

	renderScanningMultipartMessage() {
		return (
			<View style={styles.bottom}>
				<Text style={styles.descTitle}>
					Scanning Multipart Data, Please Hold Still...
				</Text>
				<Text style={styles.descSecondary}>
					{this.props.completedFramesCount} / {this.props.totalFramesCount}{' '}
					Completed.
				</Text>
				<Button
					onPress={() => this.props.scannerStore.clearMultipartProgress()}
					style={styles.descSecondary}
					title="Start Over"
				/>
			</View>
		);
	}

	render() {
		const { onBarCodeRead, scannerStore, navigation } = this.props;
		const isScanningMetadata = navigation.getParam('isScanningMetadata');

		const missedFrames = this.props.scannerStore.getMissedFrames();
		const missedFramesMessage = missedFrames && missedFrames.join(', ');

		if (scannerStore.isBusy()) {
			return <View style={styles.inactive} />;
		} else {
			return (
				<RNCamera
					captureAudio={false}
					onBarCodeRead={onBarCodeRead}
					style={styles.view}
				>
					<View style={styles.body}>
						<View style={styles.top}>
							<Text style={styles.titleTop}>SCANNER</Text>
						</View>
						<View style={styles.middle}>
							<View style={styles.middleLeft} />
							<View style={styles.middleCenter} />
							<View style={styles.middleRight} />
						</View>
						{isScanningMetadata
							? this.renderScanningNetworkSpecMessage()
							: this.renderScanningTransactionMessage()}
						{this.props.isMultipart ? (
							<View style={styles.bottom}>
								<Text style={styles.descTitle}>
									Scanning Multipart Data, Please Hold Still...
								</Text>
								<Text style={styles.descSecondary}>
									{this.props.completedFramesCount} /{' '}
									{this.props.totalFramesCount} Completed.
								</Text>
								<Button
									onPress={() =>
										this.props.scannerStore.clearMultipartProgress()
									}
									style={styles.descSecondary}
									title="Start Over"
								/>
							</View>
						) : (
							<View style={styles.bottom}>
								<Text style={styles.descTitle}>Scan QR Code</Text>
								<Text style={styles.descSecondary}>
									To Sign a New Transaction
								</Text>
								{this.props.isMultipart
									? this.renderScanningMultipartMessage()
									: isScanningMetadata
									? this.renderScanningNetworkSpecMessage()
									: this.renderScanningTransactionMessage()}
								{missedFrames && missedFrames.length >= 1 && (
									<View style={styles.bottom}>
										<Text style={styles.descTitle}>
											You missed the following frames: {missedFramesMessage}
										</Text>
									</View>
								)}
							</View>
						)}
					</View>
				</RNCamera>
			);
		}
	}
=======
	const missedFrames = props.scannerStore.getMissedFrames();
	const missedFramesMessage = missedFrames && missedFrames.join(', ');

	if (props.scannerStore.isBusy()) {
		return <View style={styles.inactive} />;
	}
	return (
		<RNCamera
			captureAudio={false}
			onBarCodeRead={props.onBarCodeRead}
			style={styles.view}
		>
			<View style={styles.body}>
				<View style={styles.top}>
					<Text style={styles.titleTop}>SCANNER</Text>
				</View>
				<View style={styles.middle}>
					<View style={styles.middleLeft} />
					<View style={styles.middleCenter} />
					<View style={styles.middleRight} />
				</View>
				{props.isMultipart ? (
					<View style={styles.bottom}>
						<Text style={styles.descTitle}>
							Scanning Multipart Data, Please Hold Still...
						</Text>
						<Text style={styles.descSecondary}>
							{props.completedFramesCount} / {props.totalFramesCount} Completed.
						</Text>
						<Button
							onPress={() => props.scannerStore.clearMultipartProgress()}
							style={styles.descSecondary}
							title="Start Over"
						/>
					</View>
				) : (
					<View style={styles.bottom}>
						<Text style={styles.descTitle}>Scan QR Code</Text>
						<Text style={styles.descSecondary}>To Sign a New Transaction</Text>
					</View>
				)}
				{missedFrames && missedFrames.length >= 1 && (
					<View style={styles.bottom}>
						<Text style={styles.descTitle}>
							You missed the following frames: {missedFramesMessage}
						</Text>
					</View>
				)}
			</View>
		</RNCamera>
	);
>>>>>>> c1b49cf0
}

const text = {
	ADDRESS_ERROR_MESSAGE:
		'Please create a transaction using a software such as MyCrypto or Fether so that Parity Signer can sign it.',
	ADDRESS_ERROR_TITLE: 'Address detected',
	PARSE_ERROR_TITLE: 'Unable to parse transaction'
};

const styles = StyleSheet.create({
	body: {
		backgroundColor: 'transparent',
		flex: 1,
		flexDirection: 'column'
	},
	bottom: {
		alignItems: 'center',
		backgroundColor: 'rgba(0, 0, 0, 0.5)',
		flex: 1,
		justifyContent: 'center',
		paddingHorizontal: 15
	},
	descSecondary: {
		color: colors.bg_text,
		fontFamily: fonts.bold,
		fontSize: 14,
		paddingBottom: 20
	},
	descTitle: {
		color: colors.bg_text,
		fontFamily: fonts.bold,
		fontSize: 18,
		paddingBottom: 10,
		textAlign: 'center'
	},
	inactive: {
		backgroundColor: colors.bg,
		flex: 1,
		flexDirection: 'column',
		padding: 20
	},
	middle: {
		backgroundColor: 'transparent',
		flexBasis: 280,
		flexDirection: 'row'
	},
	middleCenter: {
		backgroundColor: 'transparent',
		borderWidth: 1,
		flexBasis: 280
	},
	middleLeft: {
		backgroundColor: 'rgba(0, 0, 0, 0.5)',
		flex: 1
	},
	middleRight: {
		backgroundColor: 'rgba(0, 0, 0, 0.5)',
		flex: 1
	},
	progress: {
		alignItems: 'center',
		justifyContent: 'center'
	},
	titleTop: {
		color: colors.bg_text,
		fontFamily: fonts.bold,
		fontSize: 26,
		textAlign: 'center'
	},
	top: {
		alignItems: 'center',
		backgroundColor: 'rgba(0, 0, 0, 0.5)',
		flexBasis: 80,
		flexDirection: 'row',
		justifyContent: 'center'
	},
	view: {
		backgroundColor: 'black',
		flex: 1
	}
});<|MERGE_RESOLUTION|>--- conflicted
+++ resolved
@@ -134,6 +134,12 @@
 };
 
 export function QrScannerView(props) {
+	const { onBarCodeRead, scannerStore, navigation } = this.props;
+	const isScanningMetadata = navigation.getParam('isScanningMetadata');
+
+	const missedFrames = this.props.scannerStore.getMissedFrames();
+	const missedFramesMessage = missedFrames && missedFrames.join(', ');
+
 	useEffect(() => {
 		const setBusySubscription = props.navigation.addListener(
 			'willFocus',
@@ -150,26 +156,25 @@
 		};
 	}, [props.navigation, props.scannerStore]);
 
-<<<<<<< HEAD
-	renderScanningNetworkSpecMessage() {
+	const renderScanningNetworkSpecMessage = () => {
 		return (
 			<View style={styles.bottom}>
 				<Text style={styles.descTitle}>Scan QR Code</Text>
 				<Text style={styles.descSecondary}>To Add a New Network Spec</Text>
 			</View>
 		);
-	}
-
-	renderScanningTransactionMessage() {
+	};
+
+	const renderScanningTransactionMessage = () => {
 		return (
 			<View style={styles.bottom}>
 				<Text style={styles.descTitle}>Scan QR Code</Text>
 				<Text style={styles.descSecondary}>To Sign a New Transaction</Text>
 			</View>
 		);
-	}
-
-	renderScanningMultipartMessage() {
+	};
+
+	const renderScanningMultipartMessage = () => {
 		return (
 			<View style={styles.bottom}>
 				<Text style={styles.descTitle}>
@@ -186,131 +191,68 @@
 				/>
 			</View>
 		);
-	}
-
-	render() {
-		const { onBarCodeRead, scannerStore, navigation } = this.props;
-		const isScanningMetadata = navigation.getParam('isScanningMetadata');
-
-		const missedFrames = this.props.scannerStore.getMissedFrames();
-		const missedFramesMessage = missedFrames && missedFrames.join(', ');
-
-		if (scannerStore.isBusy()) {
-			return <View style={styles.inactive} />;
-		} else {
-			return (
-				<RNCamera
-					captureAudio={false}
-					onBarCodeRead={onBarCodeRead}
-					style={styles.view}
-				>
-					<View style={styles.body}>
-						<View style={styles.top}>
-							<Text style={styles.titleTop}>SCANNER</Text>
+	};
+
+	if (scannerStore.isBusy()) {
+		return <View style={styles.inactive} />;
+	} else {
+		return (
+			<RNCamera
+				captureAudio={false}
+				onBarCodeRead={onBarCodeRead}
+				style={styles.view}
+			>
+				<View style={styles.body}>
+					<View style={styles.top}>
+						<Text style={styles.titleTop}>SCANNER</Text>
+					</View>
+					<View style={styles.middle}>
+						<View style={styles.middleLeft} />
+						<View style={styles.middleCenter} />
+						<View style={styles.middleRight} />
+					</View>
+					{isScanningMetadata
+						? renderScanningNetworkSpecMessage()
+						: renderScanningTransactionMessage()}
+					{this.props.isMultipart ? (
+						<View style={styles.bottom}>
+							<Text style={styles.descTitle}>
+								Scanning Multipart Data, Please Hold Still...
+							</Text>
+							<Text style={styles.descSecondary}>
+								{this.props.completedFramesCount} /{' '}
+								{this.props.totalFramesCount} Completed.
+							</Text>
+							<Button
+								onPress={() => this.props.scannerStore.clearMultipartProgress()}
+								style={styles.descSecondary}
+								title="Start Over"
+							/>
 						</View>
-						<View style={styles.middle}>
-							<View style={styles.middleLeft} />
-							<View style={styles.middleCenter} />
-							<View style={styles.middleRight} />
+					) : (
+						<View style={styles.bottom}>
+							<Text style={styles.descTitle}>Scan QR Code</Text>
+							<Text style={styles.descSecondary}>
+								To Sign a New Transaction
+							</Text>
+							{this.props.isMultipart
+								? renderScanningMultipartMessage()
+								: isScanningMetadata
+								? renderScanningNetworkSpecMessage()
+								: renderScanningTransactionMessage()}
+							{missedFrames && missedFrames.length >= 1 && (
+								<View style={styles.bottom}>
+									<Text style={styles.descTitle}>
+										You missed the following frames: {missedFramesMessage}
+									</Text>
+								</View>
+							)}
 						</View>
-						{isScanningMetadata
-							? this.renderScanningNetworkSpecMessage()
-							: this.renderScanningTransactionMessage()}
-						{this.props.isMultipart ? (
-							<View style={styles.bottom}>
-								<Text style={styles.descTitle}>
-									Scanning Multipart Data, Please Hold Still...
-								</Text>
-								<Text style={styles.descSecondary}>
-									{this.props.completedFramesCount} /{' '}
-									{this.props.totalFramesCount} Completed.
-								</Text>
-								<Button
-									onPress={() =>
-										this.props.scannerStore.clearMultipartProgress()
-									}
-									style={styles.descSecondary}
-									title="Start Over"
-								/>
-							</View>
-						) : (
-							<View style={styles.bottom}>
-								<Text style={styles.descTitle}>Scan QR Code</Text>
-								<Text style={styles.descSecondary}>
-									To Sign a New Transaction
-								</Text>
-								{this.props.isMultipart
-									? this.renderScanningMultipartMessage()
-									: isScanningMetadata
-									? this.renderScanningNetworkSpecMessage()
-									: this.renderScanningTransactionMessage()}
-								{missedFrames && missedFrames.length >= 1 && (
-									<View style={styles.bottom}>
-										<Text style={styles.descTitle}>
-											You missed the following frames: {missedFramesMessage}
-										</Text>
-									</View>
-								)}
-							</View>
-						)}
-					</View>
-				</RNCamera>
-			);
-		}
-	}
-=======
-	const missedFrames = props.scannerStore.getMissedFrames();
-	const missedFramesMessage = missedFrames && missedFrames.join(', ');
-
-	if (props.scannerStore.isBusy()) {
-		return <View style={styles.inactive} />;
-	}
-	return (
-		<RNCamera
-			captureAudio={false}
-			onBarCodeRead={props.onBarCodeRead}
-			style={styles.view}
-		>
-			<View style={styles.body}>
-				<View style={styles.top}>
-					<Text style={styles.titleTop}>SCANNER</Text>
+					)}
 				</View>
-				<View style={styles.middle}>
-					<View style={styles.middleLeft} />
-					<View style={styles.middleCenter} />
-					<View style={styles.middleRight} />
-				</View>
-				{props.isMultipart ? (
-					<View style={styles.bottom}>
-						<Text style={styles.descTitle}>
-							Scanning Multipart Data, Please Hold Still...
-						</Text>
-						<Text style={styles.descSecondary}>
-							{props.completedFramesCount} / {props.totalFramesCount} Completed.
-						</Text>
-						<Button
-							onPress={() => props.scannerStore.clearMultipartProgress()}
-							style={styles.descSecondary}
-							title="Start Over"
-						/>
-					</View>
-				) : (
-					<View style={styles.bottom}>
-						<Text style={styles.descTitle}>Scan QR Code</Text>
-						<Text style={styles.descSecondary}>To Sign a New Transaction</Text>
-					</View>
-				)}
-				{missedFrames && missedFrames.length >= 1 && (
-					<View style={styles.bottom}>
-						<Text style={styles.descTitle}>
-							You missed the following frames: {missedFramesMessage}
-						</Text>
-					</View>
-				)}
-			</View>
-		</RNCamera>
-	);
->>>>>>> c1b49cf0
+			</RNCamera>
+		);
+	}
 }
 
 const text = {
