// Copyright 2015-2019 Parity Technologies (UK) Ltd.
// This file is part of Parity.

// Parity is free software: you can redistribute it and/or modify
// it under the terms of the GNU General Public License as published by
// the Free Software Foundation, either version 3 of the License, or
// (at your option) any later version.

// Parity is distributed in the hope that it will be useful,
// but WITHOUT ANY WARRANTY; without even the implied warranty of
// MERCHANTABILITY or FITNESS FOR A PARTICULAR PURPOSE.  See the
// GNU General Public License for more details.

// You should have received a copy of the GNU General Public License
// along with Parity.  If not, see <http://www.gnu.org/licenses/>.

// @flow

'use strict';

import PropTypes from 'prop-types';
import React from 'react';
import { Alert, Button, StyleSheet, Text, View } from 'react-native';
import { RNCamera } from 'react-native-camera';
import { Subscribe } from 'unstated';

import colors from '../colors';
import fonts from '../fonts';
import AccountsStore from '../stores/AccountsStore';
import ScannerStore from '../stores/ScannerStore';
import { isAddressString, isJsonString, rawDataToU8A } from '../util/decoders';

export default class Scanner extends React.PureComponent {
	static navigationOptions = {
		headerBackTitle: 'Scanner',
		title: 'Transaction Details'
	};

	constructor(props) {
		super(props);
		this.state = { enableScan: true };
	}

	showErrorMessage(scannerStore, title, message) {
		this.setState({ enableScan: false });
		Alert.alert(title, message, [
			{
				onPress: () => {
					scannerStore.cleanup();
					this.setState({ enableScan: true });
				},
				text: 'Try again'
			}
		]);
	}

	render() {
		return (
			<Subscribe to={[ScannerStore, AccountsStore]}>
				{(scannerStore, accountsStore) => {
					return (
						<QrScannerView
							completedFramesCount={scannerStore.getCompletedFramesCount()}
							totalFramesCount={scannerStore.getTotalFramesCount()}
							isMultipart={scannerStore.getTotalFramesCount() > 1}
							navigation={this.props.navigation}
							scannerStore={scannerStore}
							onBarCodeRead={async txRequestData => {
								if (scannerStore.isBusy() || !this.state.enableScan) {
									return;
								}

								try {
									if (isAddressString(txRequestData.data)) {
										return this.showErrorMessage(
											scannerStore,
											text.ADDRESS_ERROR_TITLE,
											text.ADDRESS_ERROR_MESSAGE
										);
									} else if (isJsonString(txRequestData.data)) {
										// Ethereum Legacy
										await scannerStore.setUnsigned(txRequestData.data);
									} else if (!scannerStore.isMultipartComplete()) {
										const strippedData = rawDataToU8A(txRequestData.rawData);
										const isNetworkSpec = this.props.navigation.getParam(
											'isScanningNetworkSpec'
										);

										await scannerStore.setParsedData(
											strippedData,
											accountsStore,
											isNetworkSpec
										);
									} else if (scannerStore.getErrorMsg()) {
										throw new Error(scannerStore.getErrorMsg());
									}

									if (scannerStore.getUnsigned()) {
										await scannerStore.setData(accountsStore);
										if (scannerStore.getType() === 'transaction') {
											scannerStore.clearMultipartProgress();
											this.props.navigation.navigate('TxDetails');
										} else {
											scannerStore.clearMultipartProgress();
											this.props.navigation.navigate('MessageDetails');
										}
									}
								} catch (e) {
									return this.showErrorMessage(
										scannerStore,
										text.PARSE_ERROR_TITLE,
										e.message
									);
								}
							}}
						/>
					);
				}}
			</Subscribe>
		);
	}
}

export class QrScannerView extends React.Component {
	constructor(props) {
		super(props);
		this.setBusySubscription = null;
		this.setReadySubscription = null;
	}

	static propTypes = {
		onBarCodeRead: PropTypes.func.isRequired
	};

	componentDidMount() {
		this.setBusySubscription = this.props.navigation.addListener(
			'willFocus',
			() => {
				this.props.scannerStore.setReady();
			}
		);
		this.setReadySubscription = this.props.navigation.addListener(
			'didBlur',
			() => {
				this.props.scannerStore.setBusy();
			}
		);
	}

	componentWillUnmount() {
		this.setBusySubscription.remove();
		this.setReadySubscription.remove();
	}

	renderScanningNetworkSpecMessage() {
		return (
			<View style={styles.bottom}>
				<Text style={styles.descTitle}>Scan QR Code</Text>
				<Text style={styles.descSecondary}>To Add a New Network Spec</Text>
			</View>
		);
	}

	renderScanningTransactionMessage() {
		return (
			<View style={styles.bottom}>
				<Text style={styles.descTitle}>Scan QR Code</Text>
				<Text style={styles.descSecondary}>To Sign a New Transaction</Text>
			</View>
		);
	}

	render() {
		const { onBarCodeRead, scannerStore, navigation } = this.props;
		const isScanningNetworkSpec = navigation.getParam('isScanningNetworkSpec');

		if (scannerStore.isBusy()) {
			return <View style={styles.inactive} />;
		}
		return (
			<RNCamera
				captureAudio={false}
				onBarCodeRead={onBarCodeRead}
				style={styles.view}
			>
				<View style={styles.body}>
					<View style={styles.top}>
						<Text style={styles.titleTop}>SCANNER</Text>
					</View>
					<View style={styles.middle}>
						<View style={styles.middleLeft} />
						<View style={styles.middleCenter} />
						<View style={styles.middleRight} />
					</View>
<<<<<<< HEAD
					{isScanningNetworkSpec
						? this.renderScanningNetworkSpecMessage()
						: this.renderScanningTransactionMessage()}
=======
					{this.props.isMultipart ? (
						<View style={styles.bottom}>
							<Text style={styles.descTitle}>
								Scanning Multipart Data, Please Hold Still...
							</Text>
							<Text style={styles.descSecondary}>
								{this.props.completedFramesCount} /{' '}
								{this.props.totalFramesCount} Completed.
							</Text>
							<Button
								onPress={() => this.props.scannerStore.clearMultipartProgress()}
								style={styles.descSecondary}
								title="Start Over"
							/>
						</View>
					) : (
						<View style={styles.bottom}>
							<Text style={styles.descTitle}>Scan QR Code</Text>
							<Text style={styles.descSecondary}>
								To Sign a New Transaction
							</Text>
						</View>
					)}
>>>>>>> 9f50388c
				</View>
			</RNCamera>
		);
	}
}

const text = {
	ADDRESS_ERROR_MESSAGE:
		'Please create a transaction using a software such as MyCrypto or Fether so that Parity Signer can sign it.',
	ADDRESS_ERROR_TITLE: 'Address detected',
	PARSE_ERROR_TITLE: 'Unable to parse transaction'
};

const styles = StyleSheet.create({
	body: {
		backgroundColor: 'transparent',
		flex: 1,
		flexDirection: 'column'
	},
	bottom: {
		alignItems: 'center',
		backgroundColor: 'rgba(0, 0, 0, 0.5)',
		flex: 1,
		justifyContent: 'center'
	},
	descSecondary: {
		color: colors.bg_text,
		fontFamily: fonts.bold,
		fontSize: 14,
		paddingBottom: 20
	},
	descTitle: {
		color: colors.bg_text,
		fontFamily: fonts.bold,
		fontSize: 18,
		paddingBottom: 10,
		textAlign: 'center'
	},
	inactive: {
		backgroundColor: colors.bg,
		flex: 1,
		flexDirection: 'column',
		padding: 20
	},
	middle: {
		backgroundColor: 'transparent',
		flexBasis: 280,
		flexDirection: 'row'
	},
	middleCenter: {
		backgroundColor: 'transparent',
		borderWidth: 1,
		flexBasis: 280
	},
	middleLeft: {
		backgroundColor: 'rgba(0, 0, 0, 0.5)',
		flex: 1
	},
	middleRight: {
		backgroundColor: 'rgba(0, 0, 0, 0.5)',
		flex: 1
	},
	progress: {
		alignItems: 'center',
		justifyContent: 'center'
	},
	titleTop: {
		color: colors.bg_text,
		fontFamily: fonts.bold,
		fontSize: 26,
		textAlign: 'center'
	},
	top: {
		alignItems: 'center',
		backgroundColor: 'rgba(0, 0, 0, 0.5)',
		flexBasis: 80,
		flexDirection: 'row',
		justifyContent: 'center'
	},
	view: {
		backgroundColor: 'black',
		flex: 1
	}
});<|MERGE_RESOLUTION|>--- conflicted
+++ resolved
@@ -192,11 +192,6 @@
 						<View style={styles.middleCenter} />
 						<View style={styles.middleRight} />
 					</View>
-<<<<<<< HEAD
-					{isScanningNetworkSpec
-						? this.renderScanningNetworkSpecMessage()
-						: this.renderScanningTransactionMessage()}
-=======
 					{this.props.isMultipart ? (
 						<View style={styles.bottom}>
 							<Text style={styles.descTitle}>
@@ -212,15 +207,11 @@
 								title="Start Over"
 							/>
 						</View>
+					) : isScanningNetworkSpec ? (
+						this.renderScanningNetworkSpecMessage()
 					) : (
-						<View style={styles.bottom}>
-							<Text style={styles.descTitle}>Scan QR Code</Text>
-							<Text style={styles.descSecondary}>
-								To Sign a New Transaction
-							</Text>
-						</View>
+						this.renderScanningTransactionMessage()
 					)}
->>>>>>> 9f50388c
 				</View>
 			</RNCamera>
 		);
