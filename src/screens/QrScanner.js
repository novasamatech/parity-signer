--- conflicted
+++ resolved
@@ -175,66 +175,66 @@
 	}
 
 	render() {
-<<<<<<< HEAD
 		const { onBarCodeRead, scannerStore, navigation } = this.props;
 		const isScanningNetworkSpec = navigation.getParam('isScanningNetworkSpec');
 
 		if (scannerStore.isBusy()) {
-=======
-		const missedFrames = this.props.scannerStore.getMissedFrames();
-		const missedFramesMessage = missedFrames && missedFrames.join(', ');
-
-		if (this.props.scannerStore.isBusy()) {
->>>>>>> ada16802
-			return <View style={styles.inactive} />;
+			const missedFrames = this.props.scannerStore.getMissedFrames();
+			const missedFramesMessage = missedFrames && missedFrames.join(', ');
+
+			if (this.props.scannerStore.isBusy()) {
+				return <View style={styles.inactive} />;
+			}
+			return (
+				<RNCamera
+					captureAudio={false}
+					onBarCodeRead={onBarCodeRead}
+					style={styles.view}
+				>
+					<View style={styles.body}>
+						<View style={styles.top}>
+							<Text style={styles.titleTop}>SCANNER</Text>
+						</View>
+						<View style={styles.middle}>
+							<View style={styles.middleLeft} />
+							<View style={styles.middleCenter} />
+							<View style={styles.middleRight} />
+						</View>
+						{this.props.isMultipart ? (
+							<View style={styles.bottom}>
+								<Text style={styles.descTitle}>
+									Scanning Multipart Data, Please Hold Still...
+								</Text>
+								<Text style={styles.descSecondary}>
+									{this.props.completedFramesCount} /{' '}
+									{this.props.totalFramesCount} Completed.
+								</Text>
+								<Button
+									onPress={() =>
+										this.props.scannerStore.clearMultipartProgress()
+									}
+									style={styles.descSecondary}
+									title="Start Over"
+								/>
+							</View>
+						) : isScanningNetworkSpec ? (
+							this.renderScanningNetworkSpecMessage()
+						) : (
+							this.renderScanningTransactionMessage()
+						)}
+						{missedFrames && missedFrames.length >= 1 ? (
+							<View style={styles.bottom}>
+								<Text style={styles.descTitle}>
+									You missed the following frames: {missedFramesMessage}
+								</Text>
+							</View>
+						) : (
+							undefined
+						)}
+					</View>
+				</RNCamera>
+			);
 		}
-		return (
-			<RNCamera
-				captureAudio={false}
-				onBarCodeRead={onBarCodeRead}
-				style={styles.view}
-			>
-				<View style={styles.body}>
-					<View style={styles.top}>
-						<Text style={styles.titleTop}>SCANNER</Text>
-					</View>
-					<View style={styles.middle}>
-						<View style={styles.middleLeft} />
-						<View style={styles.middleCenter} />
-						<View style={styles.middleRight} />
-					</View>
-					{this.props.isMultipart ? (
-						<View style={styles.bottom}>
-							<Text style={styles.descTitle}>
-								Scanning Multipart Data, Please Hold Still...
-							</Text>
-							<Text style={styles.descSecondary}>
-								{this.props.completedFramesCount} /{' '}
-								{this.props.totalFramesCount} Completed.
-							</Text>
-							<Button
-								onPress={() => this.props.scannerStore.clearMultipartProgress()}
-								style={styles.descSecondary}
-								title="Start Over"
-							/>
-						</View>
-					) : isScanningNetworkSpec ? (
-						this.renderScanningNetworkSpecMessage()
-					) : (
-						this.renderScanningTransactionMessage()
-					)}
-					{missedFrames && missedFrames.length >= 1 ? (
-						<View style={styles.bottom}>
-							<Text style={styles.descTitle}>
-								You missed the following frames: {missedFramesMessage}
-							</Text>
-						</View>
-					) : (
-						undefined
-					)}
-				</View>
-			</RNCamera>
-		);
 	}
 }
 
