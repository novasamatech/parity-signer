// Copyright 2015-2019 Parity Technologies (UK) Ltd.
// This file is part of Parity.

// Parity is free software: you can redistribute it and/or modify
// it under the terms of the GNU General Public License as published by
// the Free Software Foundation, either version 3 of the License, or
// (at your option) any later version.

// Parity is distributed in the hope that it will be useful,
// but WITHOUT ANY WARRANTY; without even the implied warranty of
// MERCHANTABILITY or FITNESS FOR A PARTICULAR PURPOSE.  See the
// GNU General Public License for more details.

// You should have received a copy of the GNU General Public License
// along with Parity.  If not, see <http://www.gnu.org/licenses/>.

'use strict';

import React from 'react';
import { Alert, ScrollView, StyleSheet, Text, View } from 'react-native';
import { NavigationActions, StackActions } from 'react-navigation';
import { Subscribe } from 'unstated';

import colors from '../colors';
import fonts from '../fonts';
import AccountCard from '../components/AccountCard';
import QrView from '../components/QrView';
import AccountsStore from '../stores/AccountsStore';
import TxStore from '../stores/TxStore';
import PopupMenu from '../components/PopupMenu';
import { NETWORK_LIST, NetworkProtocols } from '../constants';

export default class AccountDetails extends React.Component {
	static navigationOptions = {
		title: 'Account Details'
	};

	render() {
		return (
			<Subscribe to={[AccountsStore, TxStore]}>
				{(accounts, txStore) => (
					<AccountDetailsView
						{...this.props}
						txStore={txStore}
						accounts={accounts}
						selected={accounts.getSelected() && accounts.getSelected().address}
					/>
				)}
			</Subscribe>
		);
	}
}

class AccountDetailsView extends React.Component {
	constructor(props) {
		super(props);
	}

	onDelete = () => {
		const accounts = this.props.accounts;
		const selected = accounts.getSelected();
		const selectedKey = accounts.getSelectedKey();

		Alert.alert(
			'Delete Account',
			`Do you really want to delete ${selected.name ||
				selected.address ||
				'this account'}?
This account can only be recovered with its associated recovery phrase.`,
<<<<<<< HEAD
      [
        {
          text: 'Delete',
          style: 'destructive',
          onPress: () => {
            accounts.deleteAccount(selectedKey);
            const resetAction = StackActions.reset({
              index: 0,
              key: undefined, // FIXME workaround for now, use SwitchNavigator later: https://github.com/react-navigation/react-navigation/issues/1127#issuecomment-295841343
              actions: [NavigationActions.navigate({ routeName: 'AccountList' })]
            });
            this.props.navigation.dispatch(resetAction);
          }
        },
        {
          text: 'Cancel',
          style: 'cancel'
        }
      ]
    );
  }

  onOptionSelect = async (value) => {
    const navigate = this.props.navigation.navigate
    const accounts = this.props.accounts;

    if (value !== 'AccountEdit') {
      if (accounts.getSelected().biometricEnabled) { 
          try {
              await accounts.unlockAccountWithBiometric(accounts.getSelectedKey());
              if (value === 'AccountDelete') {
                  this.onDelete();
              } else if (value === 'AccountBiometric') {
                  await accounts.disableBiometric(accounts.getSelectedKey());
              } else {
                  navigate(value);
              }
          } catch (e) {
              console.log(e);
              Alert.alert('Biometric Error', e.message, [
                  { 
                      text: 'Ok',
                      style: 'default',
                      onPress: () => {
                          navigate('AccountUnlock', {
                            next: value,
                            onDelete: this.onDelete
                          });
                      },
                      onDismiss: () => {
                          navigate('AccountUnlock', {
                            next: value,
                            onDelete: this.onDelete
                          });
                      }
                  }
              ]);
          }
      } else {
          navigate('AccountUnlock', {
            next: value,
            onDelete: this.onDelete
          });
      }
    } else {
      navigate(value);
    }
  }

  renderWarningUnknownAccount = function () {
    return (
      <View style={styles.warningView}>
        <Text style={{...styles.title, ...styles.warningTitle}}>Warning</Text>
        <Text>
          This account wasn't retrieved successfully. This could be because its network isn't supported,
          or you upgraded Parity Signer without wiping your device and this account couldn't be migrated.
          {'\n'}{'\n'}
          To be able to use this account you need to:{'\n'}
          - write down its recovery phrase{'\n'}
          - delete it{'\n'}
          - recover it{'\n'}
        </Text>
      </View>
    )
  }

  render() {
    const { accounts } = this.props
    const account = accounts.getSelected();
    const selectedKey = accounts.getSelectedKey();

    if (!account) {
      return null;
    }

    const protocol = account.networkKey && NETWORK_LIST[account.networkKey] && NETWORK_LIST[account.networkKey].protocol || NetworkProtocols.UNKNOWN ;

    return (
      <Subscribe to={[AccountsStore]}>
        {(accounts) => (
          <ScrollView
            contentContainerStyle={styles.bodyContent}
            style={styles.body}>
            <View style={styles.header}>
              <Text style={styles.title}>ACCOUNT</Text>
              <View style={styles.menuView}>
                <PopupMenu
                  onSelect={this.onOptionSelect}
                  menuTriggerIconName={"more-vert"}
                  menuItems={[
                    { value: 'AccountEdit', text: 'Edit' },
                    { value: 'AccountPin', text: 'Change Pin' },
                    { value: 'AccountBiometric', text: accounts.getSelected().biometricEnabled ? "Disable Biometric" : "Enable Biometric" },
                    { value: 'AccountBackup', text: 'View Recovery Phrase' },
                    { value: 'AccountDelete', text: 'Delete', textStyle: styles.deleteText }]}
                />
              </View>
            </View>
          <AccountCard
            address={account.address}
            networkKey={account.networkKey}
            title={account.name}
          />
          <View style={styles.qr}>
          {
            protocol !== NetworkProtocols.UNKNOWN
              ? <QrView data={selectedKey} />
              : this.renderWarningUnknownAccount()
           }
           </View>
         </ScrollView>
       )}
       </Subscribe>
    );
  }
=======
			[
				{
					onPress: () => {
						accounts.deleteAccount(selectedKey);
						const resetAction = StackActions.reset({
							actions: [
								NavigationActions.navigate({ routeName: 'AccountList' })
							],
							index: 0, // FIXME workaround for now, use SwitchNavigator later: https://github.com/react-navigation/react-navigation/issues/1127#issuecomment-295841343
							key: undefined
						});
						this.props.navigation.dispatch(resetAction);
					},
					style: 'destructive',
					text: 'Delete'
				},
				{
					style: 'cancel',
					text: 'Cancel'
				}
			]
		);
	};

	onOptionSelect = value => {
		const navigate = this.props.navigation.navigate;

		if (value !== 'AccountEdit') {
			navigate('AccountUnlock', {
				next: value,
				onDelete: this.onDelete
			});
		} else {
			navigate(value);
		}
	};

	renderWarningUnknownAccount = function() {
		return (
			<View style={styles.warningView}>
				<Text style={{ ...styles.title, ...styles.warningTitle }}>Warning</Text>
				<Text>
					This account wasn't retrieved successfully. This could be because its
					network isn't supported, or you upgraded Parity Signer without wiping
					your device and this account couldn't be migrated.
					{'\n'}
					{'\n'}
					To be able to use this account you need to:{'\n'}- write down its
					recovery phrase{'\n'}- delete it{'\n'}- recover it{'\n'}
				</Text>
			</View>
		);
	};

	render() {
		const { accounts } = this.props;
		const account = accounts.getSelected();
		const selectedKey = accounts.getSelectedKey();

		if (!account) {
			return null;
		}

		const protocol =
			(account.networkKey &&
				NETWORK_LIST[account.networkKey] &&
				NETWORK_LIST[account.networkKey].protocol) ||
			NetworkProtocols.UNKNOWN;

		return (
			<ScrollView
				contentContainerStyle={styles.bodyContent}
				style={styles.body}
			>
				<View style={styles.header}>
					<Text style={styles.title}>ACCOUNT</Text>
					<View style={styles.menuView}>
						<PopupMenu
							onSelect={this.onOptionSelect}
							menuTriggerIconName={'more-vert'}
							menuItems={[
								{ text: 'Edit', value: 'AccountEdit' },
								{ text: 'Change Pin', value: 'AccountPin' },
								{ text: 'View Recovery Phrase', value: 'AccountBackup' },
								{
									text: 'Delete',
									textStyle: styles.deleteText,
									value: 'AccountDelete'
								}
							]}
						/>
					</View>
				</View>
				<AccountCard
					address={account.address}
					networkKey={account.networkKey}
					title={account.name}
				/>
				<View style={styles.qr}>
					{protocol !== NetworkProtocols.UNKNOWN ? (
						<QrView data={selectedKey} />
					) : (
						this.renderWarningUnknownAccount()
					)}
				</View>
			</ScrollView>
		);
	}
>>>>>>> c8dcd7c6
}

const styles = StyleSheet.create({
	body: {
		backgroundColor: colors.bg,
		flex: 1,
		flexDirection: 'column',
		padding: 20
	},
	bodyContent: {
		paddingBottom: 40
	},
	deleteText: {
		color: colors.bg_alert
	},
	header: {
		alignItems: 'center',
		flexDirection: 'row',
		justifyContent: 'center',
		paddingBottom: 20
	},
	menuView: {
		alignItems: 'flex-end',
		flex: 1
	},
	qr: {
		backgroundColor: colors.card_bg,
		marginTop: 20
	},
	title: {
		color: colors.bg_text_sec,
		flexDirection: 'column',
		fontFamily: fonts.bold,
		fontSize: 18,
		justifyContent: 'center'
	},
	warningTitle: {
		color: colors.bg_alert,
		fontSize: 20,
		marginBottom: 10
	},
	warningView: {
		padding: 20
	}
});<|MERGE_RESOLUTION|>--- conflicted
+++ resolved
@@ -67,175 +67,72 @@
 				selected.address ||
 				'this account'}?
 This account can only be recovered with its associated recovery phrase.`,
-<<<<<<< HEAD
-      [
-        {
-          text: 'Delete',
-          style: 'destructive',
-          onPress: () => {
-            accounts.deleteAccount(selectedKey);
-            const resetAction = StackActions.reset({
-              index: 0,
-              key: undefined, // FIXME workaround for now, use SwitchNavigator later: https://github.com/react-navigation/react-navigation/issues/1127#issuecomment-295841343
-              actions: [NavigationActions.navigate({ routeName: 'AccountList' })]
-            });
-            this.props.navigation.dispatch(resetAction);
-          }
-        },
-        {
-          text: 'Cancel',
-          style: 'cancel'
-        }
-      ]
-    );
-  }
-
-  onOptionSelect = async (value) => {
-    const navigate = this.props.navigation.navigate
-    const accounts = this.props.accounts;
-
-    if (value !== 'AccountEdit') {
-      if (accounts.getSelected().biometricEnabled) { 
-          try {
-              await accounts.unlockAccountWithBiometric(accounts.getSelectedKey());
-              if (value === 'AccountDelete') {
-                  this.onDelete();
-              } else if (value === 'AccountBiometric') {
-                  await accounts.disableBiometric(accounts.getSelectedKey());
-              } else {
-                  navigate(value);
-              }
-          } catch (e) {
-              console.log(e);
-              Alert.alert('Biometric Error', e.message, [
-                  { 
-                      text: 'Ok',
-                      style: 'default',
-                      onPress: () => {
-                          navigate('AccountUnlock', {
-                            next: value,
-                            onDelete: this.onDelete
-                          });
-                      },
-                      onDismiss: () => {
-                          navigate('AccountUnlock', {
-                            next: value,
-                            onDelete: this.onDelete
-                          });
-                      }
-                  }
-              ]);
-          }
-      } else {
-          navigate('AccountUnlock', {
-            next: value,
-            onDelete: this.onDelete
-          });
-      }
-    } else {
-      navigate(value);
-    }
-  }
-
-  renderWarningUnknownAccount = function () {
-    return (
-      <View style={styles.warningView}>
-        <Text style={{...styles.title, ...styles.warningTitle}}>Warning</Text>
-        <Text>
-          This account wasn't retrieved successfully. This could be because its network isn't supported,
-          or you upgraded Parity Signer without wiping your device and this account couldn't be migrated.
-          {'\n'}{'\n'}
-          To be able to use this account you need to:{'\n'}
-          - write down its recovery phrase{'\n'}
-          - delete it{'\n'}
-          - recover it{'\n'}
-        </Text>
-      </View>
-    )
-  }
-
-  render() {
-    const { accounts } = this.props
-    const account = accounts.getSelected();
-    const selectedKey = accounts.getSelectedKey();
-
-    if (!account) {
-      return null;
-    }
-
-    const protocol = account.networkKey && NETWORK_LIST[account.networkKey] && NETWORK_LIST[account.networkKey].protocol || NetworkProtocols.UNKNOWN ;
-
-    return (
-      <Subscribe to={[AccountsStore]}>
-        {(accounts) => (
-          <ScrollView
-            contentContainerStyle={styles.bodyContent}
-            style={styles.body}>
-            <View style={styles.header}>
-              <Text style={styles.title}>ACCOUNT</Text>
-              <View style={styles.menuView}>
-                <PopupMenu
-                  onSelect={this.onOptionSelect}
-                  menuTriggerIconName={"more-vert"}
-                  menuItems={[
-                    { value: 'AccountEdit', text: 'Edit' },
-                    { value: 'AccountPin', text: 'Change Pin' },
-                    { value: 'AccountBiometric', text: accounts.getSelected().biometricEnabled ? "Disable Biometric" : "Enable Biometric" },
-                    { value: 'AccountBackup', text: 'View Recovery Phrase' },
-                    { value: 'AccountDelete', text: 'Delete', textStyle: styles.deleteText }]}
-                />
-              </View>
-            </View>
-          <AccountCard
-            address={account.address}
-            networkKey={account.networkKey}
-            title={account.name}
-          />
-          <View style={styles.qr}>
-          {
-            protocol !== NetworkProtocols.UNKNOWN
-              ? <QrView data={selectedKey} />
-              : this.renderWarningUnknownAccount()
-           }
-           </View>
-         </ScrollView>
-       )}
-       </Subscribe>
-    );
-  }
-=======
 			[
 				{
+					text: 'Delete',
+					style: 'destructive',
 					onPress: () => {
 						accounts.deleteAccount(selectedKey);
 						const resetAction = StackActions.reset({
+							index: 0,
+							key: undefined, // FIXME workaround for now, use SwitchNavigator later: https://github.com/react-navigation/react-navigation/issues/1127#issuecomment-295841343
 							actions: [
 								NavigationActions.navigate({ routeName: 'AccountList' })
-							],
-							index: 0, // FIXME workaround for now, use SwitchNavigator later: https://github.com/react-navigation/react-navigation/issues/1127#issuecomment-295841343
-							key: undefined
+							]
 						});
 						this.props.navigation.dispatch(resetAction);
-					},
-					style: 'destructive',
-					text: 'Delete'
+					}
 				},
 				{
-					style: 'cancel',
-					text: 'Cancel'
+					text: 'Cancel',
+					style: 'cancel'
 				}
 			]
 		);
 	};
 
-	onOptionSelect = value => {
+	onOptionSelect = async value => {
 		const navigate = this.props.navigation.navigate;
+		const accounts = this.props.accounts;
 
 		if (value !== 'AccountEdit') {
-			navigate('AccountUnlock', {
-				next: value,
-				onDelete: this.onDelete
-			});
+			if (accounts.getSelected().biometricEnabled) {
+				try {
+					await accounts.unlockAccountWithBiometric(accounts.getSelectedKey());
+					if (value === 'AccountDelete') {
+						this.onDelete();
+					} else if (value === 'AccountBiometric') {
+						await accounts.disableBiometric(accounts.getSelectedKey());
+					} else {
+						navigate(value);
+					}
+				} catch (e) {
+					console.log(e);
+					Alert.alert('Biometric Error', e.message, [
+						{
+							text: 'Ok',
+							style: 'default',
+							onPress: () => {
+								navigate('AccountUnlock', {
+									next: value,
+									onDelete: this.onDelete
+								});
+							},
+							onDismiss: () => {
+								navigate('AccountUnlock', {
+									next: value,
+									onDelete: this.onDelete
+								});
+							}
+						}
+					]);
+				}
+			} else {
+				navigate('AccountUnlock', {
+					next: value,
+					onDelete: this.onDelete
+				});
+			}
 		} else {
 			navigate(value);
 		}
@@ -274,45 +171,54 @@
 			NetworkProtocols.UNKNOWN;
 
 		return (
-			<ScrollView
-				contentContainerStyle={styles.bodyContent}
-				style={styles.body}
-			>
-				<View style={styles.header}>
-					<Text style={styles.title}>ACCOUNT</Text>
-					<View style={styles.menuView}>
-						<PopupMenu
-							onSelect={this.onOptionSelect}
-							menuTriggerIconName={'more-vert'}
-							menuItems={[
-								{ text: 'Edit', value: 'AccountEdit' },
-								{ text: 'Change Pin', value: 'AccountPin' },
-								{ text: 'View Recovery Phrase', value: 'AccountBackup' },
-								{
-									text: 'Delete',
-									textStyle: styles.deleteText,
-									value: 'AccountDelete'
-								}
-							]}
+			<Subscribe to={[AccountsStore]}>
+				{accounts => (
+					<ScrollView
+						contentContainerStyle={styles.bodyContent}
+						style={styles.body}
+					>
+						<View style={styles.header}>
+							<Text style={styles.title}>ACCOUNT</Text>
+							<View style={styles.menuView}>
+								<PopupMenu
+									onSelect={this.onOptionSelect}
+									menuTriggerIconName={'more-vert'}
+									menuItems={[
+										{ value: 'AccountEdit', text: 'Edit' },
+										{ value: 'AccountPin', text: 'Change Pin' },
+										{
+											value: 'AccountBiometric',
+											text: accounts.getSelected().biometricEnabled
+												? 'Disable Biometric'
+												: 'Enable Biometric'
+										},
+										{ value: 'AccountBackup', text: 'View Recovery Phrase' },
+										{
+											value: 'AccountDelete',
+											text: 'Delete',
+											textStyle: styles.deleteText
+										}
+									]}
+								/>
+							</View>
+						</View>
+						<AccountCard
+							address={account.address}
+							networkKey={account.networkKey}
+							title={account.name}
 						/>
-					</View>
-				</View>
-				<AccountCard
-					address={account.address}
-					networkKey={account.networkKey}
-					title={account.name}
-				/>
-				<View style={styles.qr}>
-					{protocol !== NetworkProtocols.UNKNOWN ? (
-						<QrView data={selectedKey} />
-					) : (
-						this.renderWarningUnknownAccount()
-					)}
-				</View>
-			</ScrollView>
-		);
-	}
->>>>>>> c8dcd7c6
+						<View style={styles.qr}>
+							{protocol !== NetworkProtocols.UNKNOWN ? (
+								<QrView data={selectedKey} />
+							) : (
+								this.renderWarningUnknownAccount()
+							)}
+						</View>
+					</ScrollView>
+				)}
+			</Subscribe>
+		);
+	}
 }
 
 const styles = StyleSheet.create({
@@ -325,28 +231,28 @@
 	bodyContent: {
 		paddingBottom: 40
 	},
+	qr: {
+		marginTop: 20,
+		backgroundColor: colors.card_bg
+	},
 	deleteText: {
 		color: colors.bg_alert
 	},
 	header: {
+		flexDirection: 'row',
 		alignItems: 'center',
-		flexDirection: 'row',
-		justifyContent: 'center',
-		paddingBottom: 20
+		paddingBottom: 20,
+		justifyContent: 'center'
 	},
 	menuView: {
-		alignItems: 'flex-end',
-		flex: 1
-	},
-	qr: {
-		backgroundColor: colors.card_bg,
-		marginTop: 20
+		flex: 1,
+		alignItems: 'flex-end'
 	},
 	title: {
 		color: colors.bg_text_sec,
+		fontSize: 18,
+		fontFamily: fonts.bold,
 		flexDirection: 'column',
-		fontFamily: fonts.bold,
-		fontSize: 18,
 		justifyContent: 'center'
 	},
 	warningTitle: {
