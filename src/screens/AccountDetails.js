// Copyright 2015-2019 Parity Technologies (UK) Ltd.
// This file is part of Parity.

// Parity is free software: you can redistribute it and/or modify
// it under the terms of the GNU General Public License as published by
// the Free Software Foundation, either version 3 of the License, or
// (at your option) any later version.

// Parity is distributed in the hope that it will be useful,
// but WITHOUT ANY WARRANTY; without even the implied warranty of
// MERCHANTABILITY or FITNESS FOR A PARTICULAR PURPOSE.  See the
// GNU General Public License for more details.

// You should have received a copy of the GNU General Public License
// along with Parity.  If not, see <http://www.gnu.org/licenses/>.

'use strict';

import React from 'react';
import { Alert, ScrollView, StyleSheet, Text, View } from 'react-native';
import { NavigationActions, StackActions } from 'react-navigation';
import { Subscribe } from 'unstated';

import colors from '../colors';
import fonts from "../fonts";
import AccountCard from '../components/AccountCard';
import QrView from '../components/QrView';
import AccountsStore from '../stores/AccountsStore';
import TxStore from '../stores/TxStore';
import PopupMenu from '../components/PopupMenu'
import { NETWORK_LIST, NetworkProtocols } from '../constants';

export default class AccountDetails extends React.Component {
  static navigationOptions = {
    title: 'Account Details'
  };

  render() {
    return (
      <Subscribe to={[AccountsStore, TxStore]}>
        {(accounts, txStore) => (
          <AccountDetailsView
            {...this.props}
            txStore={txStore}
            accounts={accounts}
            selected={accounts.getSelected() && accounts.getSelected().address}
          />
        )}
      </Subscribe>
    );
  }
}

class AccountDetailsView extends React.Component {
  constructor(props) {
    super(props);
  }

  onDelete = () => {
    const accounts = this.props.accounts
    const selected = accounts.getSelected();
    const selectedKey = accounts.getSelectedKey();

    Alert.alert(
      'Delete Account',
      `Do you really want to delete ${selected.name || selected.address || 'this account'}?
This account can only be recovered with its associated recovery phrase.`,
      [
        {
          text: 'Delete',
          style: 'destructive',
          onPress: () => {
            accounts.deleteAccount(selectedKey);
            const resetAction = StackActions.reset({
              index: 0,
              key: undefined, // FIXME workaround for now, use SwitchNavigator later: https://github.com/react-navigation/react-navigation/issues/1127#issuecomment-295841343
              actions: [NavigationActions.navigate({ routeName: 'AccountList' })]
            });
            this.props.navigation.dispatch(resetAction);
          }
        },
        {
          text: 'Cancel',
          style: 'cancel'
        }
      ]
    );
  }

<<<<<<< HEAD
  onOptionSelect = (value) => {
    const navigate = this.props.navigation.navigate
=======
  componentWillUnmount() {
    this.subscription.remove();
  }

  onOptionSelect = async (value) => {
    const navigate = this.props.navigation.navigate;
    const accounts = this.props.accounts;
    const account = this.props.accounts.getSelected();
>>>>>>> 37c740f1

    if (value !== 'AccountEdit') {
      if (account.biometricEnabled) { 
          try {
              await accounts.unlockAccountWithBiometric(account);
              if (value === 'AccountDelete') {
                  this.onDelete();
              } else if (value === 'AccountBiometric') {
                  await accounts.disableBiometricForSelected();
              } else {
                  navigate(value);
              }
          } catch (e) {
              Alert.alert('Biometric Error', e.message, [
                  { 
                      text: 'Ok',
                      style: 'default',
                      onPress: () => {
                          navigate('AccountUnlock', {
                            next: value,
                            onDelete: this.onDelete
                          });
                      },
                      onDismiss: () => {
                          navigate('AccountUnlock', {
                            next: value,
                            onDelete: this.onDelete
                          });
                      }
                  }
              ]);
          }
      } else {
          navigate('AccountUnlock', {
            next: value,
            onDelete: this.onDelete
          });
      }
    } else {
      navigate(value);
    }
  }

  renderWarningUnknownAccount = function () {
    return (
      <View style={styles.warningView}>
        <Text style={{...styles.title, ...styles.warningTitle}}>Warning</Text>
        <Text>
          This account wasn't retrieved successfully. This could be because its network isn't supported,
          or you upgraded Parity Signer without wiping your device and this account couldn't be migrated.
          {'\n'}{'\n'}
          To be able to use this account you need to:{'\n'}
          - write down its recovery phrase{'\n'}
          - delete it{'\n'}
          - recover it{'\n'}
        </Text>
      </View>
    )
  }

  render() {
    const { accounts } = this.props
    const account = accounts.getSelected();
    const selectedKey = accounts.getSelectedKey();

    if (!account) {
      return null;
    }

    const protocol = account.networkKey && NETWORK_LIST[account.networkKey] && NETWORK_LIST[account.networkKey].protocol || NetworkProtocols.UNKNOWN ;

    return (
      <Subscribe to={[AccountsStore]}>
        {(accounts) => (
          <ScrollView
            contentContainerStyle={styles.bodyContent}
            style={styles.body}>
            <View style={styles.header}>
              <Text style={styles.title}>ACCOUNT</Text>
              <View style={styles.menuView}>
                <PopupMenu
                  onSelect={this.onOptionSelect}
                  menuTriggerIconName={"more-vert"}
                  menuItems={[
                    { value: 'AccountEdit', text: 'Edit' },
                    { value: 'AccountPin', text: 'Change Pin' },
                    { value: 'AccountBiometric', text: accounts.getSelected().biometricEnabled ? "Disable Biometric" : "Enable Biometric" },
                    { value: 'AccountBackup', text: 'View Recovery Phrase' },
                    { value: 'AccountDelete', text: 'Delete', textStyle: styles.deleteText }]}
                />
              </View>
            </View>
            <AccountCard
              address={account.address}
              networkKey={account.networkKey}
              title={account.name}
            />
<<<<<<< HEAD
          </View>
        </View>
        <AccountCard
          address={account.address}
          networkKey={account.networkKey}
          title={account.name}
        />
        <View style={styles.qr}>
          {
            protocol !== NetworkProtocols.UNKNOWN
              ? <QrView data={selectedKey} />
              : this.renderWarningUnknownAccount()
          }
        </View>
      </ScrollView>
=======
            <View style={styles.qr}>
              <QrView data={accountId(account)} />
            </View>
          </ScrollView>
        )}
        </Subscribe>
>>>>>>> 37c740f1
    );
  }
}

const styles = StyleSheet.create({
  body: {
    backgroundColor: colors.bg,
    flex: 1,
    flexDirection: 'column',
    padding: 20
  },
  bodyContent: {
    paddingBottom: 40
  },
  qr: {
    marginTop: 20,
    backgroundColor: colors.card_bg
  },
  deleteText: {
    color: colors.bg_alert
  },
  header: {
    flexDirection: 'row',
    alignItems: 'center',
    paddingBottom: 20,
    justifyContent: 'center',
  },
  menuView: {
    flex: 1,
    alignItems: 'flex-end',
  },
  title: {
    color: colors.bg_text_sec,
    fontSize: 18,
    fontFamily: fonts.bold,
    flexDirection: 'column',
    justifyContent: 'center',
  },
  warningTitle: {
    color: colors.bg_alert,
    fontSize: 20,
    marginBottom: 10
  },
  warningView: {
    padding: 20
  }
});<|MERGE_RESOLUTION|>--- conflicted
+++ resolved
@@ -87,19 +87,10 @@
     );
   }
 
-<<<<<<< HEAD
-  onOptionSelect = (value) => {
-    const navigate = this.props.navigation.navigate
-=======
-  componentWillUnmount() {
-    this.subscription.remove();
-  }
-
   onOptionSelect = async (value) => {
     const navigate = this.props.navigation.navigate;
     const accounts = this.props.accounts;
     const account = this.props.accounts.getSelected();
->>>>>>> 37c740f1
 
     if (value !== 'AccountEdit') {
       if (account.biometricEnabled) { 
@@ -197,7 +188,6 @@
               networkKey={account.networkKey}
               title={account.name}
             />
-<<<<<<< HEAD
           </View>
         </View>
         <AccountCard
@@ -213,14 +203,8 @@
           }
         </View>
       </ScrollView>
-=======
-            <View style={styles.qr}>
-              <QrView data={accountId(account)} />
-            </View>
-          </ScrollView>
         )}
         </Subscribe>
->>>>>>> 37c740f1
     );
   }
 }
