// Copyright 2015-2019 Parity Technologies (UK) Ltd.
// This file is part of Parity.

// Parity is free software: you can redistribute it and/or modify
// it under the terms of the GNU General Public License as published by
// the Free Software Foundation, either version 3 of the License, or
// (at your option) any later version.

// Parity is distributed in the hope that it will be useful,
// but WITHOUT ANY WARRANTY; without even the implied warranty of
// MERCHANTABILITY or FITNESS FOR A PARTICULAR PURPOSE.  See the
// GNU General Public License for more details.

// You should have received a copy of the GNU General Public License
// along with Parity.  If not, see <http://www.gnu.org/licenses/>.

// @flow

'use strict';

import React from 'react';
import {
  Alert,
  findNodeHandle,
  SafeAreaView,
  StyleSheet,
  Text,
} from 'react-native';
import { Subscribe } from 'unstated';

import colors from '../colors';
import fonts from "../fonts";
import AccountCard from '../components/AccountCard';
import AccountSeed from '../components/AccountSeed';
import Background from '../components/Background';
import Button from '../components/Button';
import DerivationPathField from '../components/DerivationPathField';
import KeyboardScrollView from '../components/KeyboardScrollView';
import NetworkButton from '../components/NetworkButton';
import TextInput from '../components/TextInput';
import { NETWORK_LIST, NetworkProtocols } from '../constants';
import AccountsStore from '../stores/AccountsStore';
import { empty, validateSeed } from '../util/account';
import { debounce } from '../util/debounce';
import { brainWalletAddress, substrateAddress } from '../util/native';

export default class AccountRecover extends React.Component {
  static navigationOptions = {
    title: 'Recover Account',
    headerBackTitle: 'Back'
  };

  render() {
    return (
      <Subscribe to={[AccountsStore]}>
        {accounts => <AccountRecoverView {...this.props} accounts={accounts} />}
      </Subscribe>
    );
  }
}

class AccountRecoverView extends React.Component {
  constructor(...args) {
    super(...args);

    this.state = {
      derivationPassword: '',
      derivationPath: '',
      seedPhrase: '',
      selectedAccount: undefined,
      selectedNetwork: undefined,
    };
<<<<<<< HEAD
  }

  static getDerivedStateFromProps(nextProps, prevState) {
    const selectedAccount = nextProps.accounts.getNew();
    const selectedNetwork = NETWORK_LIST[selectedAccount.networkKey];

    return {
      derivationPassword: prevState.derivationPassword,
      derivationPath: prevState.derivationPath,
      seedPhrase: prevState.seedPhrase,
      selectedAccount,
      selectedNetwork,
    }
  }

=======
  }

  static getDerivedStateFromProps(nextProps, prevState) {
    const selectedAccount = nextProps.accounts.getNew();
    const selectedNetwork = NETWORK_LIST[selectedAccount.networkKey];

    return {
      derivationPassword: prevState.derivationPassword,
      derivationPath: prevState.derivationPath,
      seedPhrase: prevState.seedPhrase,
      selectedAccount,
      selectedNetwork,
    }
  }

>>>>>>> 507fb3a9
  addressGeneration = (seedPhrase, derivationPath = '', derivationPassword = '') => {
    const { accounts } = this.props;
    const { selectedNetwork:{protocol, prefix} } = this.state;

    if (protocol === NetworkProtocols.ETHEREUM){
      brainWalletAddress(seedPhrase)
        .then(({ address, bip39 }) =>
          accounts.updateNew({ address, seed: seedPhrase, seedPhrase, validBip39Seed: bip39 })
        )
        .catch(console.error);
    } else {
      const suri = `${seedPhrase}${derivationPath}///${derivationPassword}`
      substrateAddress(suri, prefix)
        .then((address) => {
          accounts.updateNew({ address, derivationPath, derivationPassword, seed: suri, seedPhrase, validBip39Seed: true })
        })
        .catch(
          //invalid phrase
          accounts.updateNew({ address:'', derivationPath:'', derivationPassword:'', seed:'', seedPhrase:'', validBip39Seed: false })
        );
    }
  };

  debouncedAddressGeneration = debounce(this.addressGeneration, 200);

  componentWillUnmount = function() {
    // called when the user goes back, or finishes the whole recovery process
<<<<<<< HEAD
    this.props.accounts.updateNew({ seedPhrase: '', seed:'', derivationPath:'', derivationPassword: undefined });
=======
    this.props.accounts.updateNew(empty());
>>>>>>> 507fb3a9
  };

  componentDidUpdate(_, prevState){
    const {derivationPassword, derivationPath, seedPhrase } = this.state;

    if (prevState.selectedNetwork !== this.state.selectedNetwork){
      this.addressGeneration(seedPhrase, derivationPath, derivationPassword);
    }
  }

  toggleAdvancedField = () => {
    this.setState({showAdvancedField: !this.state.showAdvancedField}) 
  }

  render() {
    const { accounts, navigation } = this.props;
    const { derivationPassword, derivationPath, selectedAccount, selectedNetwork} = this.state;
    const {address, name, networkKey, seedPhrase, validBip39Seed} = selectedAccount;
    const isSubstrate = selectedNetwork.protocol === NetworkProtocols.SUBSTRATE;

    return (
      <SafeAreaView style={styles.safeAreaView}>
        <KeyboardScrollView
          style={styles.bodyContainer}
          innerRef={ref => {
            this.scroll = ref;
          }}
          extraHeight={200}
          contentContainerStyle={{ justifyContent: 'flex-end' }}
        >
          <Background />
          <Text style={styles.titleTop}>RECOVER ACCOUNT</Text>
          <Text style={styles.title}>CHOOSE NETWORK</Text>
          <NetworkButton network={selectedNetwork} />
          <Text style={styles.title}>ACCOUNT NAME</Text>
          <TextInput
            onChangeText={name => accounts.updateNew({ name })}
            value={name}
            placeholder="Enter an account name"
          />
          <Text style={[styles.title, { marginTop: 20 }]}>
            ENTER RECOVERY WORDS
          </Text>
          <AccountSeed
            onFocus={event => {
              this.scroll.props.scrollToFocusedInput(
                findNodeHandle(event.target)
              );
            }}
            ref={this._seed}
            valid={validateSeed(seedPhrase, validBip39Seed).valid}
            onChangeText={seedPhrase => {
              this.debouncedAddressGeneration(seedPhrase, derivationPath, derivationPassword);
              this.setState({ seedPhrase });
            }}
            value={this.state.seedPhrase}
          />
          {isSubstrate && <DerivationPathField
            onChange = { ({derivationPassword, derivationPath}) => {
              this.debouncedAddressGeneration(seedPhrase, derivationPath, derivationPassword);
              this.setState({ derivationPath, derivationPassword });
            }}
            styles={styles}
          />}
          <AccountCard
            style={{ marginTop: 20 }}
            address={address || ''}
            networkKey={networkKey || ''}
            title={name}
            seedType={validBip39Seed ? 'bip39' : 'brain wallet'}
          />
          <Button
            buttonStyles={{ marginBottom: 40 }}
            title="Next Step"
            onPress={() => {
              const validation = validateSeed(
                seedPhrase,
                validBip39Seed
              );

              if (!validation.valid) {
                if (validation.accountRecoveryAllowed) {
                  return Alert.alert('Warning', `${validation.reason}`, [
                    {
                      text: 'I understand the risks',
                      style: 'default',
                      onPress: () => {
                        navigation.navigate('AccountPin', {
                          isWelcome: navigation.getParam(
                            'isWelcome'
                          ),
                          isNew: true
                        });
                      }
                    },
                    {
                      text: 'Back',
                      style: 'cancel'
                    }
                  ]);
                } else {
                  return Alert.alert('Error', `${validation.reason}`, [
                    {
                      text: 'Back',
                      style: 'cancel'
                    }
                  ]);
                }
              }

              navigation.navigate('AccountPin', {
                isWelcome: navigation.getParam('isWelcome'),
                isNew: true
              });
            }}
          />
        </KeyboardScrollView>
      </SafeAreaView>
    );
  }
}

const styles = StyleSheet.create({
  bodyContainer: {
    backgroundColor: colors.bg,
    flex: 1,
    padding: 20
  },
  safeAreaView: {
    flex: 1
  },
  titleTop: {
    fontFamily: fonts.bold,
    color: colors.bg_text_sec,
    fontSize: 24,
    paddingBottom: 20,
    textAlign: 'center'
  },
  title: {
    fontFamily: fonts.bold,
    color: colors.bg_text_sec,
    fontSize: 18,
    paddingBottom: 20
  }
});<|MERGE_RESOLUTION|>--- conflicted
+++ resolved
@@ -70,7 +70,6 @@
       selectedAccount: undefined,
       selectedNetwork: undefined,
     };
-<<<<<<< HEAD
   }
 
   static getDerivedStateFromProps(nextProps, prevState) {
@@ -86,23 +85,6 @@
     }
   }
 
-=======
-  }
-
-  static getDerivedStateFromProps(nextProps, prevState) {
-    const selectedAccount = nextProps.accounts.getNew();
-    const selectedNetwork = NETWORK_LIST[selectedAccount.networkKey];
-
-    return {
-      derivationPassword: prevState.derivationPassword,
-      derivationPath: prevState.derivationPath,
-      seedPhrase: prevState.seedPhrase,
-      selectedAccount,
-      selectedNetwork,
-    }
-  }
-
->>>>>>> 507fb3a9
   addressGeneration = (seedPhrase, derivationPath = '', derivationPassword = '') => {
     const { accounts } = this.props;
     const { selectedNetwork:{protocol, prefix} } = this.state;
@@ -130,11 +112,7 @@
 
   componentWillUnmount = function() {
     // called when the user goes back, or finishes the whole recovery process
-<<<<<<< HEAD
-    this.props.accounts.updateNew({ seedPhrase: '', seed:'', derivationPath:'', derivationPassword: undefined });
-=======
     this.props.accounts.updateNew(empty());
->>>>>>> 507fb3a9
   };
 
   componentDidUpdate(_, prevState){
