--- conflicted
+++ resolved
@@ -27,13 +27,7 @@
 import QrView from '../components/QrView';
 import {
 	getAddressWithPath,
-<<<<<<< HEAD
-	getIdentityName,
 	getNetworkKey,
-=======
-	getNetworkKeyByPath,
->>>>>>> 28112bfa
-	getPathName,
 	getPathsWithSubstrateNetwork,
 	isSubstratePath
 } from '../util/identitiesUtils';
@@ -45,23 +39,17 @@
 } from '../util/navigationHelpers';
 import testIDs from '../../e2e/testIDs';
 import { generateAccountId } from '../util/account';
-import AccountCard from '../components/AccountCard';
 
 export function PathDetailsView({ accounts, navigation, path, networkKey }) {
 	const { currentIdentity } = accounts.state;
 	const address = getAddressWithPath(path, currentIdentity);
 	if (!address) return null;
+	const isUnknownNetwork = networkKey === UnknownNetworkKeys.UNKNOWN;
+	const formattedNetworkKey = isUnknownNetwork ? defaultNetworkKey : networkKey;
 	const accountId = generateAccountId({
 		address,
-		networkKey
+		formattedNetworkKey
 	});
-	const isUnknownNetwork = networkKey === UnknownNetworkKeys.UNKNOWN;
-<<<<<<< HEAD
-	const isRootPath = path === '';
-=======
-	//TODO enable user to select networkKey.
->>>>>>> 28112bfa
-	const formattedNetworkKey = isUnknownNetwork ? defaultNetworkKey : networkKey;
 
 	const onOptionSelect = value => {
 		switch (value) {
@@ -114,21 +102,8 @@
 				/>
 			</View>
 			<ScrollView>
-				{isUnknownNetwork ? (
-					<>
-						<AccountCard
-							title={getPathName(path, currentIdentity)}
-							address={address}
-							networkKey={formattedNetworkKey}
-						/>
-						<QrView data={generateAccountId({ address, networkKey })} />
-					</>
-				) : (
-					<>
-						<PathCard identity={currentIdentity} path={path} />
-						<QrView data={accountId} />
-					</>
-				)}
+				<PathCard identity={currentIdentity} path={path} />
+				<QrView data={accountId} />
 			</ScrollView>
 		</View>
 	);
