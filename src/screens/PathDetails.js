// Copyright 2015-2019 Parity Technologies (UK) Ltd.
// This file is part of Parity.

// Parity is free software: you can redistribute it and/or modify
// it under the terms of the GNU General Public License as published by
// the Free Software Foundation, either version 3 of the License, or
// (at your option) any later version.

// Parity is distributed in the hope that it will be useful,
// but WITHOUT ANY WARRANTY; without even the implied warranty of
// MERCHANTABILITY or FITNESS FOR A PARTICULAR PURPOSE.  See the
// GNU General Public License for more details.

// You should have received a copy of the GNU General Public License
// along with Parity.  If not, see <http://www.gnu.org/licenses/>.

'use strict';

import React from 'react';
import { withAccountStore } from '../util/HOC';
import { withNavigation } from 'react-navigation';
import { Alert, ScrollView, StyleSheet, View } from 'react-native';
import PathCard from '../components/PathCard';
import PopupMenu from '../components/PopupMenu';
import ScreenHeading from '../components/ScreenHeading';
import colors from '../colors';
import QrView from '../components/QrView';
import {
	getAddressWithPath,
	getNetworkKeyByPath,
	isSubstratePath,
	unlockIdentitySeedWithBiometric
} from '../util/identitiesUtils';
import { UnknownNetworkKeys } from '../constants';
import { alertDeleteAccount, alertPathDeletionError } from '../util/alertUtils';
import {
	navigateToPathsList,
	unlockPin,
	unlockSeedPhrase
} from '../util/navigationHelpers';
import testIDs from '../../e2e/testIDs';
import { generateAccountId } from '../util/account';
import UnknownAccountWarning from '../components/UnknownAccountWarning';

export function PathDetailsView({ accounts, navigation, path, networkKey }) {
	const { currentIdentity } = accounts.state;
	const address = getAddressWithPath(path, currentIdentity);
	if (!address) return null;
	const accountId = generateAccountId({
		address,
		networkKey: getNetworkKeyByPath(path)
	});

	async function onDelete() {
		const deleteSucceed = await accounts.deletePath(path);
		if (deleteSucceed) {
			isSubstratePath(path)
				? navigateToPathsList(navigation, networkKey)
				: navigation.navigate('AccountNetworkChooser');
		} else {
			alertPathDeletionError();
		}
	}

<<<<<<< HEAD
	async function noBiometric(value) {
		try {
			if (value === 'PathDelete') {
				alertDeleteAccount('this key pairs', async () => {
					await unlockSeedPhrase(navigation);
					await onDelete();
				});
			} else if (false) {
				const pin = await unlockPin(navigation);
				navigation.pop();
				if (currentIdentity.biometricEnabled) {
					// we can reach here if if biometric is enabled but failed for some reason, eg. if fingerprints were invalidated
					await accounts.identityDisableBiometric().catch(() => {
						// errors already handled
					});
				} else {
					await accounts.identityEnableBiometric(pin).catch(error => {
						// error here is likely no fingerprints/biometrics enrolled, so should be displayed to the user
						Alert.alert('Biometric Error', error.message, [
							{
								style: 'default',
								text: 'Ok'
							}
						]);
					});
				}
			} else {
				// impossible!
			}
		} catch (e) {}
	}

	async function withBiometric(value) {
		try {
			if (value === 'PathDelete') {
				alertDeleteAccount('this key pairs', async () => {
					await unlockIdentitySeedWithBiometric(currentIdentity)
						.then(onDelete)
						.catch(() => {
							unlockSeedPhrase(navigation).then(onDelete);
						});
				});
			} else if (false) {
				await unlockIdentitySeedWithBiometric(currentIdentity);
				await accounts.identityDisableBiometric();
			} else {
				// impossible!
			}
		} catch (e) {
			Alert.alert('Biometric Error', e.message, [
				{
					onDismiss: async () => {
						await noBiometric(value);
					},
					onPress: async () => {
						await noBiometric(value);
					},
					style: 'default',
					text: 'Ok'
				}
			]);
		}
=======
	function deleteWithoutBiometric(value) {
		alertDeleteAccount('this key pairs', async () => {
			try {
				await unlockSeedPhrase(navigation).then(onDelete);
			} catch (e) {}
		});
	}

	function deleteWithBiometric() {
		alertDeleteAccount('this key pairs', async () => {
			try {
				await unlockIdentitySeedWithBiometric(currentIdentity).then(onDelete);
			} catch (e) {
				await unlockSeedPhrase(navigation).then(onDelete);
			}
		});
>>>>>>> 93f44892
	}

	const onOptionSelect = async value => {
		if (value !== 'PathManagement') {
			if (currentIdentity.biometricEnabled) {
<<<<<<< HEAD
				await withBiometric(value);
			} else {
				await noBiometric(value);
=======
				deleteWithBiometric(value);
			} else {
				deleteWithoutBiometric(value);
>>>>>>> 93f44892
			}
		} else {
			navigation.navigate('PathManagement', { path });
		}
	};

	return (
		<View style={styles.body}>
			<ScreenHeading small={true} title="Public Address" />
			<View style={styles.menuView}>
				<PopupMenu
					testID={testIDs.PathDetail.popupMenuButton}
					onSelect={onOptionSelect}
					menuTriggerIconName={'more-vert'}
					menuItems={[
						{ text: 'Edit', value: 'PathManagement' },
						{
							testID: testIDs.PathDetail.deleteButton,
							text: 'Delete',
							textStyle: styles.deleteText,
							value: 'PathDelete'
						}
					]}
				/>
			</View>
			<ScrollView>
				<PathCard identity={currentIdentity} path={path} />
				{networkKey === UnknownNetworkKeys.UNKNOWN ? (
					<UnknownAccountWarning />
				) : (
					<QrView data={accountId} />
				)}
			</ScrollView>
		</View>
	);
}

function PathDetails({ accounts, navigation }) {
	const path = navigation.getParam('path', '');
	const networkKey = getNetworkKeyByPath(path);
	return (
		<PathDetailsView
			accounts={accounts}
			navigation={navigation}
			path={path}
			networkKey={networkKey}
		/>
	);
}

const styles = StyleSheet.create({
	body: {
		backgroundColor: colors.bg,
		flex: 1,
		flexDirection: 'column'
	},
	deleteText: {
		color: colors.bg_alert
	},
	menuView: {
		alignItems: 'flex-end',
		flex: 1,
		position: 'absolute',
		right: 16,
		top: 5
	}
});

export default withAccountStore(withNavigation(PathDetails));<|MERGE_RESOLUTION|>--- conflicted
+++ resolved
@@ -19,7 +19,7 @@
 import React from 'react';
 import { withAccountStore } from '../util/HOC';
 import { withNavigation } from 'react-navigation';
-import { Alert, ScrollView, StyleSheet, View } from 'react-native';
+import { ScrollView, StyleSheet, View } from 'react-native';
 import PathCard from '../components/PathCard';
 import PopupMenu from '../components/PopupMenu';
 import ScreenHeading from '../components/ScreenHeading';
@@ -35,7 +35,6 @@
 import { alertDeleteAccount, alertPathDeletionError } from '../util/alertUtils';
 import {
 	navigateToPathsList,
-	unlockPin,
 	unlockSeedPhrase
 } from '../util/navigationHelpers';
 import testIDs from '../../e2e/testIDs';
@@ -62,70 +61,6 @@
 		}
 	}
 
-<<<<<<< HEAD
-	async function noBiometric(value) {
-		try {
-			if (value === 'PathDelete') {
-				alertDeleteAccount('this key pairs', async () => {
-					await unlockSeedPhrase(navigation);
-					await onDelete();
-				});
-			} else if (false) {
-				const pin = await unlockPin(navigation);
-				navigation.pop();
-				if (currentIdentity.biometricEnabled) {
-					// we can reach here if if biometric is enabled but failed for some reason, eg. if fingerprints were invalidated
-					await accounts.identityDisableBiometric().catch(() => {
-						// errors already handled
-					});
-				} else {
-					await accounts.identityEnableBiometric(pin).catch(error => {
-						// error here is likely no fingerprints/biometrics enrolled, so should be displayed to the user
-						Alert.alert('Biometric Error', error.message, [
-							{
-								style: 'default',
-								text: 'Ok'
-							}
-						]);
-					});
-				}
-			} else {
-				// impossible!
-			}
-		} catch (e) {}
-	}
-
-	async function withBiometric(value) {
-		try {
-			if (value === 'PathDelete') {
-				alertDeleteAccount('this key pairs', async () => {
-					await unlockIdentitySeedWithBiometric(currentIdentity)
-						.then(onDelete)
-						.catch(() => {
-							unlockSeedPhrase(navigation).then(onDelete);
-						});
-				});
-			} else if (false) {
-				await unlockIdentitySeedWithBiometric(currentIdentity);
-				await accounts.identityDisableBiometric();
-			} else {
-				// impossible!
-			}
-		} catch (e) {
-			Alert.alert('Biometric Error', e.message, [
-				{
-					onDismiss: async () => {
-						await noBiometric(value);
-					},
-					onPress: async () => {
-						await noBiometric(value);
-					},
-					style: 'default',
-					text: 'Ok'
-				}
-			]);
-		}
-=======
 	function deleteWithoutBiometric(value) {
 		alertDeleteAccount('this key pairs', async () => {
 			try {
@@ -142,21 +77,14 @@
 				await unlockSeedPhrase(navigation).then(onDelete);
 			}
 		});
->>>>>>> 93f44892
 	}
 
 	const onOptionSelect = async value => {
 		if (value !== 'PathManagement') {
 			if (currentIdentity.biometricEnabled) {
-<<<<<<< HEAD
-				await withBiometric(value);
-			} else {
-				await noBiometric(value);
-=======
 				deleteWithBiometric(value);
 			} else {
 				deleteWithoutBiometric(value);
->>>>>>> 93f44892
 			}
 		} else {
 			navigation.navigate('PathManagement', { path });
