--- conflicted
+++ resolved
@@ -17,11 +17,7 @@
 'use strict';
 
 import React from 'react';
-<<<<<<< HEAD
 import { StyleSheet, ScrollView, Text, View } from 'react-native';
-=======
-import { StyleSheet, Text, TouchableOpacity, View } from 'react-native';
->>>>>>> fa6fd524
 import Icon from 'react-native-vector-icons/MaterialIcons';
 import { Subscribe } from 'unstated';
 
@@ -32,13 +28,8 @@
 import KeyboardScrollView from '../components/KeyboardScrollView';
 import NetworkButton from '../components/NetworkButton';
 import TextInput from '../components/TextInput';
-<<<<<<< HEAD
 import TouchableItem from '../components/TouchableItem';
 import { NETWORK_LIST, NetworkProtocols, SubstrateNetworkKeys } from '../constants';
-=======
-import { NETWORK_LIST, NetworkProtocols } from '../constants';
-import fonts from "../fonts";
->>>>>>> fa6fd524
 import AccountsStore from '../stores/AccountsStore';
 import { validateSeed } from '../util/account';
 
@@ -62,10 +53,7 @@
     super(props);
 
     this.state = {
-<<<<<<< HEAD
-=======
       derivationPath: '',
->>>>>>> fa6fd524
       selectedAccount: undefined,
       selectedNetwork: undefined,
       showAdvancedField: false
@@ -77,10 +65,7 @@
     const selectedNetwork = NETWORK_LIST[selectedAccount.networkKey];
 
     return {
-<<<<<<< HEAD
-=======
       derivationPath: prevState.derivationPath,
->>>>>>> fa6fd524
       selectedAccount,
       selectedNetwork,
       showAdvancedField: prevState.showAdvancedField
@@ -96,11 +81,7 @@
 
     return (
       <>
-<<<<<<< HEAD
         <TouchableItem
-=======
-        <TouchableOpacity
->>>>>>> fa6fd524
           onPress={this.toggleAdvancedField}
           style={{diplay:'flex'}}
         >
@@ -115,17 +96,10 @@
               />
             </Text>
           </View>
-<<<<<<< HEAD
         </TouchableItem>
         {showAdvancedField && 
           <TextInput
-            // onChangeText={name => this.setState({ derivationPath })}
-=======
-        </TouchableOpacity>
-        {showAdvancedField && 
-          <TextInput
             onChangeText={derivationPath => this.setState({ derivationPath })}
->>>>>>> fa6fd524
             placeholder="secret derivation path"
           />
         }
@@ -163,11 +137,7 @@
                   validBip39Seed: isBip39
                 });
               }}
-<<<<<<< HEAD
-              protocol={selectedNetwork.protocol}
-=======
               network={selectedNetwork}
->>>>>>> fa6fd524
               value={seed && address}
             />
             <Text style={styles.title}>NAME</Text>
