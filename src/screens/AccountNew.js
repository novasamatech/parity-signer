--- conflicted
+++ resolved
@@ -25,12 +25,8 @@
 import Background from '../components/Background';
 import Button from '../components/Button';
 import TextInput from '../components/TextInput';
-<<<<<<< HEAD
-import { NETWORK_LIST } from '../constants';
-=======
 import TouchableItem from '../components/TouchableItem';
 import { NETWORK_LIST, NetworkProtocols, SubstrateNetworkKeys } from '../constants';
->>>>>>> a9c36ae4
 import AccountsStore from '../stores/AccountsStore';
 import { validateSeed } from '../util/account';
 import NetworkButton from '../components/NetworkButton';
@@ -63,49 +59,6 @@
       <View style={styles.body}>
         <KeyboardScrollView style={{ padding: 20 }}>
           <Background />
-<<<<<<< HEAD
-          <View style={styles.top}>
-            <Text style={styles.titleTop}>CREATE ACCOUNT</Text>
-            <Text style={styles.title}>CHOOSE NETWORK</Text>
-            <NetworkButton network={network} />
-            <Text style={[styles.title, { marginTop: 20 }]}>
-              CHOOSE AN IDENTICON
-            </Text>
-            <AccountIconChooser
-              value={selected && selected.seed && selected.address}
-              onSelect={({ address, bip39, seed }) => {
-                accounts.updateNew({ address, seed, validBip39Seed: bip39 });
-              }}
-            />
-            <Text style={styles.title}>ACCOUNT NAME</Text>
-            <TextInput
-              onChangeText={name => accounts.updateNew({ name })}
-              value={selected && selected.name}
-              placeholder="Enter a new account name"
-            />
-          </View>
-          <View style={styles.bottom}>
-            <Text style={styles.hintText}>
-              On the next step you will be asked to backup your account, get pen
-              and paper ready
-            </Text>
-            <Button
-              buttonStyles={styles.nextStep}
-              title="Next Step"
-              disabled={
-                !validateSeed(selected.seed, selected.validBip39Seed).valid
-              }
-              onPress={() => {
-                validateSeed(selected.seed, selected.validBip39Seed).valid &&
-                  navigation.navigate('AccountBackup', {
-                    isNew: true,
-                    isWelcome: navigation.getParam('isWelcome')
-                  });
-              }}
-            />
-          </View>
-        </KeyboardScrollView>
-=======
           <ScrollView
             style={{ padding: 20 }}
             keyboardDismissMode="on-drag"
@@ -157,7 +110,6 @@
             </View>
           </ScrollView>
         </KeyboardAwareScrollView>
->>>>>>> a9c36ae4
       </View>
     );
   }
