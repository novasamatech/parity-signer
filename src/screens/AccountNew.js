// Copyright 2015-2019 Parity Technologies (UK) Ltd.
// This file is part of Parity.

// Parity is free software: you can redistribute it and/or modify
// it under the terms of the GNU General Public License as published by
// the Free Software Foundation, either version 3 of the License, or
// (at your option) any later version.

// Parity is distributed in the hope that it will be useful,
// but WITHOUT ANY WARRANTY; without even the implied warranty of
// MERCHANTABILITY or FITNESS FOR A PARTICULAR PURPOSE.  See the
// GNU General Public License for more details.

// You should have received a copy of the GNU General Public License
// along with Parity.  If not, see <http://www.gnu.org/licenses/>.

'use strict';

import React from 'react';
import { StyleSheet, Text, View } from 'react-native';
import { Subscribe } from 'unstated';

import colors from '../colors';
import AccountIconChooser from '../components/AccountIconChooser';
import Background from '../components/Background';
import Button from '../components/Button';
import DerivationPathField from '../components/DerivationPathField'
import KeyboardScrollView from '../components/KeyboardScrollView';
import NetworkButton from '../components/NetworkButton';
import TextInput from '../components/TextInput';
<<<<<<< HEAD
import TouchableItem from '../components/TouchableItem';
import { NETWORK_LIST, NetworkProtocols, SubstrateNetworkKeys } from '../constants';
import fonts from '../fonts';
import AccountsStore from '../stores/AccountsStore';
import { validateSeed } from '../util/account';
=======
import { NETWORK_LIST, NetworkProtocols } from '../constants';
import fonts from "../fonts";
import AccountsStore from '../stores/AccountsStore';
import { empty, validateSeed } from '../util/account';
>>>>>>> 507fb3a9

export default class AccountNew extends React.Component {
  static navigationOptions = {
    title: 'New Account',
    headerBackTitle: 'Back'
  };
  render() {
    return (
      <Subscribe to={[AccountsStore]}>
        {accounts => <AccountNewView {...this.props} accounts={accounts} />}
      </Subscribe>
    );
  }
}

class AccountNewView extends React.Component {

  constructor(props) {
    super(props);

    this.state = {
      derivationPassword: '',
      derivationPath: '',
      selectedAccount: undefined,
      selectedNetwork: undefined,
    };
  }

<<<<<<< HEAD
=======
  componentWillUnmount = function() {
    // called when the user goes back, or finishes the whole process
    this.props.accounts.updateNew(empty());
  };

>>>>>>> 507fb3a9
  static getDerivedStateFromProps(nextProps, prevState) {
    const selectedAccount = nextProps.accounts.getNew();
    const selectedNetwork = NETWORK_LIST[selectedAccount.networkKey];

    return {
      derivationPassword: prevState.derivationPassword,
      derivationPath: prevState.derivationPath,
      selectedAccount,
      selectedNetwork
    }
  }

  render() {
    const { accounts, navigation } = this.props;
    const { derivationPassword, derivationPath, selectedAccount, selectedNetwork } = this.state;
    const {address, name, seed, validBip39Seed} = selectedAccount;
    const isSubstrate = selectedNetwork.protocol === NetworkProtocols.SUBSTRATE;

    if (!selectedAccount) {
      return null;
    }

    return (
      <View style={styles.body}>
        <KeyboardScrollView style={{ padding: 20 }}>
          <Background />
          <View style={styles.top}>
            <Text style={styles.titleTop}>CREATE ACCOUNT</Text>
            <Text style={styles.title}>NETWORK</Text>
            <NetworkButton network={selectedNetwork}/>
            <Text style={styles.title}>ICON & ADDRESS</Text>
            <AccountIconChooser
              derivationPassword={derivationPassword}
              derivationPath={derivationPath}
              onSelect={({ newAddress, isBip39, newSeed }) => {
<<<<<<< HEAD
                console.log('address =>< ', newAddress);
                accounts.updateNew({ 
                  address: newAddress,
                  derivationPassword,
                  derivationPath,
                  seed: `${newSeed}${derivationPath}///${derivationPassword}`,
                  seedPhrase: newSeed,
                  validBip39Seed: isBip39
                });
              }}
=======
                if (isSubstrate) {
                  accounts.updateNew({ 
                    address: newAddress,
                    derivationPassword,
                    derivationPath,
                    seed: `${newSeed}${derivationPath}///${derivationPassword}`,
                    seedPhrase: newSeed,
                    validBip39Seed: isBip39
                  });
                } else {
                  accounts.updateNew({
                    address: newAddress,
                    seed: newSeed,
                    validBip39Seed: isBip39
                });
              }}}
>>>>>>> 507fb3a9
              network={selectedNetwork}
              value={address && address}
            />
            <Text style={styles.title}>NAME</Text>
            <TextInput
              onChangeText={name => accounts.updateNew({ name })}
              value={name}
              placeholder="Enter a new account name"
            />
            {isSubstrate && <DerivationPathField
              onChange = { ({derivationPassword, derivationPath}) => {
                this.setState({ derivationPath, derivationPassword });
              }}
              styles={styles}
          />}
          </View>
          <View style={styles.bottom}>
            <Text style={styles.hintText}>
              Next, you will be asked to backup your account, get a pen and some paper.
            </Text>
            <Button
              buttonStyles={styles.nextStep}
              title="Next Step"
              disabled={!validateSeed(seed, validBip39Seed).valid}
              onPress={() => {
                validateSeed(seed, validBip39Seed).valid &&
                  navigation.navigate('AccountBackup', {
                    isNew: true,
                    isWelcome: navigation.getParam('isWelcome')
                  });
              }}
            />
          </View>
        </KeyboardScrollView>
      </View>
    );
  }
}

const styles = StyleSheet.create({
  body: {
    backgroundColor: colors.bg,
    paddingBottom: 20,
    flex: 1,
    overflow: 'hidden'
  },
  bodyContainer: {
    flex: 1,
    flexDirection: 'column',
    justifyContent: 'space-between'
  },
  top: {
    flex: 1
  },
  bottom: {
    flexBasis: 50,
    paddingBottom: 15
  },
  title: {
    fontFamily: fonts.bold,
    color: colors.bg_text_sec,
    fontSize: 18,
    paddingBottom: 20
  },
  titleTop: {
    color: colors.bg_text_sec,
    fontFamily: fonts.bold,
    fontSize: 24,
    paddingBottom: 20,
    textAlign: 'center'
  },
  hintText: {
    fontFamily: fonts.bold,
    textAlign: 'center',
    paddingTop: 20,
    color: colors.bg_text_sec,
    fontSize: 12
  },
  nextStep: {
    marginTop: 15
  }
});<|MERGE_RESOLUTION|>--- conflicted
+++ resolved
@@ -28,18 +28,11 @@
 import KeyboardScrollView from '../components/KeyboardScrollView';
 import NetworkButton from '../components/NetworkButton';
 import TextInput from '../components/TextInput';
-<<<<<<< HEAD
 import TouchableItem from '../components/TouchableItem';
 import { NETWORK_LIST, NetworkProtocols, SubstrateNetworkKeys } from '../constants';
 import fonts from '../fonts';
 import AccountsStore from '../stores/AccountsStore';
-import { validateSeed } from '../util/account';
-=======
-import { NETWORK_LIST, NetworkProtocols } from '../constants';
-import fonts from "../fonts";
-import AccountsStore from '../stores/AccountsStore';
 import { empty, validateSeed } from '../util/account';
->>>>>>> 507fb3a9
 
 export default class AccountNew extends React.Component {
   static navigationOptions = {
@@ -68,14 +61,11 @@
     };
   }
 
-<<<<<<< HEAD
-=======
   componentWillUnmount = function() {
     // called when the user goes back, or finishes the whole process
     this.props.accounts.updateNew(empty());
   };
 
->>>>>>> 507fb3a9
   static getDerivedStateFromProps(nextProps, prevState) {
     const selectedAccount = nextProps.accounts.getNew();
     const selectedNetwork = NETWORK_LIST[selectedAccount.networkKey];
@@ -111,18 +101,6 @@
               derivationPassword={derivationPassword}
               derivationPath={derivationPath}
               onSelect={({ newAddress, isBip39, newSeed }) => {
-<<<<<<< HEAD
-                console.log('address =>< ', newAddress);
-                accounts.updateNew({ 
-                  address: newAddress,
-                  derivationPassword,
-                  derivationPath,
-                  seed: `${newSeed}${derivationPath}///${derivationPassword}`,
-                  seedPhrase: newSeed,
-                  validBip39Seed: isBip39
-                });
-              }}
-=======
                 if (isSubstrate) {
                   accounts.updateNew({ 
                     address: newAddress,
@@ -139,7 +117,6 @@
                     validBip39Seed: isBip39
                 });
               }}}
->>>>>>> 507fb3a9
               network={selectedNetwork}
               value={address && address}
             />
