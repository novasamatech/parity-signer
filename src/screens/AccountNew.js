// Copyright 2015-2019 Parity Technologies (UK) Ltd.
// This file is part of Parity.

// Parity is free software: you can redistribute it and/or modify
// it under the terms of the GNU General Public License as published by
// the Free Software Foundation, either version 3 of the License, or
// (at your option) any later version.

// Parity is distributed in the hope that it will be useful,
// but WITHOUT ANY WARRANTY; without even the implied warranty of
// MERCHANTABILITY or FITNESS FOR A PARTICULAR PURPOSE.  See the
// GNU General Public License for more details.

// You should have received a copy of the GNU General Public License
// along with Parity.  If not, see <http://www.gnu.org/licenses/>.

'use strict';

import React from 'react';
<<<<<<< HEAD
import { StyleSheet, ScrollView, Text, View } from 'react-native';
=======
import { StyleSheet, Text, TouchableOpacity, View } from 'react-native';
import Icon from 'react-native-vector-icons/MaterialIcons';
>>>>>>> 6ef950f3
import { Subscribe } from 'unstated';

import colors from '../colors';
import AccountIconChooser from '../components/AccountIconChooser';
import Background from '../components/Background';
import Button from '../components/Button';
import KeyboardScrollView from '../components/KeyboardScrollView';
import NetworkButton from '../components/NetworkButton';
import TextInput from '../components/TextInput';
<<<<<<< HEAD
import TouchableItem from '../components/TouchableItem';
import { NETWORK_LIST, NetworkProtocols, SubstrateNetworkKeys } from '../constants';
=======
import { NETWORK_LIST, NetworkProtocols } from '../constants';
import fonts from "../fonts";
>>>>>>> 6ef950f3
import AccountsStore from '../stores/AccountsStore';
import { validateSeed } from '../util/account';

export default class AccountNew extends React.Component {
  static navigationOptions = {
    title: 'New Account',
    headerBackTitle: 'Back'
  };
  render() {
    return (
      <Subscribe to={[AccountsStore]}>
        {accounts => <AccountNewView {...this.props} accounts={accounts} />}
      </Subscribe>
    );
  }
}

class AccountNewView extends React.Component {

  constructor(props) {
    super(props);

    this.state = {
      showAdvancedField: false,
    };
  }

  renderAdvanced (network) {
    const { showAdvancedField } = this.state;

    if (network.protocol === NetworkProtocols.ETHEREUM){
      return null;
    }

    return (
      <>
        <TouchableOpacity
          onPress={this.toggleAdvancedField}
          style={{diplay:'flex'}}
        >
          <View
            style={{justifyContent:'center'}}
          >
            <Text style={[styles.title, styles.advancedText]}>
              ADVANCED
              <Icon 
                name={showAdvancedField ? 'arrow-drop-up' : 'arrow-drop-down'}
                size={20}
              />
            </Text>
          </View>
        </TouchableOpacity>
        {showAdvancedField && 
          <TextInput
            // onChangeText={name => this.setState({ derivationPath })}
            placeholder="secret derivation path"
          />
        }
      </>
    )
  }

  toggleAdvancedField = () => {
    this.setState({showAdvancedField: !this.state.showAdvancedField}) 
  }

  render() {
    const { accounts, navigation } = this.props;
    const selected = accounts.getNew();
    const network = NETWORK_LIST[selected.networkKey];

    if (!selected) {
      return null;
    }

    return (
      <View style={styles.body}>
        <KeyboardScrollView style={{ padding: 20 }}>
          <Background />
          <View style={styles.top}>
            <Text style={styles.titleTop}>CREATE ACCOUNT</Text>
            <Text style={styles.title}>NETWORK</Text>
            <NetworkButton network={network}/>
            <Text style={styles.title}>ICON & ADDRESS</Text>
            <AccountIconChooser
              onSelect={({ address, bip39, seed }) => {
                accounts.updateNew({ address, seed, validBip39Seed: bip39 });
              }}
              protocol={network.protocol}
              value={selected && selected.seed && selected.address}
            />
            <Text style={styles.title}>NAME</Text>
            <TextInput
              onChangeText={name => accounts.updateNew({ name })}
              value={selected && selected.name}
              placeholder="Enter a new account name"
            />
            {this.renderAdvanced(network)}
          </View>
          <View style={styles.bottom}>
            <Text style={styles.hintText}>
              Next, you will be asked to backup your account, get a pen and some paper.
            </Text>
            <Button
              buttonStyles={styles.nextStep}
              title="Next Step"
              disabled={!validateSeed(selected.seed, selected.validBip39Seed).valid}
              onPress={() => {
                // TODO remove this hardcoded address for SUBSTRATE
                if (selected.networkKey === SubstrateNetworkKeys.KUSAMA) {
                  accounts.updateNew({ address:'FJaco77EJ99VtBmVFibuBJR3x5Qq9KQrgQJvWjqScCcCCae', seed:'this is sparta', validBip39Seed: false });
                }

                validateSeed(selected.seed, selected.validBip39Seed).valid &&
                  navigation.navigate('AccountBackup', {
                    isNew: true,
                    isWelcome: navigation.getParam('isWelcome')
                  });
              }}
            />
          </View>
        </KeyboardScrollView>
      </View>
    );
  }
}

const styles = StyleSheet.create({
  body: {
    backgroundColor: colors.bg,
    paddingBottom: 20,
    flex: 1,
    overflow: 'hidden'
  },
  bodyContainer: {
    flex: 1,
    flexDirection: 'column',
    justifyContent: 'space-between'
  },
  top: {
    flex: 1
  },
  bottom: {
    flexBasis: 50,
    paddingBottom: 15
  },
  title: {
    fontFamily: fonts.bold,
    color: colors.bg_text_sec,
    fontSize: 18,
    paddingBottom: 20
  },
  titleTop: {
    color: colors.bg_text_sec,
    fontFamily: fonts.bold,
    fontSize: 24,
    paddingBottom: 20,
    textAlign: 'center'
  },
  advancedText: {
    paddingBottom: 0,
    paddingTop:20
  },
  hintText: {
    fontFamily: fonts.bold,
    textAlign: 'center',
    paddingTop: 20,
    color: colors.bg_text_sec,
    fontSize: 12
  },
  nextStep: {
    marginTop: 15
  }
});<|MERGE_RESOLUTION|>--- conflicted
+++ resolved
@@ -17,12 +17,7 @@
 'use strict';
 
 import React from 'react';
-<<<<<<< HEAD
 import { StyleSheet, ScrollView, Text, View } from 'react-native';
-=======
-import { StyleSheet, Text, TouchableOpacity, View } from 'react-native';
-import Icon from 'react-native-vector-icons/MaterialIcons';
->>>>>>> 6ef950f3
 import { Subscribe } from 'unstated';
 
 import colors from '../colors';
@@ -32,13 +27,8 @@
 import KeyboardScrollView from '../components/KeyboardScrollView';
 import NetworkButton from '../components/NetworkButton';
 import TextInput from '../components/TextInput';
-<<<<<<< HEAD
 import TouchableItem from '../components/TouchableItem';
 import { NETWORK_LIST, NetworkProtocols, SubstrateNetworkKeys } from '../constants';
-=======
-import { NETWORK_LIST, NetworkProtocols } from '../constants';
-import fonts from "../fonts";
->>>>>>> 6ef950f3
 import AccountsStore from '../stores/AccountsStore';
 import { validateSeed } from '../util/account';
 
@@ -147,11 +137,6 @@
               title="Next Step"
               disabled={!validateSeed(selected.seed, selected.validBip39Seed).valid}
               onPress={() => {
-                // TODO remove this hardcoded address for SUBSTRATE
-                if (selected.networkKey === SubstrateNetworkKeys.KUSAMA) {
-                  accounts.updateNew({ address:'FJaco77EJ99VtBmVFibuBJR3x5Qq9KQrgQJvWjqScCcCCae', seed:'this is sparta', validBip39Seed: false });
-                }
-
                 validateSeed(selected.seed, selected.validBip39Seed).valid &&
                   navigation.navigate('AccountBackup', {
                     isNew: true,
