--- conflicted
+++ resolved
@@ -29,11 +29,7 @@
 import TouchableItem from '../components/TouchableItem';
 import { NETWORK_LIST } from '../constants';
 import AccountsStore from '../stores/AccountsStore';
-<<<<<<< HEAD
-=======
-import { validateSeed } from '../util/account';
 import NetworkButton from '../components/NetworkButton';
->>>>>>> b2e69459
 
 export default class AccountNew extends React.Component {
   static navigationOptions = {
@@ -57,16 +53,10 @@
   }
 
   render() {
-<<<<<<< HEAD
     const { accounts, navigation } = this.props;
     const selected = this.state
-    const chainId = selected.chainId;
+    const network = NETWORK_LIST[selected.chainId];
 
-=======
-    const { accounts } = this.props;
-    const selected = accounts.getNew();
-    const network = NETWORK_LIST[selected.chainId];
->>>>>>> b2e69459
     if (!selected) {
       return null;
     }
@@ -84,38 +74,10 @@
             <View style={styles.top}>
               <Text style={styles.titleTop}>CREATE ACCOUNT</Text>
               <Text style={styles.title}>CHOOSE NETWORK</Text>
-<<<<<<< HEAD
-              <TouchableItem
-                style={[
-                  styles.card,
-                  {
-                    backgroundColor:
-                      NETWORK_COLOR[chainId] || DEFAULT_NETWORK_COLOR
-                  }
-                ]}
-                onPress={() =>
-                  navigation.navigate(
-                    'AccountNetworkChooser',
-                    { onChange: (chainId) => this.setState({chainId}) }
-                  )
-                }
-              >
-                <Text
-                  style={[
-                    styles.cardText,
-                    {
-                      color: NETWORK_COLOR[chainId]
-                        ? colors.card_bg
-                        : colors.card_text
-                    }
-                  ]}
-                >
-                  {NETWORK_TITLES[chainId]}
-                </Text>
-              </TouchableItem>
-=======
-              <NetworkButton network={network}/>
->>>>>>> b2e69459
+              <NetworkButton 
+                network={network}
+                onChange={(chainId) => this.setState({chainId})}
+              />
               <Text style={[styles.title, { marginTop: 20 }]}>
                 CHOOSE AN IDENTICON
               </Text>
