// Copyright 2015-2019 Parity Technologies (UK) Ltd.
// This file is part of Parity.

// Parity is free software: you can redistribute it and/or modify
// it under the terms of the GNU General Public License as published by
// the Free Software Foundation, either version 3 of the License, or
// (at your option) any later version.

// Parity is distributed in the hope that it will be useful,
// but WITHOUT ANY WARRANTY; without even the implied warranty of
// MERCHANTABILITY or FITNESS FOR A PARTICULAR PURPOSE.  See the
// GNU General Public License for more details.

// You should have received a copy of the GNU General Public License
// along with Parity.  If not, see <http://www.gnu.org/licenses/>.

'use strict';

import React from 'react';
import { StyleSheet, ScrollView, Text, View } from 'react-native';
import { Subscribe } from 'unstated';

import colors from '../colors';
import fonts from "../fonts";
import AccountIconChooser from '../components/AccountIconChooser';
import Background from '../components/Background';
import Button from '../components/Button';
import TextInput from '../components/TextInput';
<<<<<<< HEAD
import TouchableItem from '../components/TouchableItem';
import { NETWORK_LIST, NetworkProtocols, SubstrateNetworkKeys } from '../constants';
=======
import { NETWORK_LIST, SubstrateNetworkKeys } from '../constants';
>>>>>>> 121b44ee
import AccountsStore from '../stores/AccountsStore';
import { validateSeed } from '../util/account';
import NetworkButton from '../components/NetworkButton';
import KeyboardScrollView from '../components/KeyboardScrollView';

export default class AccountNew extends React.Component {
  static navigationOptions = {
    title: 'New Account',
    headerBackTitle: 'Back'
  };
  render() {
    return (
      <Subscribe to={[AccountsStore]}>
        {accounts => <AccountNewView {...this.props} accounts={accounts} />}
      </Subscribe>
    );
  }
}

class AccountNewView extends React.Component {
  render() {
    const { accounts, navigation } = this.props;
    const selected = accounts.getNew();
    const network = NETWORK_LIST[selected.networkKey];

    if (!selected) {
      return null;
    }
    return (
      <View style={styles.body}>
        <KeyboardScrollView style={{ padding: 20 }}>
          <Background />
<<<<<<< HEAD
          <ScrollView
            style={{ padding: 20 }}
            keyboardDismissMode="on-drag"
            keyboardShouldPersistTaps="always"
            containerStyle={styles.bodyContainer}
          >
            <View style={styles.top}>
              <Text style={styles.titleTop}>CREATE ACCOUNT</Text>
              <Text style={styles.title}>CHOOSE NETWORK</Text>
              <NetworkButton network={network}/>
              <Text style={[styles.title, { marginTop: 20 }]}>
                CHOOSE AN IDENTICON
              </Text>
              <AccountIconChooser
                value={selected && selected.seed && selected.address}
                onSelect={({ address, bip39, seed }) => {
                  accounts.updateNew({ address, seed, validBip39Seed: bip39 });
                }}
              />
              <Text style={styles.title}>ACCOUNT NAME</Text>
              <TextInput
                onChangeText={name => accounts.updateNew({ name })}
                value={selected && selected.name}
                placeholder="Enter a new account name"
              />
            </View>
            <View style={styles.bottom}>
              <Text style={styles.hintText}>
                On the next step you will be asked to backup your account, get pen
                and paper ready
              </Text>
              <Button
                buttonStyles={styles.nextStep}
                title="Next Step"
                disabled={ !validateSeed(selected.seed, selected.validBip39Seed).valid }
                onPress={() => {
                  // TODO remove this hardcoded address for SUBSTRATE
                  if (selected.networkKey === SubstrateNetworkKeys.SUBSTRATE) {
                    accounts.updateNew({ address:'5EnxxUmEbw8DkENKiYuZ1DwQuMoB2UWEQJZZXrTsxoz7SpgG', seed:'this is sparta', publicKey:0x123 ,validBip39Seed: false });
                  }

                  validateSeed(selected.seed, selected.validBip39Seed).valid &&
                    this.props.navigation.navigate('AccountBackup', {
                      isNew: true,
                      isWelcome: this.props.navigation.getParam('isWelcome')
                    });
                }}
              />
            </View>
          </ScrollView>
=======
          <View style={styles.top}>
            <Text style={styles.titleTop}>CREATE ACCOUNT</Text>
            <Text style={styles.title}>NETWORK</Text>
            <NetworkButton network={network}/>
            <Text style={styles.title}>ICON & ADDRESS</Text>
            <AccountIconChooser
              value={selected && selected.seed && selected.address}
              onSelect={({ address, bip39, seed }) => {
                accounts.updateNew({ address, seed, validBip39Seed: bip39 });
              }}
            />
            <Text style={styles.title}>NAME</Text>
            <TextInput
              onChangeText={name => accounts.updateNew({ name })}
              value={selected && selected.name}
              placeholder="Enter a new account name"
            />
          </View>
          <View style={styles.bottom}>
            <Text style={styles.hintText}>
              On the next step you will be asked to backup your account, get pen
              and paper ready
            </Text>
            <Button
              buttonStyles={styles.nextStep}
              title="Next Step"
              disabled={
                !validateSeed(selected.seed, selected.validBip39Seed).valid
              }
              onPress={() => {
                // TODO remove this hardcoded address for SUBSTRATE
                if (selected.networkKey === SubstrateNetworkKeys.SUBSTRATE) {
                  accounts.updateNew({ address:'5EjSNPzM9T6Nb19zb38TcwBQh5hNWG47noi7anXQT64BBJBx', seed:'this is sparta', validBip39Seed: false });
                }

                validateSeed(selected.seed, selected.validBip39Seed).valid &&
                  navigation.navigate('AccountBackup', {
                    isNew: true,
                    isWelcome: navigation.getParam('isWelcome')
                  });
              }}
            />
          </View>
>>>>>>> 121b44ee
        </KeyboardScrollView>
      </View>
    );
  }
}

const styles = StyleSheet.create({
  body: {
    backgroundColor: colors.bg,
    paddingBottom: 20,
    flex: 1,
    overflow: 'hidden'
  },
  bodyContainer: {
    flex: 1,
    flexDirection: 'column',
    justifyContent: 'space-between'
  },
  top: {
    flex: 1
  },
  bottom: {
    flexBasis: 50,
    paddingBottom: 15
  },
  title: {
    fontFamily: fonts.bold,
    color: colors.bg_text_sec,
    fontSize: 18,
    paddingBottom: 20
  },
  titleTop: {
    color: colors.bg_text_sec,
    fontFamily: fonts.bold,
    fontSize: 24,
    paddingBottom: 20,
    textAlign: 'center'
  },
  hintText: {
    fontFamily: fonts.bold,
    textAlign: 'center',
    paddingTop: 20,
    color: colors.bg_text_sec,
    fontSize: 12
  },
  nextStep: {
    marginTop: 15
  }
});<|MERGE_RESOLUTION|>--- conflicted
+++ resolved
@@ -26,12 +26,8 @@
 import Background from '../components/Background';
 import Button from '../components/Button';
 import TextInput from '../components/TextInput';
-<<<<<<< HEAD
 import TouchableItem from '../components/TouchableItem';
 import { NETWORK_LIST, NetworkProtocols, SubstrateNetworkKeys } from '../constants';
-=======
-import { NETWORK_LIST, SubstrateNetworkKeys } from '../constants';
->>>>>>> 121b44ee
 import AccountsStore from '../stores/AccountsStore';
 import { validateSeed } from '../util/account';
 import NetworkButton from '../components/NetworkButton';
@@ -64,58 +60,6 @@
       <View style={styles.body}>
         <KeyboardScrollView style={{ padding: 20 }}>
           <Background />
-<<<<<<< HEAD
-          <ScrollView
-            style={{ padding: 20 }}
-            keyboardDismissMode="on-drag"
-            keyboardShouldPersistTaps="always"
-            containerStyle={styles.bodyContainer}
-          >
-            <View style={styles.top}>
-              <Text style={styles.titleTop}>CREATE ACCOUNT</Text>
-              <Text style={styles.title}>CHOOSE NETWORK</Text>
-              <NetworkButton network={network}/>
-              <Text style={[styles.title, { marginTop: 20 }]}>
-                CHOOSE AN IDENTICON
-              </Text>
-              <AccountIconChooser
-                value={selected && selected.seed && selected.address}
-                onSelect={({ address, bip39, seed }) => {
-                  accounts.updateNew({ address, seed, validBip39Seed: bip39 });
-                }}
-              />
-              <Text style={styles.title}>ACCOUNT NAME</Text>
-              <TextInput
-                onChangeText={name => accounts.updateNew({ name })}
-                value={selected && selected.name}
-                placeholder="Enter a new account name"
-              />
-            </View>
-            <View style={styles.bottom}>
-              <Text style={styles.hintText}>
-                On the next step you will be asked to backup your account, get pen
-                and paper ready
-              </Text>
-              <Button
-                buttonStyles={styles.nextStep}
-                title="Next Step"
-                disabled={ !validateSeed(selected.seed, selected.validBip39Seed).valid }
-                onPress={() => {
-                  // TODO remove this hardcoded address for SUBSTRATE
-                  if (selected.networkKey === SubstrateNetworkKeys.SUBSTRATE) {
-                    accounts.updateNew({ address:'5EnxxUmEbw8DkENKiYuZ1DwQuMoB2UWEQJZZXrTsxoz7SpgG', seed:'this is sparta', publicKey:0x123 ,validBip39Seed: false });
-                  }
-
-                  validateSeed(selected.seed, selected.validBip39Seed).valid &&
-                    this.props.navigation.navigate('AccountBackup', {
-                      isNew: true,
-                      isWelcome: this.props.navigation.getParam('isWelcome')
-                    });
-                }}
-              />
-            </View>
-          </ScrollView>
-=======
           <View style={styles.top}>
             <Text style={styles.titleTop}>CREATE ACCOUNT</Text>
             <Text style={styles.title}>NETWORK</Text>
@@ -159,7 +103,6 @@
               }}
             />
           </View>
->>>>>>> 121b44ee
         </KeyboardScrollView>
       </View>
     );
