// Copyright 2015-2019 Parity Technologies (UK) Ltd.
// This file is part of Parity.

// Parity is free software: you can redistribute it and/or modify
// it under the terms of the GNU General Public License as published by
// the Free Software Foundation, either version 3 of the License, or
// (at your option) any later version.

// Parity is distributed in the hope that it will be useful,
// but WITHOUT ANY WARRANTY; without even the implied warranty of
// MERCHANTABILITY or FITNESS FOR A PARTICULAR PURPOSE.  See the
// GNU General Public License for more details.

// You should have received a copy of the GNU General Public License
// along with Parity.  If not, see <http://www.gnu.org/licenses/>.

'use strict';

import React from 'react';
<<<<<<< HEAD
import { StyleSheet, ScrollView, Text, View } from 'react-native';
import Icon from 'react-native-vector-icons/MaterialIcons';
=======
import { StyleSheet, Text, View } from 'react-native';
>>>>>>> f1ca0e9e
import { Subscribe } from 'unstated';

import colors from '../colors';
import AccountIconChooser from '../components/AccountIconChooser';
import Background from '../components/Background';
import Button from '../components/Button';
import DerivationPathField from '../components/DerivationPathField'
import KeyboardScrollView from '../components/KeyboardScrollView';
import NetworkButton from '../components/NetworkButton';
import TextInput from '../components/TextInput';
import TouchableItem from '../components/TouchableItem';
import { NETWORK_LIST, NetworkProtocols, SubstrateNetworkKeys } from '../constants';
import AccountsStore from '../stores/AccountsStore';
import { validateSeed } from '../util/account';

export default class AccountNew extends React.Component {
  static navigationOptions = {
    title: 'New Account',
    headerBackTitle: 'Back'
  };
  render() {
    return (
      <Subscribe to={[AccountsStore]}>
        {accounts => <AccountNewView {...this.props} accounts={accounts} />}
      </Subscribe>
    );
  }
}

class AccountNewView extends React.Component {

  constructor(props) {
    super(props);

    this.state = {
      derivationPath: '',
      selectedAccount: undefined,
      selectedNetwork: undefined,
    };
  }

  static getDerivedStateFromProps(nextProps, prevState) {
    const selectedAccount = nextProps.accounts.getNew();
    const selectedNetwork = NETWORK_LIST[selectedAccount.networkKey];

    return {
      derivationPath: prevState.derivationPath,
      selectedAccount,
      selectedNetwork,
      showAdvancedField: prevState.showAdvancedField
    }
  }

<<<<<<< HEAD
  renderAdvanced () {
    const { selectedNetwork, showAdvancedField } = this.state;

    if (selectedNetwork.protocol === NetworkProtocols.ETHEREUM){
      return null;
    }

    return (
      <>
        <TouchableItem
          onPress={this.toggleAdvancedField}
          style={{diplay:'flex'}}
        >
          <View
            style={{justifyContent:'center'}}
          >
            <Text style={[styles.title, styles.advancedText]}>
              ADVANCED
              <Icon 
                name={showAdvancedField ? 'arrow-drop-up' : 'arrow-drop-down'}
                size={20}
              />
            </Text>
          </View>
        </TouchableItem>
        {showAdvancedField && 
          <TextInput
            onChangeText={derivationPath => this.setState({ derivationPath })}
            placeholder="secret derivation path"
          />
        }
      </>
    )
  }

  toggleAdvancedField = () => {
    this.setState({showAdvancedField: !this.state.showAdvancedField}) 
  }

=======
>>>>>>> f1ca0e9e
  render() {
    const { accounts, navigation } = this.props;
    const { derivationPath, selectedAccount, selectedNetwork } = this.state;
    const {address, name, seed, validBip39Seed} = selectedAccount;
    const isSubstrate = selectedNetwork.protocol === NetworkProtocols.SUBSTRATE;

    if (!selectedAccount) {
      return null;
    }

    return (
      <View style={styles.body}>
        <KeyboardScrollView style={{ padding: 20 }}>
          <Background />
          <View style={styles.top}>
            <Text style={styles.titleTop}>CREATE ACCOUNT</Text>
            <Text style={styles.title}>NETWORK</Text>
            <NetworkButton network={selectedNetwork}/>
            <Text style={styles.title}>ICON & ADDRESS</Text>
            <AccountIconChooser
              derivationPath={derivationPath}
              onSelect={({ newAddress, isBip39, newSeed }) => {
                accounts.updateNew({ 
                  address: newAddress,
                  seed: newSeed,
                  validBip39Seed: isBip39
                });
              }}
              network={selectedNetwork}
              value={address && address}
            />
            <Text style={styles.title}>NAME</Text>
            <TextInput
              onChangeText={name => accounts.updateNew({ name })}
              value={name}
              placeholder="Enter a new account name"
            />
            {isSubstrate && <DerivationPathField
              onChange = { derivationPath => 
                this.setState({ derivationPath})
              }
              styles={styles}
          />}
          </View>
          <View style={styles.bottom}>
            <Text style={styles.hintText}>
              Next, you will be asked to backup your account, get a pen and some paper.
            </Text>
            <Button
              buttonStyles={styles.nextStep}
              title="Next Step"
              disabled={!validateSeed(seed, validBip39Seed).valid}
              onPress={() => {
                validateSeed(seed, validBip39Seed).valid &&
                  navigation.navigate('AccountBackup', {
                    isNew: true,
                    isWelcome: navigation.getParam('isWelcome')
                  });
              }}
            />
          </View>
        </KeyboardScrollView>
      </View>
    );
  }
}

const styles = StyleSheet.create({
  body: {
    backgroundColor: colors.bg,
    paddingBottom: 20,
    flex: 1,
    overflow: 'hidden'
  },
  bodyContainer: {
    flex: 1,
    flexDirection: 'column',
    justifyContent: 'space-between'
  },
  top: {
    flex: 1
  },
  bottom: {
    flexBasis: 50,
    paddingBottom: 15
  },
  title: {
    fontFamily: fonts.bold,
    color: colors.bg_text_sec,
    fontSize: 18,
    paddingBottom: 20
  },
  titleTop: {
    color: colors.bg_text_sec,
    fontFamily: fonts.bold,
    fontSize: 24,
    paddingBottom: 20,
    textAlign: 'center'
  },
  hintText: {
    fontFamily: fonts.bold,
    textAlign: 'center',
    paddingTop: 20,
    color: colors.bg_text_sec,
    fontSize: 12
  },
  nextStep: {
    marginTop: 15
  }
});<|MERGE_RESOLUTION|>--- conflicted
+++ resolved
@@ -17,12 +17,7 @@
 'use strict';
 
 import React from 'react';
-<<<<<<< HEAD
-import { StyleSheet, ScrollView, Text, View } from 'react-native';
-import Icon from 'react-native-vector-icons/MaterialIcons';
-=======
 import { StyleSheet, Text, View } from 'react-native';
->>>>>>> f1ca0e9e
 import { Subscribe } from 'unstated';
 
 import colors from '../colors';
@@ -35,6 +30,7 @@
 import TextInput from '../components/TextInput';
 import TouchableItem from '../components/TouchableItem';
 import { NETWORK_LIST, NetworkProtocols, SubstrateNetworkKeys } from '../constants';
+import fonts from '../fonts';
 import AccountsStore from '../stores/AccountsStore';
 import { validateSeed } from '../util/account';
 
@@ -76,48 +72,6 @@
     }
   }
 
-<<<<<<< HEAD
-  renderAdvanced () {
-    const { selectedNetwork, showAdvancedField } = this.state;
-
-    if (selectedNetwork.protocol === NetworkProtocols.ETHEREUM){
-      return null;
-    }
-
-    return (
-      <>
-        <TouchableItem
-          onPress={this.toggleAdvancedField}
-          style={{diplay:'flex'}}
-        >
-          <View
-            style={{justifyContent:'center'}}
-          >
-            <Text style={[styles.title, styles.advancedText]}>
-              ADVANCED
-              <Icon 
-                name={showAdvancedField ? 'arrow-drop-up' : 'arrow-drop-down'}
-                size={20}
-              />
-            </Text>
-          </View>
-        </TouchableItem>
-        {showAdvancedField && 
-          <TextInput
-            onChangeText={derivationPath => this.setState({ derivationPath })}
-            placeholder="secret derivation path"
-          />
-        }
-      </>
-    )
-  }
-
-  toggleAdvancedField = () => {
-    this.setState({showAdvancedField: !this.state.showAdvancedField}) 
-  }
-
-=======
->>>>>>> f1ca0e9e
   render() {
     const { accounts, navigation } = this.props;
     const { derivationPath, selectedAccount, selectedNetwork } = this.state;
