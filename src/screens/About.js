--- conflicted
+++ resolved
@@ -19,11 +19,8 @@
 import React from 'react';
 import { Linking, ScrollView, StyleSheet, Text, View } from 'react-native';
 import colors from '../colors';
-<<<<<<< HEAD
-=======
 import fonts from "../fonts";
 import packageJson from '../../package.json';
->>>>>>> 6cfbab4d
 
 export default class About extends React.PureComponent {
   static navigationOptions = {
