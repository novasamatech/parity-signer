// Copyright 2015-2019 Parity Technologies (UK) Ltd.
// This file is part of Parity.

// Parity is free software: you can redistribute it and/or modify
// it under the terms of the GNU General Public License as published by
// the Free Software Foundation, either version 3 of the License, or
// (at your option) any later version.

// Parity is distributed in the hope that it will be useful,
// but WITHOUT ANY WARRANTY; without even the implied warranty of
// MERCHANTABILITY or FITNESS FOR A PARTICULAR PURPOSE.  See the
// GNU General Public License for more details.

// You should have received a copy of the GNU General Public License
// along with Parity.  If not, see <http://www.gnu.org/licenses/>.

import React, { useRef, useState, useMemo } from 'react';
import { Platform, StyleSheet, View } from 'react-native';

import PasswordInput from 'components/PasswordInput';
import testIDs from 'e2e/testIDs';
import { defaultNetworkKey, UnknownNetworkKeys } from 'constants/networkSpecs';
import { NavigationAccountProps } from 'types/props';
import { withAccountStore } from 'utils/HOC';
import TextInput from 'components/TextInput';
import ButtonMainAction from 'components/ButtonMainAction';
import { getNetworkKey, validateDerivedPath } from 'utils/identitiesUtils';
import { navigateToPathsList, unlockSeedPhrase } from 'utils/navigationHelpers';
import { alertPathDerivationError } from 'utils/alertUtils';
import Separator from 'components/Separator';
import ScreenHeading from 'components/ScreenHeading';
import colors from 'styles/colors';
import PathCard from 'components/PathCard';
import KeyboardScrollView from 'components/KeyboardScrollView';
import { NetworkSelector, NetworkOptions } from 'components/NetworkSelector';
import { useSeedRef } from 'utils/seedRefHooks';

function PathDerivation({
	accounts,
	navigation,
	route
}: NavigationAccountProps<'PathDerivation'>): React.ReactElement {
	const [derivationPath, setDerivationPath] = useState<string>('');
	const [keyPairsName, setKeyPairsName] = useState<string>('');
<<<<<<< HEAD
	const [isPathValid, setIsPathValid] = useState<boolean>(true);
=======
>>>>>>> 67fd659d
	const [modalVisible, setModalVisible] = useState<boolean>(false);
	const [password, setPassword] = useState<string>('');
	const pathNameInput = useRef<TextInput>(null);
	const currentIdentity = accounts.state.currentIdentity!;
	const { isSeedRefValid, substrateAddress } = useSeedRef(
		currentIdentity.encryptedSeed
	);
	const parentPath = route.params.parentPath;
	const parentNetworkKey = useMemo(
		() => getNetworkKey(parentPath, currentIdentity),
		[parentPath, currentIdentity]
	);

	const [customNetworkKey, setCustomNetworkKey] = useState(
		parentNetworkKey === UnknownNetworkKeys.UNKNOWN
			? defaultNetworkKey
			: parentNetworkKey
	);
	const completePath = `${parentPath}${derivationPath}`;
	const enableCustomNetwork = parentPath === '';
	const currentNetworkKey = enableCustomNetwork
		? customNetworkKey
		: parentNetworkKey;
	const isPathValid = validateDerivedPath(derivationPath);

	const onPathDerivation = async (): Promise<void> => {
<<<<<<< HEAD
		if (!validateDerivedPath(derivationPath)) {
			return setIsPathValid(false);
		}
		await unlockSeedPhrase(navigation, isSeedRefValid);
		try {
			console.log('isSeedRefValid', isSeedRefValid);
			await accounts.deriveNewPath(
				completePath,
				substrateAddress,
=======
		const seedPhrase = await unlockSeedPhrase(navigation);
		try {
			await accounts.deriveNewPath(
				completePath,
				seedPhrase,
>>>>>>> 67fd659d
				currentNetworkKey,
				keyPairsName,
				password
			);
			navigateToPathsList(navigation, currentNetworkKey);
		} catch (error) {
<<<<<<< HEAD
			setIsPathValid(false);
=======
>>>>>>> 67fd659d
			alertPathDerivationError(error.message);
		}
	};

	return (
		<View style={styles.container}>
			<KeyboardScrollView extraHeight={Platform.OS === 'ios' ? 250 : 180}>
				<ScreenHeading
					title="Derive Account"
					subtitle={parentPath}
					hasSubtitleIcon={true}
				/>
				<TextInput
					autoCompleteType="off"
					autoCorrect={false}
					autoFocus
<<<<<<< HEAD
=======
					error={!isPathValid}
>>>>>>> 67fd659d
					label="Path"
					onChangeText={setDerivationPath}
					onSubmitEditing={(): void => pathNameInput.current?.input?.focus()}
					placeholder="//hard/soft"
					returnKeyType="next"
					testID={testIDs.PathDerivation.pathInput}
					value={derivationPath}
				/>
				<TextInput
					autoCompleteType="off"
					autoCorrect={false}
					label="Display Name"
					onChangeText={(keyParisName: string): void =>
						setKeyPairsName(keyParisName)
					}
					onSubmitEditing={onPathDerivation}
					ref={pathNameInput}
					returnKeyType="done"
					testID={testIDs.PathDerivation.nameInput}
					value={keyPairsName}
				/>
				{enableCustomNetwork && (
					<NetworkSelector
						networkKey={customNetworkKey}
						setVisible={setModalVisible}
					/>
				)}
				<Separator style={{ height: 0 }} />
				<PasswordInput
					password={password}
					setPassword={setPassword}
					onSubmitEditing={onPathDerivation}
				/>
				<PathCard
					identity={accounts.state.currentIdentity!}
					name={keyPairsName}
					path={
						password === '' ? completePath : `${completePath}///${password}`
					}
					networkKey={currentNetworkKey}
				/>

				<ButtonMainAction
					disabled={!isPathValid}
					bottom={false}
					style={{ marginTop: 8 }}
					title="Next"
					testID={testIDs.PathDerivation.deriveButton}
					onPress={onPathDerivation}
				/>
				{enableCustomNetwork && (
					<NetworkOptions
						setNetworkKey={setCustomNetworkKey}
						visible={modalVisible}
						setVisible={setModalVisible}
					/>
				)}
			</KeyboardScrollView>
		</View>
	);
}

const styles = StyleSheet.create({
	container: {
		backgroundColor: colors.bg,
		flex: 1
	}
});

export default withAccountStore(PathDerivation);<|MERGE_RESOLUTION|>--- conflicted
+++ resolved
@@ -42,10 +42,6 @@
 }: NavigationAccountProps<'PathDerivation'>): React.ReactElement {
 	const [derivationPath, setDerivationPath] = useState<string>('');
 	const [keyPairsName, setKeyPairsName] = useState<string>('');
-<<<<<<< HEAD
-	const [isPathValid, setIsPathValid] = useState<boolean>(true);
-=======
->>>>>>> 67fd659d
 	const [modalVisible, setModalVisible] = useState<boolean>(false);
 	const [password, setPassword] = useState<string>('');
 	const pathNameInput = useRef<TextInput>(null);
@@ -72,33 +68,17 @@
 	const isPathValid = validateDerivedPath(derivationPath);
 
 	const onPathDerivation = async (): Promise<void> => {
-<<<<<<< HEAD
-		if (!validateDerivedPath(derivationPath)) {
-			return setIsPathValid(false);
-		}
 		await unlockSeedPhrase(navigation, isSeedRefValid);
 		try {
-			console.log('isSeedRefValid', isSeedRefValid);
 			await accounts.deriveNewPath(
 				completePath,
 				substrateAddress,
-=======
-		const seedPhrase = await unlockSeedPhrase(navigation);
-		try {
-			await accounts.deriveNewPath(
-				completePath,
-				seedPhrase,
->>>>>>> 67fd659d
 				currentNetworkKey,
 				keyPairsName,
 				password
 			);
 			navigateToPathsList(navigation, currentNetworkKey);
 		} catch (error) {
-<<<<<<< HEAD
-			setIsPathValid(false);
-=======
->>>>>>> 67fd659d
 			alertPathDerivationError(error.message);
 		}
 	};
@@ -115,10 +95,7 @@
 					autoCompleteType="off"
 					autoCorrect={false}
 					autoFocus
-<<<<<<< HEAD
-=======
 					error={!isPathValid}
->>>>>>> 67fd659d
 					label="Path"
 					onChangeText={setDerivationPath}
 					onSubmitEditing={(): void => pathNameInput.current?.input?.focus()}
