--- conflicted
+++ resolved
@@ -70,14 +70,9 @@
 		const derivationSucceed = await accounts.deriveNewPath(
 			completePath,
 			seedPhrase,
-<<<<<<< HEAD
-			isCustomNetwork ? customNetworkKey : pathIndicatedNetworkKey,
+			currentNetworkKey,
 			keyPairsName,
 			password
-=======
-			currentNetworkKey,
-			keyPairsName
->>>>>>> fae7a7eb
 		);
 		if (derivationSucceed) {
 			navigateToPathsList(navigation, currentNetworkKey);
