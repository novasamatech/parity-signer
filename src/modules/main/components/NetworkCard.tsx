--- conflicted
+++ resolved
@@ -104,9 +104,11 @@
 					<View style={styles.desc}>
 						<AccountPrefixedTitle title={title} />
 					</View>
-					<View style={styles.contentRow}>
-						<Text style={styles.text}>0 {networkParams.unit}</Text>
-					</View>
+					{isSubstrateNetworkParams(networkParams) && (
+						<View style={styles.contentRow}>
+							<Text style={styles.text}>{balance ?? '...'} {networkParams.unit}</Text>
+						</View>)
+                                        }
 					<PopupMenu
 						onSelect={onOptionSelect}
 						menuTriggerIconName={'more-vert'}
@@ -134,36 +136,6 @@
 						/>
 					</View>
 				</View>
-<<<<<<< HEAD
-			</View>
-			{isSubstrateNetworkParams(networkParams) && (
-				<View style={styles.content}>
-					<Text style={styles.text}>{balance ?? 'Loading...'}</Text>
-				</View>
-			)}
-			<View style={styles.content}>
-				<Button
-					title="Send"
-					onPress={(): Promise<void> => onPressed(true)}
-					small={true}
-				/>
-				<Button
-					title="Receive"
-					onPress={(): Promise<void> => onPressed(false)}
-					small={true}
-				/>
-				<PopupMenu
-					onSelect={onOptionSelect}
-					menuTriggerIconName={'more-vert'}
-					menuItems={[
-						{
-							text: `Remove ${title}`,
-							value: 'PathDelete'
-						}
-					]}
-				/>
-=======
->>>>>>> 5ee1f3d1
 			</View>
 		</View>
 	);
