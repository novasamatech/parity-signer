// Copyright 2015-2020 Parity Technologies (UK) Ltd.
// Copyright 2021 Commonwealth Labs, Inc.
// This file is part of Layer Wallet.

// Layer Wallet is free software: you can redistribute it and/or modify
// it under the terms of the GNU General Public License as published by
// the Free Software Foundation, either version 3 of the License, or
// (at your option) any later version.

// Layer Wallet is distributed in the hope that it will be useful,
// but WITHOUT ANY WARRANTY; without even the implied warranty of
// MERCHANTABILITY or FITNESS FOR A PARTICULAR PURPOSE.  See the
// GNU General Public License for more details.

// You should have received a copy of the GNU General Public License
// along with Layer Wallet. If not, see <http://www.gnu.org/licenses/>.

<<<<<<< HEAD
import React, {
	ReactElement,
	useContext,
	useEffect,
	useMemo,
	useState
} from 'react';
import { BackHandler, FlatList, FlatListProps } from 'react-native';
import Icon from 'react-native-vector-icons/MaterialIcons';
=======
import React, { ReactElement, useContext, useMemo } from 'react';
import { View, BackHandler, FlatList, FlatListProps } from 'react-native';
>>>>>>> 5ee1f3d1
import { useFocusEffect } from '@react-navigation/native';
import { ApiPromise, WsProvider } from '@polkadot/api';
import BN from 'bn.js';

import { NetworkCard } from '../components/NetworkCard';
import OnBoardingView from '../components/OnBoarding';
import NoCurrentIdentity from '../components/NoCurrentIdentity';

<<<<<<< HEAD
import { colors } from 'styles';
=======
>>>>>>> 5ee1f3d1
import { UnknownNetworkKeys } from 'constants/networkSpecs';
import { NetworksContext } from 'stores/NetworkContext';
import { AccountsContext } from 'stores/AccountsContext';
import testIDs from 'e2e/testIDs';
import {
	isEthereumNetworkParams,
	isSubstrateNetworkParams,
	NetworkParams
} from 'types/networkTypes';
import { NavigationProps } from 'types/props';
<<<<<<< HEAD
import {
	getAddressWithPath,
	getExistedNetworkKeys,
	getIdentityName
} from 'utils/identitiesUtils';
=======
import { getExistedNetworkKeys } from 'utils/identitiesUtils';
>>>>>>> 5ee1f3d1
import { navigateToReceiveBalance } from 'utils/navigationHelpers';
import Button from 'components/Button';
import NavigationTab from 'components/NavigationTab';
import { RegistriesContext } from 'stores/RegistriesContext';

const filterNetworks = (
	networkList: Map<string, NetworkParams>,
	extraFilter?: (networkKey: string, shouldExclude: boolean) => boolean
): Array<[string, NetworkParams]> => {
	const excludedNetworks = [UnknownNetworkKeys.UNKNOWN];
	const filterNetworkKeys = ([networkKey]: [string, any]): boolean => {
		const shouldExclude = excludedNetworks.includes(networkKey);
		if (extraFilter !== undefined)
			return extraFilter(networkKey, shouldExclude);
		return !shouldExclude;
	};
	return Array.from(networkList.entries())
		.filter(filterNetworkKeys)
		.sort((a, b) => a[1].order - b[1].order);
};

function Wallet({ navigation }: NavigationProps<'Wallet'>): React.ReactElement {
	const accountsStore = useContext(AccountsContext);
	const { identities, currentIdentity, loaded } = accountsStore.state;
	const networkContextState = useContext(NetworksContext);
	const { getTypeRegistry } = useContext(RegistriesContext);
	const [balances, setBalances] = useState({} as { [key: string]: string });
	const { allNetworks } = networkContextState;
	// catch android back button and prevent exiting the app
	useFocusEffect(
		React.useCallback((): any => {
			const handleBackButton = (): boolean => true;
			const backHandler = BackHandler.addEventListener(
				'hardwareBackPress',
				handleBackButton
			);
			return (): void => backHandler.remove();
		}, [])
	);

	const availableNetworks = useMemo(
		() =>
			currentIdentity
				? getExistedNetworkKeys(currentIdentity, networkContextState)
				: [],
		[currentIdentity, networkContextState]
	);

	const networkList = useMemo(
		() =>
			filterNetworks(allNetworks, networkKey => {
				return availableNetworks.includes(networkKey);
			}),
		[availableNetworks, allNetworks]
	);

<<<<<<< HEAD
	const fetchBalances = async (
		networks: [string, NetworkParams][]
	): Promise<void> => {
		const fetchedBalances = await Promise.all(
			networks.map(
				async ([networkKey, networkParams]): Promise<
					[string, string | undefined]
				> => {
					if (balances[networkKey]) return [networkKey, balances[networkKey]];
					if (isSubstrateNetworkParams(networkParams)) {
						const registry = getTypeRegistry(
							networkContextState.networks,
							networkKey
						)!;
						const path = `//${networkParams.pathId}`;
						const address = getAddressWithPath(path, currentIdentity);
						// TODO: load metadata at startup
						// TODO: handle errors
						// TODO: make this stateful so we don't have to reload every time we come here
						console.log(`CREATING API: ${networkParams.url}`);
						const api = await ApiPromise.create({
							provider: new WsProvider(networkParams.url),
							registry
						});
						const fetchedBal = await api.query.balances.account(address);
						console.log('DISCONNECTING API');
						await api.disconnect();
						const base = new BN(10).pow(new BN(networkParams.decimals));
						const div = fetchedBal.free.div(base);
						const mod = fetchedBal.free.mod(base);
						return [
							networkKey,
							div + '.' + mod.toString(10, networkParams.decimals)
						];
					} else {
						// TODO: decide whether to support ETH -- for now it's disabled in NetworkCard
						return [networkKey, undefined];
					}
				}
			)
		);

		// populate finished object
		const balancesObj: { [key: string]: string } = {};
		for (const [key, bal] of fetchedBalances) {
			if (bal) balancesObj[key] = bal;
		}
		setBalances(balancesObj);
	};

	useEffect(() => {
		fetchBalances(networkList);
	}, []);

	if (!loaded) return <SafeAreaViewContainer />;
=======
	if (!loaded) return <View />;
>>>>>>> 5ee1f3d1
	if (identities.length === 0) return <OnBoardingView />;
	if (currentIdentity === null) return <NoCurrentIdentity />;

	const getListOptions = (): Partial<FlatListProps<any>> => {
		return {
			ListFooterComponent: (
				<View style={{ marginBottom: 12, paddingHorizontal: 15 }}>
					{availableNetworks.length !== 0 ? (
						<Button
							title="Sign a polkadot-js transaction"
							onPress={(): void => navigation.navigate('SignTransaction')}
							fluid={true}
						/>
					) : null}
					<Button
						title="Add a network"
						onPress={(): void => navigation.navigate('AddNetwork')}
						fluid={true}
					/>
				</View>
			)
		};
	};

	const onNetworkChosen = async (
		networkKey: string,
		networkParams: NetworkParams
	): Promise<void> => {
		if (isSubstrateNetworkParams(networkParams)) {
			// navigate to substrate account
			const { pathId } = networkParams;
			const fullPath = `//${pathId}`;
			navigateToReceiveBalance(navigation, networkKey, fullPath);
		} else {
			// navigate to ethereum account
			navigateToReceiveBalance(navigation, networkKey, networkKey);
		}
	};

	const renderNetwork = ({
		item
	}: {
		item: [string, NetworkParams];
	}): ReactElement => {
		const [networkKey, networkParams] = item;
		const networkIndexSuffix = isEthereumNetworkParams(networkParams)
			? networkParams.ethereumChainId
			: networkParams.pathId;
		return (
			<NetworkCard
				key={networkKey}
				testID={testIDs.Wallet.networkButton + networkIndexSuffix}
				networkKey={networkKey}
				onPress={(): Promise<void> =>
					onNetworkChosen(networkKey, networkParams)
				}
				balance={balances[networkKey]}
				title={networkParams.title}
			/>
		);
	};

	return (
		<>
			<FlatList
				data={networkList}
				keyExtractor={(item: [string, NetworkParams]): string => item[0]}
				renderItem={renderNetwork}
				testID={testIDs.Wallet.chooserScreen}
				{...getListOptions()}
			/>
			<NavigationTab />
		</>
	);
}

export default Wallet;<|MERGE_RESOLUTION|>--- conflicted
+++ resolved
@@ -15,7 +15,6 @@
 // You should have received a copy of the GNU General Public License
 // along with Layer Wallet. If not, see <http://www.gnu.org/licenses/>.
 
-<<<<<<< HEAD
 import React, {
 	ReactElement,
 	useContext,
@@ -23,12 +22,8 @@
 	useMemo,
 	useState
 } from 'react';
-import { BackHandler, FlatList, FlatListProps } from 'react-native';
 import Icon from 'react-native-vector-icons/MaterialIcons';
-=======
-import React, { ReactElement, useContext, useMemo } from 'react';
 import { View, BackHandler, FlatList, FlatListProps } from 'react-native';
->>>>>>> 5ee1f3d1
 import { useFocusEffect } from '@react-navigation/native';
 import { ApiPromise, WsProvider } from '@polkadot/api';
 import BN from 'bn.js';
@@ -37,10 +32,7 @@
 import OnBoardingView from '../components/OnBoarding';
 import NoCurrentIdentity from '../components/NoCurrentIdentity';
 
-<<<<<<< HEAD
 import { colors } from 'styles';
-=======
->>>>>>> 5ee1f3d1
 import { UnknownNetworkKeys } from 'constants/networkSpecs';
 import { NetworksContext } from 'stores/NetworkContext';
 import { AccountsContext } from 'stores/AccountsContext';
@@ -51,15 +43,11 @@
 	NetworkParams
 } from 'types/networkTypes';
 import { NavigationProps } from 'types/props';
-<<<<<<< HEAD
 import {
 	getAddressWithPath,
 	getExistedNetworkKeys,
 	getIdentityName
 } from 'utils/identitiesUtils';
-=======
-import { getExistedNetworkKeys } from 'utils/identitiesUtils';
->>>>>>> 5ee1f3d1
 import { navigateToReceiveBalance } from 'utils/navigationHelpers';
 import Button from 'components/Button';
 import NavigationTab from 'components/NavigationTab';
@@ -116,7 +104,6 @@
 		[availableNetworks, allNetworks]
 	);
 
-<<<<<<< HEAD
 	const fetchBalances = async (
 		networks: [string, NetworkParams][]
 	): Promise<void> => {
@@ -171,10 +158,7 @@
 		fetchBalances(networkList);
 	}, []);
 
-	if (!loaded) return <SafeAreaViewContainer />;
-=======
 	if (!loaded) return <View />;
->>>>>>> 5ee1f3d1
 	if (identities.length === 0) return <OnBoardingView />;
 	if (currentIdentity === null) return <NoCurrentIdentity />;
 
