--- conflicted
+++ resolved
@@ -15,7 +15,6 @@
 // You should have received a copy of the GNU General Public License
 // along with Layer Wallet. If not, see <http://www.gnu.org/licenses/>.
 
-<<<<<<< HEAD
 import React, {
 	ReactElement,
 	useContext,
@@ -23,12 +22,7 @@
 	useMemo,
 	useState
 } from 'react';
-import { BackHandler, FlatList, FlatListProps } from 'react-native';
-import Icon from 'react-native-vector-icons/MaterialIcons';
-=======
-import React, { ReactElement, useContext, useMemo } from 'react';
-import { View, BackHandler, FlatList, FlatListProps } from 'react-native';
->>>>>>> 404fa912
+import { BackHandler, FlatList, FlatListProps, View } from 'react-native';
 import { useFocusEffect } from '@react-navigation/native';
 import { ApiPromise, WsProvider } from '@polkadot/api';
 import BN from 'bn.js';
@@ -37,11 +31,7 @@
 import OnBoardingView from '../components/OnBoarding';
 import NoCurrentIdentity from '../components/NoCurrentIdentity';
 
-<<<<<<< HEAD
-import { colors } from 'styles';
-=======
-import { components } from 'styles';
->>>>>>> 404fa912
+import { components } from 'styles/index';
 import { UnknownNetworkKeys } from 'constants/networkSpecs';
 import { NetworksContext } from 'stores/NetworkContext';
 import { AccountsContext } from 'stores/AccountsContext';
@@ -52,15 +42,10 @@
 	NetworkParams
 } from 'types/networkTypes';
 import { NavigationProps } from 'types/props';
-<<<<<<< HEAD
 import {
 	getAddressWithPath,
-	getExistedNetworkKeys,
-	getIdentityName
+	getExistedNetworkKeys
 } from 'utils/identitiesUtils';
-=======
-import { getExistedNetworkKeys } from 'utils/identitiesUtils';
->>>>>>> 404fa912
 import { navigateToReceiveBalance } from 'utils/navigationHelpers';
 import Button from 'components/Button';
 import NavigationTab from 'components/NavigationTab';
@@ -117,7 +102,6 @@
 		[availableNetworks, allNetworks]
 	);
 
-<<<<<<< HEAD
 	const fetchBalances = async (
 		networks: [string, NetworkParams][]
 	): Promise<void> => {
@@ -172,10 +156,7 @@
 		fetchBalances(networkList);
 	}, []);
 
-	if (!loaded) return <SafeAreaViewContainer />;
-=======
 	if (!loaded) return <View />;
->>>>>>> 404fa912
 	if (identities.length === 0) return <OnBoardingView />;
 	if (currentIdentity === null) return <NoCurrentIdentity />;
 
