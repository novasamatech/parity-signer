// Copyright 2015-2019 Parity Technologies (UK) Ltd.
// This file is part of Parity.

// Parity is free software: you can redistribute it and/or modify
// it under the terms of the GNU General Public License as published by
// the Free Software Foundation, either version 3 of the License, or
// (at your option) any later version.

// Parity is distributed in the hope that it will be useful,
// but WITHOUT ANY WARRANTY; without even the implied warranty of
// MERCHANTABILITY or FITNESS FOR A PARTICULAR PURPOSE.  See the
// GNU General Public License for more details.

// You should have received a copy of the GNU General Public License
// along with Parity.  If not, see <http://www.gnu.org/licenses/>.

// @flow

import React from 'react';
import {
  FlatList,
  StyleSheet,
  Text,
  TouchableOpacity,
  View
} from 'react-native';
import Icon from 'react-native-vector-icons/MaterialIcons';

import AccountIcon from './AccountIcon';
import Address from './Address'
import colors from '../colors';
import { brainWalletAddress, words } from '../util/native';

export default class AccountIconChooser extends React.PureComponent {
  constructor(props) {
    super(props);

    this.state = { icons: [] };
  }

  componentDidMount() {
    this.refreshAccount();
  }

  refreshAccount = async () => {
    try {
      const icons = await Promise.all(
        Array(4)
          .join(' ')
          .split(' ')
          .map(async () => {
            const seed = await words();
            const { address, bip39 } = await brainWalletAddress(seed);

            return {
              address,
              bip39,
              seed,
            };
          })
      );

      this.setState({ icons });
    } catch (e) {
      console.error(e);
    }
  }

  renderAddress = () => {
    const {value} = this.props;

    if (value) {
      return (
        <Address 
          address={value}
          style = {styles.addressText}
        />
      );
    } else {
      return <Text>Select an icon.</Text>
    }
  }
 
  renderIcon = ({ item, index }) => {
    const { value, onSelect } = this.props;
    const { address, bip39, seed } = item;
    const isSelected = address.toLowerCase() === value.toLowerCase();

    return (
<<<<<<< HEAD
      <TouchableOpacity
        key={index}
        style={[styles.iconBorder, iSelected ? styles.selected : {}]}
        onPress={() =>
          onSelect({
            address,
            bip39,
            seed
          })
        }
      >
        {/* TODO Cater for Substrate */}
        <AccountIcon style={style} seed={'0x' + address} />
      </TouchableOpacity>
=======
        <TouchableOpacity
          key={index}
          style={[styles.iconBorder, isSelected ? styles.selected : {}]}
          onPress={() => onSelect({ address, bip39, seed })}
        >
          <AccountIcon
            style={styles.icon}
            seed={'0x' + address}
          />
        </TouchableOpacity>
>>>>>>> 0c62bf3805a52fbf0ec76f3395187d9cc06d0e73
    );
  }

  onRefresh = () => {
    const { onSelect } = this.props;

    this.refreshAccount();
    onSelect({ address: '', bip39: false, seed: ''});
  }

  render() {
    const { value } = this.props;
    const { icons } = this.state;

    return (
      <View style={styles.body}>
<<<<<<< HEAD
        <FlatList
          data={icons}
          extraData={value}
          horizontal
          keyExtractor={item => item.address}
          renderItem={this.renderIcon}
          style={styles.icons}
        />
        <Text
          numberOfLines={1}
          adjustsFontSizeToFit
          minimumFontScale={0.01}
          style={styles.addressText}
        >
          {/* TODO Cater for Substrate */}
          {value ? `0x${value}` : `Select an identicon`}
        </Text>
      </View>
=======
        <View style={styles.firstRow}>
          <FlatList
            data={icons}
            extraData={value}
            horizontal
            keyExtractor={item => item.address}
            renderItem={this.renderIcon}
            style={styles.icons}
          />
          <TouchableOpacity
            onPress={this.onRefresh}
          >
            <Icon
              name={'refresh'}
              size={35}
              style={styles.refreshIcon}
            />
          </TouchableOpacity>
        </View>
          {this.renderAddress()}
        </View>
>>>>>>> 0c62bf3805a52fbf0ec76f3395187d9cc06d0e73
    );
  }
}

const styles = StyleSheet.create({
  body: {
    backgroundColor: colors.card_bg,
    display: 'flex',
    flexDirection:'column',
    marginBottom: 20,
    padding: 20,
  },
  firstRow: {
    flex: 1,
    display: 'flex',
    flexDirection:'row',
    alignItems: 'center',
    marginBottom: 10
  },
  iconBorder: {
     borderWidth: 6,
    borderColor: colors.card_bg
  },
  icon: {
    width: 50,
    backgroundColor: colors.card_bg,
    height: 50,
    padding: 5,
  },
  addressText: {
    paddingLeft: 6
  },
  refreshIcon :{
    color: colors.bg,
  },
  selected: {
    borderColor: colors.bg,
  }
});<|MERGE_RESOLUTION|>--- conflicted
+++ resolved
@@ -87,7 +87,6 @@
     const isSelected = address.toLowerCase() === value.toLowerCase();
 
     return (
-<<<<<<< HEAD
       <TouchableOpacity
         key={index}
         style={[styles.iconBorder, iSelected ? styles.selected : {}]}
@@ -102,18 +101,6 @@
         {/* TODO Cater for Substrate */}
         <AccountIcon style={style} seed={'0x' + address} />
       </TouchableOpacity>
-=======
-        <TouchableOpacity
-          key={index}
-          style={[styles.iconBorder, isSelected ? styles.selected : {}]}
-          onPress={() => onSelect({ address, bip39, seed })}
-        >
-          <AccountIcon
-            style={styles.icon}
-            seed={'0x' + address}
-          />
-        </TouchableOpacity>
->>>>>>> 0c62bf3805a52fbf0ec76f3395187d9cc06d0e73
     );
   }
 
@@ -130,26 +117,6 @@
 
     return (
       <View style={styles.body}>
-<<<<<<< HEAD
-        <FlatList
-          data={icons}
-          extraData={value}
-          horizontal
-          keyExtractor={item => item.address}
-          renderItem={this.renderIcon}
-          style={styles.icons}
-        />
-        <Text
-          numberOfLines={1}
-          adjustsFontSizeToFit
-          minimumFontScale={0.01}
-          style={styles.addressText}
-        >
-          {/* TODO Cater for Substrate */}
-          {value ? `0x${value}` : `Select an identicon`}
-        </Text>
-      </View>
-=======
         <View style={styles.firstRow}>
           <FlatList
             data={icons}
@@ -171,7 +138,6 @@
         </View>
           {this.renderAddress()}
         </View>
->>>>>>> 0c62bf3805a52fbf0ec76f3395187d9cc06d0e73
     );
   }
 }
