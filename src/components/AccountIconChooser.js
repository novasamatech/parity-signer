--- conflicted
+++ resolved
@@ -77,14 +77,6 @@
             .join(' ')
             .split(' ')
             .map(async () => {
-<<<<<<< HEAD
-              let seed = await words();
-              // const seedWords = await words();
-              // const seed = seedWords+derivationPath;
-              console.log('seed',seed)
-              const address = await substrateAddress(seed, 2);
-  
-=======
               const seed = await words();
               console.log('seed+derivationPAth',seed+derivationPath)
               let address = '';
@@ -97,7 +89,6 @@
                 bip39 = false;
               }
 
->>>>>>> f1ca0e9e
               return {
                 address,
                 bip39,
