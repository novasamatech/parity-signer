// Copyright 2015-2019 Parity Technologies (UK) Ltd.
// This file is part of Parity.

// Parity is free software: you can redistribute it and/or modify
// it under the terms of the GNU General Public License as published by
// the Free Software Foundation, either version 3 of the License, or
// (at your option) any later version.

// Parity is distributed in the hope that it will be useful,
// but WITHOUT ANY WARRANTY; without even the implied warranty of
// MERCHANTABILITY or FITNESS FOR A PARTICULAR PURPOSE.  See the
// GNU General Public License for more details.

// You should have received a copy of the GNU General Public License
// along with Parity.  If not, see <http://www.gnu.org/licenses/>.

// @flow

import React from 'react';
import {
  FlatList,
  StyleSheet,
  Text,
  TouchableOpacity,
  View
} from 'react-native';
import Icon from 'react-native-vector-icons/MaterialIcons';

import AccountIcon from './AccountIcon';
import Address from './Address'
import colors from '../colors';
import fonts from "../fonts";
import { brainWalletAddress, words } from '../util/native';

export default class AccountIconChooser extends React.PureComponent {
  constructor(props) {
    super(props);

    this.state = { icons: [] };
  }

  componentDidMount() {
    this.refreshAccount();
  }

  refreshAccount = async () => {
    try {
      const icons = await Promise.all(
        Array(4)
          .join(' ')
          .split(' ')
          .map(async () => {
            const seed = await words();
            const { address, bip39 } = await brainWalletAddress(seed);

            return {
              address,
              bip39,
              seed,
            };
          })
      );

      this.setState({ icons });
    } catch (e) {
      console.error(e);
    }
  }

  renderAddress = () => {
    const {value} = this.props;

    if (value) {
      return (
        <Address 
          address={value}
          style = {styles.addressText}
        />
      );
    } else {
      return <Text style={styles.addressSelectionText} >Select an icon.</Text>
    }
  }
 
  renderIcon = ({ item, index }) => {
    const { value, onSelect } = this.props;
    const { address, bip39, seed } = item;
    const isSelected = address.toLowerCase() === value.toLowerCase();

    return (
<<<<<<< HEAD
      <TouchableOpacity
        key={index}
        style={[styles.iconBorder, iSelected ? styles.selected : {}]}
        onPress={() =>
          onSelect({
            address,
            bip39,
            seed
          })
        }
      >
        {/* TODO Cater for Substrate */}
        <AccountIcon style={style} seed={'0x' + address} />
      </TouchableOpacity>
=======
        <TouchableOpacity
          key={index}
          style={[styles.iconBorder, isSelected ? styles.selected : {}]}
          onPress={() => onSelect({ address, bip39, seed })}
        >
          <AccountIcon
            style={styles.icon}
            seed={'0x' + address}
          />
        </TouchableOpacity>
>>>>>>> e781b8c1
    );
  }

  onRefresh = () => {
    const { onSelect } = this.props;

    this.refreshAccount();
    onSelect({ address: '', bip39: false, seed: ''});
  }

  render() {
    const { value } = this.props;
    const { icons } = this.state;

    return (
      <View style={styles.body}>
<<<<<<< HEAD
        <FlatList
          data={icons}
          extraData={value}
          horizontal
          keyExtractor={item => item.address}
          renderItem={this.renderIcon}
          style={styles.icons}
        />
        <Text
          numberOfLines={1}
          adjustsFontSizeToFit
          minimumFontScale={0.01}
          style={styles.addressText}
        >
          {/* TODO Cater for Substrate */}
          {value ? `0x${value}` : `Select an identicon`}
        </Text>
      </View>
=======
        <View style={styles.firstRow}>
          <FlatList
            data={icons}
            extraData={value}
            horizontal
            keyExtractor={item => item.address}
            renderItem={this.renderIcon}
            style={styles.icons}
          />
          <TouchableOpacity
            onPress={this.onRefresh}
          >
            <Icon
              name={'refresh'}
              size={35}
              style={styles.refreshIcon}
            />
          </TouchableOpacity>
        </View>
          {this.renderAddress()}
        </View>
>>>>>>> e781b8c1
    );
  }
}

const styles = StyleSheet.create({
  body: {
    backgroundColor: colors.card_bg,
    display: 'flex',
    flexDirection:'column',
    marginBottom: 20,
    padding: 20,
  },
  firstRow: {
    flex: 1,
    display: 'flex',
    flexDirection:'row',
    alignItems: 'center',
    marginBottom: 10
  },
  iconBorder: {
     borderWidth: 6,
    borderColor: colors.card_bg
  },
  icon: {
    width: 50,
    backgroundColor: colors.card_bg,
    height: 50,
    padding: 5,
  },
  addressSelectionText: {
    fontFamily: fonts.bold,
    color: colors.bg,
    fontSize: 14,
    paddingLeft: 6
  },
  addressText: {
    paddingLeft: 6
  },
  refreshIcon :{
    color: colors.bg,
  },
  selected: {
    borderColor: colors.bg,
  }
});<|MERGE_RESOLUTION|>--- conflicted
+++ resolved
@@ -88,33 +88,17 @@
     const isSelected = address.toLowerCase() === value.toLowerCase();
 
     return (
-<<<<<<< HEAD
-      <TouchableOpacity
-        key={index}
-        style={[styles.iconBorder, iSelected ? styles.selected : {}]}
-        onPress={() =>
-          onSelect({
-            address,
-            bip39,
-            seed
-          })
-        }
-      >
-        {/* TODO Cater for Substrate */}
-        <AccountIcon style={style} seed={'0x' + address} />
-      </TouchableOpacity>
-=======
         <TouchableOpacity
           key={index}
           style={[styles.iconBorder, isSelected ? styles.selected : {}]}
           onPress={() => onSelect({ address, bip39, seed })}
         >
+          {/* TODO Cater for Substrate */}
           <AccountIcon
             style={styles.icon}
             seed={'0x' + address}
           />
         </TouchableOpacity>
->>>>>>> e781b8c1
     );
   }
 
@@ -131,26 +115,6 @@
 
     return (
       <View style={styles.body}>
-<<<<<<< HEAD
-        <FlatList
-          data={icons}
-          extraData={value}
-          horizontal
-          keyExtractor={item => item.address}
-          renderItem={this.renderIcon}
-          style={styles.icons}
-        />
-        <Text
-          numberOfLines={1}
-          adjustsFontSizeToFit
-          minimumFontScale={0.01}
-          style={styles.addressText}
-        >
-          {/* TODO Cater for Substrate */}
-          {value ? `0x${value}` : `Select an identicon`}
-        </Text>
-      </View>
-=======
         <View style={styles.firstRow}>
           <FlatList
             data={icons}
@@ -172,7 +136,6 @@
         </View>
           {this.renderAddress()}
         </View>
->>>>>>> e781b8c1
     );
   }
 }
