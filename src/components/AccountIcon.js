// Copyright 2015-2019 Parity Technologies (UK) Ltd.
// This file is part of Parity.

// Parity is free software: you can redistribute it and/or modify
// it under the terms of the GNU General Public License as published by
// the Free Software Foundation, either version 3 of the License, or
// (at your option) any later version.

// Parity is distributed in the hope that it will be useful,
// but WITHOUT ANY WARRANTY; without even the implied warranty of
// MERCHANTABILITY or FITNESS FOR A PARTICULAR PURPOSE.  See the
// GNU General Public License for more details.

// You should have received a copy of the GNU General Public License
// along with Parity.  If not, see <http://www.gnu.org/licenses/>.

'use strict';

import Identicon from '@polkadot/reactnative-identicon';
import PropTypes from 'prop-types';
import React, { useEffect, useState } from 'react';
import { Image, View } from 'react-native';
import Icon from 'react-native-vector-icons/MaterialIcons';

import colors from '../colors';
import { NetworkProtocols } from '../constants';
import { blockiesIcon } from '../util/native';

export default function AccountIcon(props) {
	AccountIcon.propTypes = {
		address: PropTypes.string.isRequired,
		network: PropTypes.object,
		protocol: PropTypes.string.isRequired
	};

	const { address, protocol, style, network } = props;
	const [ethereumIconUri, setEthereumIconUri] = useState('');

	useEffect(() => {
		if (protocol === NetworkProtocols.ETHEREUM) {
			loadEthereumIcon(address);
		}
	}, [protocol, address]);

	const loadEthereumIcon = function(ethereumAddress) {
		blockiesIcon('0x' + ethereumAddress)
			.then(uri => {
				setEthereumIconUri(uri);
			})
			.catch(console.error);
	};

	if (address === '') {
		return (
			<View>
				<Image
					source={network.logo}
					style={{
						backgroundColor: colors.card_bg,
						borderRadius: 40,
						height: 40,
						width: 40
					}}
				/>
			</View>
		);
	}
<<<<<<< HEAD
=======
	if (address === 'new') {
		return (
			<View style={{ height: 40, width: 40 }}>
				<Icon name="add" color={colors.bg_text} size={32} />
			</View>
		);
	} else if (address === 'existed') {
		return (
			<View style={{ height: 40, width: 40 }}>
				<Icon name="arrow-back" color={colors.bg_text} size={32} />
			</View>
		);
	}
>>>>>>> c1b49cf0
	if (protocol === NetworkProtocols.SUBSTRATE) {
		return <Identicon value={address} size={style.width || 40} />;
	} else if (protocol === NetworkProtocols.ETHEREUM && ethereumIconUri) {
		return (
			<Image
				source={{ uri: ethereumIconUri }}
				style={style || { height: 40, width: 40 }}
			/>
		);
	} else {
		// if there's no protocol or it's unknown we return a warning
<<<<<<< HEAD
		return <Icon color={colors.bg} name={'error'} size={style.width || 40} />;
=======
		return <Icon color={colors.bg_text} name={'error'} size={44} />;
>>>>>>> c1b49cf0
	}
}<|MERGE_RESOLUTION|>--- conflicted
+++ resolved
@@ -65,8 +65,6 @@
 			</View>
 		);
 	}
-<<<<<<< HEAD
-=======
 	if (address === 'new') {
 		return (
 			<View style={{ height: 40, width: 40 }}>
@@ -80,7 +78,6 @@
 			</View>
 		);
 	}
->>>>>>> c1b49cf0
 	if (protocol === NetworkProtocols.SUBSTRATE) {
 		return <Identicon value={address} size={style.width || 40} />;
 	} else if (protocol === NetworkProtocols.ETHEREUM && ethereumIconUri) {
@@ -92,10 +89,6 @@
 		);
 	} else {
 		// if there's no protocol or it's unknown we return a warning
-<<<<<<< HEAD
-		return <Icon color={colors.bg} name={'error'} size={style.width || 40} />;
-=======
 		return <Icon color={colors.bg_text} name={'error'} size={44} />;
->>>>>>> c1b49cf0
 	}
 }