// Copyright 2015-2019 Parity Technologies (UK) Ltd.
// This file is part of Parity.

// Parity is free software: you can redistribute it and/or modify
// it under the terms of the GNU General Public License as published by
// the Free Software Foundation, either version 3 of the License, or
// (at your option) any later version.

// Parity is distributed in the hope that it will be useful,
// but WITHOUT ANY WARRANTY; without even the implied warranty of
// MERCHANTABILITY or FITNESS FOR A PARTICULAR PURPOSE.  See the
// GNU General Public License for more details.

// You should have received a copy of the GNU General Public License
// along with Parity.  If not, see <http://www.gnu.org/licenses/>.

'use strict';

import Identicon from '@polkadot/reactnative-identicon';
import PropTypes from 'prop-types';
import React, { useEffect, useState } from 'react';
import { Image, View } from 'react-native';
import Icon from 'react-native-vector-icons/MaterialIcons';

import colors from '../colors';
import { NetworkProtocols } from '../constants';
import { blockiesIcon } from '../util/native';

export default function AccountIcon(props) {
	AccountIcon.propTypes = {
		address: PropTypes.string.isRequired,
<<<<<<< HEAD
		network: PropTypes.string,
=======
		network: PropTypes.object,
>>>>>>> c1f29e7e
		protocol: PropTypes.string.isRequired
	};

	const { address, protocol, style, network } = props;
	const [ethereumIconUri, setEthereumIconUri] = useState('');

	useEffect(() => {
		if (protocol === NetworkProtocols.ETHEREUM) {
			loadEthereumIcon(address);
		}
	}, [protocol, address]);

	const loadEthereumIcon = function(ethereumAddress) {
		blockiesIcon('0x' + ethereumAddress)
			.then(uri => {
				setEthereumIconUri(uri);
			})
			.catch(console.error);
	};

	if (address === '') {
		return (
			<View>
				<Image
					source={network.logo}
					style={{
						backgroundColor: colors.card_bg,
						borderRadius: 40,
						height: 40,
						width: 40
					}}
				/>
			</View>
		);
	}
	if (protocol === NetworkProtocols.SUBSTRATE) {
		return <Identicon value={address} size={style.width || 40} />;
	} else if (protocol === NetworkProtocols.ETHEREUM && ethereumIconUri) {
		return (
			<Image
				source={{ uri: ethereumIconUri }}
				style={style || { height: 40, width: 40 }}
			/>
		);
	} else {
		// if there's no protocol or it's unknown we return a warning
		return <Icon color={colors.bg} name={'error'} size={style.width || 40} />;
	}
}<|MERGE_RESOLUTION|>--- conflicted
+++ resolved
@@ -29,11 +29,7 @@
 export default function AccountIcon(props) {
 	AccountIcon.propTypes = {
 		address: PropTypes.string.isRequired,
-<<<<<<< HEAD
-		network: PropTypes.string,
-=======
 		network: PropTypes.object,
->>>>>>> c1f29e7e
 		protocol: PropTypes.string.isRequired
 	};
 
