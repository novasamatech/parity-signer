// Copyright 2015-2019 Parity Technologies (UK) Ltd.
// This file is part of Parity.

// Parity is free software: you can redistribute it and/or modify
// it under the terms of the GNU General Public License as published by
// the Free Software Foundation, either version 3 of the License, or
// (at your option) any later version.

// Parity is distributed in the hope that it will be useful,
// but WITHOUT ANY WARRANTY; without even the implied warranty of
// MERCHANTABILITY or FITNESS FOR A PARTICULAR PURPOSE.  See the
// GNU General Public License for more details.

// You should have received a copy of the GNU General Public License
// along with Parity.  If not, see <http://www.gnu.org/licenses/>.

// @flow

import extrinsicsFromMeta from '@polkadot/api-metadata/extrinsics/fromMetadata';
import { GenericCall, getTypeRegistry, Metadata } from '@polkadot/types';
import Call from '@polkadot/types/primitive/Generic/Call';
import { formatBalance } from '@polkadot/util';
import { decodeAddress, encodeAddress } from '@polkadot/util-crypto';

import PropTypes from 'prop-types';
import React, { useEffect, useState } from 'react';
import { Alert, StyleSheet, Text, View, ViewPropTypes } from 'react-native';

import fonts from '../fonts';
import colors from '../colors';
import { SUBSTRATE_NETWORK_LIST, SubstrateNetworkKeys } from '../constants';
import kusamaMetadata from '../util/static-kusama';
// import substrateDevMetadata from '../util/static-substrate';

export default class PayloadDetailsCard extends React.PureComponent {
	static propTypes = {
		description: PropTypes.string.isRequired,
		payload: PropTypes.object,
		prefix: PropTypes.number.isRequired,
		signature: PropTypes.string,
		style: ViewPropTypes.style
	};

	state = {
		fallback: false
	};

	constructor(props) {
		super(props);

		const isKusama =
			this.props.prefix ===
			SUBSTRATE_NETWORK_LIST[SubstrateNetworkKeys.KUSAMA].prefix;
		// const isSubstrateDev = this.props.prefix === SUBSTRATE_NETWORK_LIST[SubstrateNetworkKeys.SUBSTRATE_DEV].prefix;

		let metadata;
		if (isKusama) {
			metadata = new Metadata(kusamaMetadata);

			formatBalance.setDefaults({
				decimals: SUBSTRATE_NETWORK_LIST[SubstrateNetworkKeys.KUSAMA].decimals,
				unit: SUBSTRATE_NETWORK_LIST[SubstrateNetworkKeys.KUSAMA].unit
			});
		}
		// } else if (isSubstrateDev) {
		//   metadata = new Metadata(substrateDevMetadata);

		//   formatBalance.setDefaults({
		//     decimals: SUBSTRATE_NETWORK_LIST[SubstrateNetworkKeys.SUBSTRATE_DEV].decimals,
		//     unit: SUBSTRATE_NETWORK_LIST[SubstrateNetworkKeys.SUBSTRATE_DEV].unit
		//   });
		// }

		if (!metadata) {
			this.setState({
				fallback: true
			});
		}

		getTypeRegistry().register({
			Keys: 'SessionKeysPolkadot'
		});

		const extrinsics = extrinsicsFromMeta(metadata);
		GenericCall.injectMethods(extrinsics);
	}

	render() {
		const { fallback } = this.state;
		const { description, payload, prefix, signature, style } = this.props;

		return (
			<View style={[styles.body, style]}>
				<Text style={styles.titleText}>{description}</Text>
				{!!payload && (
					<View style={{ padding: 5, paddingVertical: 2 }}>
						<ExtrinsicPart
							label="Block Hash"
							prefix={prefix}
							value={payload.blockHash.toString()}
						/>
						<ExtrinsicPart
							label="Method"
							prefix={prefix}
							value={fallback ? payload.method.toString() : payload.method}
						/>
						<ExtrinsicPart
							label="Era"
							prefix={prefix}
							value={fallback ? payload.era.toString() : payload.era}
						/>
						<ExtrinsicPart
							label="Nonce"
							prefix={prefix}
							value={payload.nonce.toString()}
						/>
						<ExtrinsicPart
							label="Tip"
							prefix={prefix}
							value={payload.tip.toString()}
						/>
						<ExtrinsicPart
							label="Genesis Hash"
							prefix={prefix}
							value={payload.genesisHash.toString()}
						/>
					</View>
				)}
				{!!signature && (
					<View
						style={{ alignItems: 'baseline', padding: 5, paddingVertical: 2 }}
					>
						<Text style={styles.label}>Signature</Text>
						<Text style={styles.secondaryText}>{signature}</Text>
					</View>
				)}
			</View>
		);
	}
}

function ExtrinsicPart({ label, fallback, prefix, value }) {
<<<<<<< HEAD
  const [period, setPeriod] = useState();
  const [phase, setPhase] = useState();
  const [formattedCallArgs, setFormattedCallArgs] = useState();
  const [tip, setTip] = useState();
  const [useFallback, setUseFallBack] = useState(false);

  useEffect(() => {
    if (label === 'Method' && !fallback) {
      try {
        const call = new Call(value);
        
        let methodArgs = {};

        function formatArgs(callInstance, methodArgs, depth) {
          const { args, meta, methodName, sectionName } = callInstance;
          let paramArgKvArray = [];

          if (!meta.args.length) {
            const sectionMethod = `${sectionName}.${methodName}`;
            methodArgs[sectionMethod] = null;
            return;
          }
        
          for (let i = 0; i < meta.args.length; i++) {
            let argument = undefined;

            if (args[i].toRawType() === 'Balance' || args[i].toRawType() === 'Compact<Balance>') {
              argument = formatBalance(args[i].toString());
            } else if (args[i].toRawType() === 'Address' || args[i].toRawType() === 'AccountId') {
              // encode Address and AccountId to the appropriate prefix
              argument = encodeAddress(decodeAddress(args[i].toString()), prefix);
            } else if (args[i] instanceof Call) {
              argument = formatArgs(args[i], methodArgs, depth++); // go deeper into the nested calls
            } else {
              argument = args[i].toString();
            }
            const param = meta.args[i].name.toString();
            const sectionMethod = `${sectionName}.${methodName}`;
            paramArgKvArray.push([param, argument]);
            methodArgs[sectionMethod] = paramArgKvArray;
          }
        }

        formatArgs(call, methodArgs, 0);
        setFormattedCallArgs(methodArgs);

      } catch (e) {
        Alert.alert(
          'Could not decode method with available metadata.',
          `Signing something you do not understand is inherently unsafe. Do not sign this extrinsic unless you know what you are doing, or update Parity Signer to be able to decode this message. If you are not sure, or you are using the latest version, please open an issue on github.com/paritytech/parity-signer.`,
          [
            {
              text: 'Okay',
              style: 'default',
            }
          ]
        );
        setUseFallBack(true);
      }
    };
=======
	const [argNameValue, setArgNameValue] = useState();
	const [period, setPeriod] = useState();
	const [phase, setPhase] = useState();
	const [sectionMethod, setSectionMethod] = useState();
	const [tip, setTip] = useState();
	const [useFallback, setUseFallBack] = useState(false);

	useEffect(() => {
		if (label === 'Method' && !fallback) {
			try {
				const call = new Call(value);
				const { args, meta, methodName, sectionName } = call;

				let result = {};
				for (let i = 0; i < meta.args.length; i++) {
					let balanceValue;
					if (
						args[i].toRawType() === 'Balance' ||
						args[i].toRawType() === 'Compact<Balance>'
					) {
						balanceValue = formatBalance(args[i].toString());
					} else if (args[i].toRawType() === 'Address') {
						// encode AccountId to the appropriate prefix
						balanceValue = encodeAddress(
							decodeAddress(args[i].toString()),
							prefix
						);
					} else {
						balanceValue = args[i].toString();
					}
					result[meta.args[i].name.toString()] = balanceValue;
				}

				setArgNameValue(result);
				setSectionMethod(`${sectionName}.${methodName}`);
			} catch (e) {
				Alert.alert(
					'Could not decode method with available metadata.',
					'Signing something you do not understand is inherently unsafe. Do not sign this extrinsic unless you know what you are doing, or update Parity Signer to be able to decode this message. If you are not sure, or you are using the latest version, please open an issue on github.com/paritytech/parity-signer.',
					[
						{
							style: 'default',
							text: 'Okay'
						}
					]
				);
				setUseFallBack(true);
			}
		}
>>>>>>> 61ad81c0

		if (label === 'Era' && !fallback) {
			if (value.isMortalEra) {
				setPeriod(value.asMortalEra.period.toString());
				setPhase(value.asMortalEra.phase.toString());
			}
		}

		if (label === 'Tip' && !fallback) {
			setTip(formatBalance(value));
		}
	}, [fallback, label, prefix, value]);

	const renderEraDetails = () => {
		if (period && phase) {
			return (
				<View style={{ display: 'flex', flexDirection: 'column', padding: 5 }}>
					<View
						style={{
							alignItems: 'flex-end',
							display: 'flex',
							flexDirection: 'row',
							justifyContent: 'space-around'
						}}
					>
						<Text style={{ ...styles.subLabel, flex: 1 }}>phase: </Text>
						<Text style={{ ...styles.secondaryText, flex: 1 }}>{phase}</Text>
						<Text style={{ ...styles.subLabel, flex: 1 }}>period: </Text>
						<Text style={{ ...styles.secondaryText, flex: 1 }}>{period}</Text>
					</View>
				</View>
			);
		} else {
			return (
				<View
					style={{
						display: 'flex',
						flexDirection: 'row',
						flexWrap: 'wrap',
						padding: 5
					}}
				>
					<Text style={{ ...styles.subLabel, flex: 1 }}>Immortal Era</Text>
					<Text style={{ ...styles.secondaryText, flex: 3 }}>
						{value.toString()}
					</Text>
				</View>
			);
		}
	};

<<<<<<< HEAD
  const renderMethodDetails = () => {
    if (formattedCallArgs) {
      return Object.entries(formattedCallArgs).reverse().map((entry, index) => {
        const sectionMethod = entry[0];
        const paramArgs = entry[1];
  
        return (
          <View key={index} style={{ display: 'flex', flexDirection: 'column', alignItems: 'flex-start', justifyContent: 'flex-start', paddingLeft  : 5, width: '100%' }}>
            <Text>Call <Text style={styles.secondaryText}>{sectionMethod}</Text> with the following arguments:</Text>
            {
              paramArgs.map(([param, arg]) => (
                <React.Fragment key={param}>
                  <Text style={{...styles.subLabel, flex: 1}}>{param}: </Text>
                  <Text style={{...styles.secondaryText, flex: 3}}>{arg || undefined}</Text>
                </React.Fragment>
              ))
            }
          </View>
        );
      })
    }
  }
=======
	const renderMethodDetails = () => {
		return (
			argNameValue &&
			sectionMethod && (
				<View style={{ display: 'flex', flexDirection: 'column' }}>
					<Text style={styles.secondaryText}>
						You are calling{' '}
						<Text style={styles.secondaryText}>{sectionMethod}</Text> with the
						following arguments:
					</Text>
					{Object.entries(argNameValue).map(([key, argValue]) => {
						return (
							<View
								key={key}
								style={{
									alignItems: 'flex-start',
									display: 'flex',
									flexDirection: 'row',
									flexWrap: 'wrap',
									padding: 5
								}}
							>
								<Text style={{ ...styles.subLabel, flex: 1 }}>{key}: </Text>
								<Text style={{ ...styles.secondaryText, flex: 3 }}>
									{argValue}
								</Text>
							</View>
						);
					})}
				</View>
			)
		);
	};
>>>>>>> 61ad81c0

	const renderTipDetails = () => {
		return (
			<View style={{ display: 'flex', flexDirection: 'column' }}>
				<Text style={styles.secondaryText}>{tip}</Text>
			</View>
		);
	};

	return (
		<View style={[{ alignItems: 'baseline', justifyContent: 'flex-start' }]}>
			<View
				style={{ margin: 5, padding: 5, paddingVertical: 2, width: '100%' }}
			>
				<Text style={styles.label}>{label}</Text>
				{label === 'Method' && !useFallback ? (
					renderMethodDetails()
				) : label === 'Era' ? (
					renderEraDetails()
				) : label === 'Tip' ? (
					renderTipDetails()
				) : (
					<Text style={styles.secondaryText}>
						{useFallback ? value.toString() : value}
					</Text>
				)}
			</View>
		</View>
	);
}

const styles = StyleSheet.create({
<<<<<<< HEAD
  body: {
    padding: 20,
    paddingTop: 10,
    flexDirection: 'column',
    backgroundColor: colors.card_bg
  },
  label: {
    backgroundColor: colors.bg,
    color: colors.card_bg,
    textAlign: 'left', 
    fontSize: 20, 
    fontFamily: fonts.bold,
  },
  subLabel: {
    backgroundColor: null,
    color: colors.card_bg_text,
    textAlign: 'left', 
    fontSize: 14, 
    fontFamily: fonts.bold,
    paddingLeft: 5
  },
  icon: {
    width: 47,
    height: 47
  },
  titleText: {
    textAlign: 'center',
    fontFamily: fonts.bold,
    fontSize: 14,
    color: colors.card_bg_text
  },
  secondaryText: {
    textAlign: 'left',
    color: colors.card_bg_text,
    fontFamily: fonts.semiBold,
    fontSize: 14,
    paddingLeft: 8
  }
=======
	body: {
		backgroundColor: colors.card_bg,
		flexDirection: 'column',
		padding: 20,
		paddingTop: 10
	},
	icon: {
		height: 47,
		width: 47
	},
	label: {
		backgroundColor: colors.bg,
		color: colors.card_bg,
		fontFamily: fonts.bold,
		fontSize: 20,
		textAlign: 'left'
	},
	secondaryText: {
		color: colors.card_bg_text,
		fontFamily: fonts.semiBold,
		fontSize: 14,
		textAlign: 'left'
	},
	subLabel: {
		backgroundColor: null,
		color: colors.card_bg_text,
		fontFamily: fonts.bold,
		fontSize: 14,
		textAlign: 'right'
	},
	titleText: {
		color: colors.card_bg_text,
		fontFamily: fonts.bold,
		fontSize: 14,
		textAlign: 'center'
	}
>>>>>>> 61ad81c0
});<|MERGE_RESOLUTION|>--- conflicted
+++ resolved
@@ -140,72 +140,9 @@
 }
 
 function ExtrinsicPart({ label, fallback, prefix, value }) {
-<<<<<<< HEAD
-  const [period, setPeriod] = useState();
-  const [phase, setPhase] = useState();
-  const [formattedCallArgs, setFormattedCallArgs] = useState();
-  const [tip, setTip] = useState();
-  const [useFallback, setUseFallBack] = useState(false);
-
-  useEffect(() => {
-    if (label === 'Method' && !fallback) {
-      try {
-        const call = new Call(value);
-        
-        let methodArgs = {};
-
-        function formatArgs(callInstance, methodArgs, depth) {
-          const { args, meta, methodName, sectionName } = callInstance;
-          let paramArgKvArray = [];
-
-          if (!meta.args.length) {
-            const sectionMethod = `${sectionName}.${methodName}`;
-            methodArgs[sectionMethod] = null;
-            return;
-          }
-        
-          for (let i = 0; i < meta.args.length; i++) {
-            let argument = undefined;
-
-            if (args[i].toRawType() === 'Balance' || args[i].toRawType() === 'Compact<Balance>') {
-              argument = formatBalance(args[i].toString());
-            } else if (args[i].toRawType() === 'Address' || args[i].toRawType() === 'AccountId') {
-              // encode Address and AccountId to the appropriate prefix
-              argument = encodeAddress(decodeAddress(args[i].toString()), prefix);
-            } else if (args[i] instanceof Call) {
-              argument = formatArgs(args[i], methodArgs, depth++); // go deeper into the nested calls
-            } else {
-              argument = args[i].toString();
-            }
-            const param = meta.args[i].name.toString();
-            const sectionMethod = `${sectionName}.${methodName}`;
-            paramArgKvArray.push([param, argument]);
-            methodArgs[sectionMethod] = paramArgKvArray;
-          }
-        }
-
-        formatArgs(call, methodArgs, 0);
-        setFormattedCallArgs(methodArgs);
-
-      } catch (e) {
-        Alert.alert(
-          'Could not decode method with available metadata.',
-          `Signing something you do not understand is inherently unsafe. Do not sign this extrinsic unless you know what you are doing, or update Parity Signer to be able to decode this message. If you are not sure, or you are using the latest version, please open an issue on github.com/paritytech/parity-signer.`,
-          [
-            {
-              text: 'Okay',
-              style: 'default',
-            }
-          ]
-        );
-        setUseFallBack(true);
-      }
-    };
-=======
-	const [argNameValue, setArgNameValue] = useState();
 	const [period, setPeriod] = useState();
 	const [phase, setPhase] = useState();
-	const [sectionMethod, setSectionMethod] = useState();
+	const [formattedCallArgs, setFormattedCallArgs] = useState();
 	const [tip, setTip] = useState();
 	const [useFallback, setUseFallBack] = useState(false);
 
@@ -213,30 +150,50 @@
 		if (label === 'Method' && !fallback) {
 			try {
 				const call = new Call(value);
-				const { args, meta, methodName, sectionName } = call;
-
-				let result = {};
-				for (let i = 0; i < meta.args.length; i++) {
-					let balanceValue;
-					if (
-						args[i].toRawType() === 'Balance' ||
-						args[i].toRawType() === 'Compact<Balance>'
-					) {
-						balanceValue = formatBalance(args[i].toString());
-					} else if (args[i].toRawType() === 'Address') {
-						// encode AccountId to the appropriate prefix
-						balanceValue = encodeAddress(
-							decodeAddress(args[i].toString()),
-							prefix
-						);
-					} else {
-						balanceValue = args[i].toString();
+
+				let methodArgs = {};
+
+				function formatArgs(callInstance, methodArgs, depth) {
+					const { args, meta, methodName, sectionName } = callInstance;
+					let paramArgKvArray = [];
+
+					if (!meta.args.length) {
+						const sectionMethod = `${sectionName}.${methodName}`;
+						methodArgs[sectionMethod] = null;
+						return;
 					}
-					result[meta.args[i].name.toString()] = balanceValue;
+
+					for (let i = 0; i < meta.args.length; i++) {
+						let argument;
+
+						if (
+							args[i].toRawType() === 'Balance' ||
+							args[i].toRawType() === 'Compact<Balance>'
+						) {
+							argument = formatBalance(args[i].toString());
+						} else if (
+							args[i].toRawType() === 'Address' ||
+							args[i].toRawType() === 'AccountId'
+						) {
+							// encode Address and AccountId to the appropriate prefix
+							argument = encodeAddress(
+								decodeAddress(args[i].toString()),
+								prefix
+							);
+						} else if (args[i] instanceof Call) {
+							argument = formatArgs(args[i], methodArgs, depth++); // go deeper into the nested calls
+						} else {
+							argument = args[i].toString();
+						}
+						const param = meta.args[i].name.toString();
+						const sectionMethod = `${sectionName}.${methodName}`;
+						paramArgKvArray.push([param, argument]);
+						methodArgs[sectionMethod] = paramArgKvArray;
+					}
 				}
 
-				setArgNameValue(result);
-				setSectionMethod(`${sectionName}.${methodName}`);
+				formatArgs(call, methodArgs, 0);
+				setFormattedCallArgs(methodArgs);
 			} catch (e) {
 				Alert.alert(
 					'Could not decode method with available metadata.',
@@ -251,7 +208,6 @@
 				setUseFallBack(true);
 			}
 		}
->>>>>>> 61ad81c0
 
 		if (label === 'Era' && !fallback) {
 			if (value.isMortalEra) {
@@ -303,64 +259,33 @@
 		}
 	};
 
-<<<<<<< HEAD
-  const renderMethodDetails = () => {
-    if (formattedCallArgs) {
-      return Object.entries(formattedCallArgs).reverse().map((entry, index) => {
-        const sectionMethod = entry[0];
-        const paramArgs = entry[1];
-  
-        return (
-          <View key={index} style={{ display: 'flex', flexDirection: 'column', alignItems: 'flex-start', justifyContent: 'flex-start', paddingLeft  : 5, width: '100%' }}>
-            <Text>Call <Text style={styles.secondaryText}>{sectionMethod}</Text> with the following arguments:</Text>
-            {
-              paramArgs.map(([param, arg]) => (
-                <React.Fragment key={param}>
-                  <Text style={{...styles.subLabel, flex: 1}}>{param}: </Text>
-                  <Text style={{...styles.secondaryText, flex: 3}}>{arg || undefined}</Text>
-                </React.Fragment>
-              ))
-            }
-          </View>
-        );
-      })
-    }
-  }
-=======
 	const renderMethodDetails = () => {
-		return (
-			argNameValue &&
-			sectionMethod && (
-				<View style={{ display: 'flex', flexDirection: 'column' }}>
-					<Text style={styles.secondaryText}>
-						You are calling{' '}
-						<Text style={styles.secondaryText}>{sectionMethod}</Text> with the
-						following arguments:
-					</Text>
-					{Object.entries(argNameValue).map(([key, argValue]) => {
-						return (
-							<View
-								key={key}
-								style={{
-									alignItems: 'flex-start',
-									display: 'flex',
-									flexDirection: 'row',
-									flexWrap: 'wrap',
-									padding: 5
-								}}
-							>
-								<Text style={{ ...styles.subLabel, flex: 1 }}>{key}: </Text>
-								<Text style={{ ...styles.secondaryText, flex: 3 }}>
-									{argValue}
-								</Text>
-							</View>
-						);
-					})}
-				</View>
-			)
-		);
-	};
->>>>>>> 61ad81c0
+		if (formattedCallArgs) {
+			return Object.entries(formattedCallArgs)
+				.reverse()
+				.map((entry, index) => {
+					const sectionMethod = entry[0];
+					const paramArgs = entry[1];
+
+					return (
+						<View key={index} style={styles.callDetails}>
+							<Text>
+								Call <Text style={styles.secondaryText}>{sectionMethod}</Text>{' '}
+								with the following arguments:
+							</Text>
+							{paramArgs.map(([param, arg]) => (
+								<React.Fragment key={param}>
+									<Text style={{ ...styles.subLabel, flex: 1 }}>{param}: </Text>
+									<Text style={{ ...styles.secondaryText, flex: 3 }}>
+										{arg || undefined}
+									</Text>
+								</React.Fragment>
+							))}
+						</View>
+					);
+				});
+		}
+	};
 
 	const renderTipDetails = () => {
 		return (
@@ -393,51 +318,19 @@
 }
 
 const styles = StyleSheet.create({
-<<<<<<< HEAD
-  body: {
-    padding: 20,
-    paddingTop: 10,
-    flexDirection: 'column',
-    backgroundColor: colors.card_bg
-  },
-  label: {
-    backgroundColor: colors.bg,
-    color: colors.card_bg,
-    textAlign: 'left', 
-    fontSize: 20, 
-    fontFamily: fonts.bold,
-  },
-  subLabel: {
-    backgroundColor: null,
-    color: colors.card_bg_text,
-    textAlign: 'left', 
-    fontSize: 14, 
-    fontFamily: fonts.bold,
-    paddingLeft: 5
-  },
-  icon: {
-    width: 47,
-    height: 47
-  },
-  titleText: {
-    textAlign: 'center',
-    fontFamily: fonts.bold,
-    fontSize: 14,
-    color: colors.card_bg_text
-  },
-  secondaryText: {
-    textAlign: 'left',
-    color: colors.card_bg_text,
-    fontFamily: fonts.semiBold,
-    fontSize: 14,
-    paddingLeft: 8
-  }
-=======
 	body: {
 		backgroundColor: colors.card_bg,
 		flexDirection: 'column',
 		padding: 20,
 		paddingTop: 10
+	},
+	callDetails: {
+		alignItems: 'flex-start',
+		display: 'flex',
+		flexDirection: 'column',
+		justifyContent: 'flex-start',
+		paddingLeft: 5,
+		width: '100%'
 	},
 	icon: {
 		height: 47,
@@ -454,6 +347,7 @@
 		color: colors.card_bg_text,
 		fontFamily: fonts.semiBold,
 		fontSize: 14,
+		paddingLeft: 8,
 		textAlign: 'left'
 	},
 	subLabel: {
@@ -461,7 +355,8 @@
 		color: colors.card_bg_text,
 		fontFamily: fonts.bold,
 		fontSize: 14,
-		textAlign: 'right'
+		paddingLeft: 5,
+		textAlign: 'left'
 	},
 	titleText: {
 		color: colors.card_bg_text,
@@ -469,5 +364,4 @@
 		fontSize: 14,
 		textAlign: 'center'
 	}
->>>>>>> 61ad81c0
 });