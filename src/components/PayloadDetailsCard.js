--- conflicted
+++ resolved
@@ -192,13 +192,8 @@
 
 				let methodArgs = {};
 
-<<<<<<< HEAD
-				// FIXME: probably could use @polkadot/react-params and override some styles
-				function formatArgs(callInstance, methodArgs, depth) {
-=======
 				// todo: clean this up
 				function formatArgs(callInstance, callMethodArgs, depth) {
->>>>>>> c1f29e7e
 					const { args, meta, methodName, sectionName } = callInstance;
 					let paramArgKvArray = [];
 					if (!meta.args.length) {
