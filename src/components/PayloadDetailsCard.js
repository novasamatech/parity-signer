// Copyright 2015-2019 Parity Technologies (UK) Ltd.
// This file is part of Parity.

// Parity is free software: you can redistribute it and/or modify
// it under the terms of the GNU General Public License as published by
// the Free Software Foundation, either version 3 of the License, or
// (at your option) any later version.

// Parity is distributed in the hope that it will be useful,
// but WITHOUT ANY WARRANTY; without even the implied warranty of
// MERCHANTABILITY or FITNESS FOR A PARTICULAR PURPOSE.  See the
// GNU General Public License for more details.

// You should have received a copy of the GNU General Public License
// along with Parity.  If not, see <http://www.gnu.org/licenses/>.

// @flow

import { GenericCall, getTypeRegistry, Metadata } from '@polkadot/types';
import Call from '@polkadot/types/primitive/Generic/Call';
import { formatBalance } from '@polkadot/util';
import { decodeAddress, encodeAddress } from '@polkadot/util-crypto';

import PropTypes from 'prop-types';
import React, { useEffect, useState } from 'react';
import { Alert, StyleSheet, Text, View, ViewPropTypes } from 'react-native';

import fonts from '../fonts';
import colors from '../colors';
import { SUBSTRATE_NETWORK_LIST, SubstrateNetworkKeys } from '../constants';
import kusamaMetadata from '../util/static-kusama';
import substrateDevMetadata from '../util/static-substrate';
import { shortString } from '../util/strings';

export default class PayloadDetailsCard extends React.PureComponent {
	static propTypes = {
		description: PropTypes.string.isRequired,
		payload: PropTypes.object,
		prefix: PropTypes.number.isRequired,
		signature: PropTypes.string,
		style: ViewPropTypes.style
	};

	state = {
		fallback: false
	};

	constructor(props) {
		super(props);

		// KUSAMA and KUSAMA_DEV have the same metadata and Defaults values
		const isKusama =
			this.props.prefix ===
				SUBSTRATE_NETWORK_LIST[SubstrateNetworkKeys.KUSAMA].prefix ||
			SUBSTRATE_NETWORK_LIST[SubstrateNetworkKeys.KUSAMA_DEV].prefix;
		const isSubstrateDev =
			this.props.prefix ===
			SUBSTRATE_NETWORK_LIST[SubstrateNetworkKeys.SUBSTRATE_DEV].prefix;

		let metadata;
		if (isKusama) {
			metadata = new Metadata(kusamaMetadata);

			formatBalance.setDefaults({
				decimals: SUBSTRATE_NETWORK_LIST[SubstrateNetworkKeys.KUSAMA].decimals,
				unit: SUBSTRATE_NETWORK_LIST[SubstrateNetworkKeys.KUSAMA].unit
			});
		} else if (__DEV__ && isSubstrateDev) {
			metadata = new Metadata(substrateDevMetadata);

			formatBalance.setDefaults({
				decimals:
					SUBSTRATE_NETWORK_LIST[SubstrateNetworkKeys.SUBSTRATE_DEV].decimals,
				unit: SUBSTRATE_NETWORK_LIST[SubstrateNetworkKeys.SUBSTRATE_DEV].unit
			});
		}

		if (!metadata) {
			this.setState({
				fallback: true
			});
		}

		getTypeRegistry().register({
			Keys: 'SessionKeysPolkadot'
		});

		GenericCall.injectMetadata(metadata);
	}

	render() {
		const { fallback } = this.state;
		const { description, payload, prefix, signature, style } = this.props;

		return (
			<View style={[styles.body, style]}>
				<Text style={styles.titleText}>{description}</Text>
				{!!payload && (
					<View style={{ padding: 5, paddingVertical: 2 }}>
						<ExtrinsicPart
							label="Block Hash"
							prefix={prefix}
							value={payload.blockHash.toString()}
						/>
						<ExtrinsicPart
							label="Method"
							prefix={prefix}
							value={fallback ? payload.method.toString() : payload.method}
						/>
						<ExtrinsicPart
							label="Era"
							prefix={prefix}
							value={fallback ? payload.era.toString() : payload.era}
						/>
						<ExtrinsicPart
							label="Nonce"
							prefix={prefix}
							value={payload.nonce.toString()}
						/>
						<ExtrinsicPart
							label="Tip"
							prefix={prefix}
							value={payload.tip.toString()}
						/>
						<ExtrinsicPart
							label="Genesis Hash"
							prefix={prefix}
							value={payload.genesisHash.toString()}
						/>
					</View>
				)}
				{!!signature && (
					<View
						style={{ alignItems: 'baseline', padding: 5, paddingVertical: 2 }}
					>
						<Text style={styles.label}>Signature</Text>
						<Text style={styles.secondaryText}>{signature}</Text>
					</View>
				)}
			</View>
		);
	}
}

function ExtrinsicPart({ label, fallback, prefix, value }) {
	const [period, setPeriod] = useState();
	const [phase, setPhase] = useState();
	const [formattedCallArgs, setFormattedCallArgs] = useState();
	const [tip, setTip] = useState();
	const [useFallback, setUseFallBack] = useState(false);

	useEffect(() => {
		if (label === 'Method' && !fallback) {
			try {
				const call = new Call(value);

				let methodArgs = {};

<<<<<<< HEAD
				function formatArgs(callInstance, callMethodArgs, depth) {
=======
				// todo: clean this up
				function formatArgs(callInstance, methodArgs, depth) {
>>>>>>> ada16802
					const { args, meta, methodName, sectionName } = callInstance;
					let paramArgKvArray = [];
					if (!meta.args.length) {
						const sectionMethod = `${sectionName}.${methodName}`;
						callMethodArgs[sectionMethod] = null;
						return;
					}

					for (let i = 0; i < meta.args.length; i++) {
						let argument;
						if (
							args[i].toRawType() === 'Balance' ||
							args[i].toRawType() === 'Compact<Balance>'
						) {
							argument = formatBalance(args[i].toString());
						} else if (
							args[i].toRawType() === 'Address' ||
							args[i].toRawType() === 'AccountId'
						) {
							// encode Address and AccountId to the appropriate prefix
							argument = encodeAddress(
								decodeAddress(args[i].toString()),
								prefix
							);
						} else if (args[i] instanceof Call) {
<<<<<<< HEAD
							argument = formatArgs(args[i], callMethodArgs, depth++); // go deeper into the nested calls
=======
							argument = formatArgs(args[i], methodArgs, depth++); // go deeper into the nested calls
						} else if (
							args[i].toRawType() === 'Vec<AccountId>' ||
							args[i].toRawType() === 'Vec<Address>'
						) {
							// FIXME: lord forgive me for i have sinned. this is all a mess but rushing to get this out the door.
							for (let p = 0; p < args[i].length; p++) {
								args[i][p] = encodeAddress(
									decodeAddress(args[i][p].toString()),
									prefix
								);
							}
							argument = args[i];
>>>>>>> ada16802
						} else {
							argument = args[i].toString();
						}
						const param = meta.args[i].name.toString();
						const sectionMethod = `${sectionName}.${methodName}`;
						paramArgKvArray.push([param, argument]);
						callMethodArgs[sectionMethod] = paramArgKvArray;
					}
				}

				formatArgs(call, methodArgs, 0);
				setFormattedCallArgs(methodArgs);
			} catch (e) {
				Alert.alert(
					'Could not decode method with available metadata.',
					'Signing something you do not understand is inherently unsafe. Do not sign this extrinsic unless you know what you are doing, or update Parity Signer to be able to decode this message. If you are not sure, or you are using the latest version, please open an issue on github.com/paritytech/parity-signer.',
					[
						{
							style: 'default',
							text: 'Okay'
						}
					]
				);
				setUseFallBack(true);
			}
		}

		if (label === 'Era' && !fallback) {
			if (value.isMortalEra) {
				setPeriod(value.asMortalEra.period.toString());
				setPhase(value.asMortalEra.phase.toString());
			}
		}

		if (label === 'Tip' && !fallback) {
			setTip(formatBalance(value));
		}
	}, [fallback, label, prefix, value]);

	const renderEraDetails = () => {
		if (period && phase) {
			return (
				<View style={{ display: 'flex', flexDirection: 'column', padding: 5 }}>
					<View style={styles.era}>
						<Text style={{ ...styles.subLabel, flex: 1 }}>phase: </Text>
						<Text style={{ ...styles.secondaryText, flex: 1 }}>{phase}</Text>
						<Text style={{ ...styles.subLabel, flex: 1 }}>period: </Text>
						<Text style={{ ...styles.secondaryText, flex: 1 }}>{period}</Text>
					</View>
				</View>
			);
		} else {
			return (
				<View
					style={{
						display: 'flex',
						flexDirection: 'row',
						flexWrap: 'wrap',
						padding: 5
					}}
				>
					<Text style={{ ...styles.subLabel, flex: 1 }}>Immortal Era</Text>
					<Text style={{ ...styles.secondaryText, flex: 3 }}>
						{value.toString()}
					</Text>
				</View>
			);
		}
	};

	const renderMethodDetails = () => {
		if (formattedCallArgs) {
			const formattedArgs = Object.entries(formattedCallArgs);

			// HACK: if there's a sudo method just put it to the front. Better way would be to order by depth but currently this is only relevant for a single extrinsic, so seems like overkill.
			for (let i = 1; i < formattedArgs.length; i++) {
				if (formattedArgs[i][0].includes('sudo')) {
					let tmp = formattedArgs[i];
					formattedArgs.splice(i, 1);
					formattedArgs.unshift(tmp);
					break;
				}
			}

			return formattedArgs.map((entry, index) => {
				const sectionMethod = entry[0];
				const paramArgs = entry[1];

				return (
					<View key={index} style={styles.callDetails}>
						<Text>
							Call <Text style={styles.titleText}>{sectionMethod}</Text> with
							the following arguments:
						</Text>
						{paramArgs ? (
							paramArgs.map(([param, arg]) => (
								<View key={param} style={styles.callDetails}>
									<Text style={styles.subLabel}>{param}: </Text>
									<Text style={styles.secondaryText}>
										{arg && arg.length > 50
											? shortString(arg)
											: arg instanceof Array
											? arg.join(', ')
											: arg}
									</Text>
								</View>
							))
						) : (
							<Text style={styles.secondaryText}>
								This method takes 0 arguments.
							</Text>
						)}
					</View>
				);
			});
		}
	};

	const renderTipDetails = () => {
		return (
			<View style={{ display: 'flex', flexDirection: 'column' }}>
				<Text style={styles.secondaryText}>{tip}</Text>
			</View>
		);
	};

	return (
		<View style={[{ alignItems: 'baseline', justifyContent: 'flex-start' }]}>
			<View
				style={{ margin: 5, padding: 5, paddingVertical: 2, width: '100%' }}
			>
				<Text style={styles.label}>{label}</Text>
				{label === 'Method' && !useFallback ? (
					renderMethodDetails()
				) : label === 'Era' ? (
					renderEraDetails()
				) : label === 'Tip' ? (
					renderTipDetails()
				) : (
					<Text style={styles.secondaryText}>
						{useFallback ? value.toString() : value}
					</Text>
				)}
			</View>
		</View>
	);
}

const styles = StyleSheet.create({
	body: {
		backgroundColor: colors.card_bg,
		flexDirection: 'column',
		padding: 20,
		paddingTop: 10
	},
	callDetails: {
		alignItems: 'flex-start',
		display: 'flex',
		flexDirection: 'column',
		justifyContent: 'flex-start',
		paddingLeft: 5,
		width: '100%'
	},
	era: {
		alignItems: 'flex-end',
		display: 'flex',
		flexDirection: 'row',
		justifyContent: 'space-around'
	},
	icon: {
		height: 47,
		width: 47
	},
	label: {
		backgroundColor: colors.bg,
		color: colors.card_bg,
		fontFamily: fonts.bold,
		fontSize: 20,
		textAlign: 'left'
	},
	secondaryText: {
		color: colors.card_text,
		fontFamily: fonts.semiBold,
		fontSize: 14,
		paddingLeft: 8,
		textAlign: 'left'
	},
	subLabel: {
		backgroundColor: null,
		color: colors.card_text,
		fontFamily: fonts.bold,
		fontSize: 14,
		paddingLeft: 5,
		textAlign: 'left'
	},
	titleText: {
		color: colors.card_text,
		fontFamily: fonts.bold,
		fontSize: 14,
		textAlign: 'center'
	}
});<|MERGE_RESOLUTION|>--- conflicted
+++ resolved
@@ -156,12 +156,8 @@
 
 				let methodArgs = {};
 
-<<<<<<< HEAD
+				// todo: clean this up
 				function formatArgs(callInstance, callMethodArgs, depth) {
-=======
-				// todo: clean this up
-				function formatArgs(callInstance, methodArgs, depth) {
->>>>>>> ada16802
 					const { args, meta, methodName, sectionName } = callInstance;
 					let paramArgKvArray = [];
 					if (!meta.args.length) {
@@ -187,10 +183,7 @@
 								prefix
 							);
 						} else if (args[i] instanceof Call) {
-<<<<<<< HEAD
 							argument = formatArgs(args[i], callMethodArgs, depth++); // go deeper into the nested calls
-=======
-							argument = formatArgs(args[i], methodArgs, depth++); // go deeper into the nested calls
 						} else if (
 							args[i].toRawType() === 'Vec<AccountId>' ||
 							args[i].toRawType() === 'Vec<Address>'
@@ -203,7 +196,6 @@
 								);
 							}
 							argument = args[i];
->>>>>>> ada16802
 						} else {
 							argument = args[i].toString();
 						}
