--- conflicted
+++ resolved
@@ -28,13 +28,9 @@
     displayIcon(this, this.props.lowerText)
   }
 
-<<<<<<< HEAD
-  render() {
-=======
   render () {
     displayIcon(this, this.props.lowerText)
 
->>>>>>> b3e5b0e7
     return (
       <TouchableHighlight style={styles.row} onPress={this.props.onPress} underlayColor='#0004'>
         <View style={{flexDirection: 'column'}}>
