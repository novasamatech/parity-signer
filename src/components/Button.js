--- conflicted
+++ resolved
@@ -51,18 +51,12 @@
 		const {
 			buttonStyles,
 			disabled,
-<<<<<<< HEAD
+			onlyText,
 			onPress,
+			small,
 			testID,
 			textStyles,
 			title
-=======
-			small,
-			textStyles,
-			onlyText,
-			buttonStyles,
-			testID
->>>>>>> c1f29e7e
 		} = this.props;
 
 		const finalTextStyles = [textStyles];
