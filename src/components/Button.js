--- conflicted
+++ resolved
@@ -52,16 +52,11 @@
 			onPress,
 			title,
 			disabled,
-<<<<<<< HEAD
 			small,
 			textStyles,
 			onlyText,
-			buttonStyles
-=======
-			textStyles,
 			buttonStyles,
 			testID
->>>>>>> ada16802
 		} = this.props;
 
 		const finalTextStyles = [textStyles];
