// Copyright 2015-2019 Parity Technologies (UK) Ltd.
// This file is part of Parity.

// Parity is free software: you can redistribute it and/or modify
// it under the terms of the GNU General Public License as published by
// the Free Software Foundation, either version 3 of the License, or
// (at your option) any later version.

// Parity is distributed in the hope that it will be useful,
// but WITHOUT ANY WARRANTY; without even the implied warranty of
// MERCHANTABILITY or FITNESS FOR A PARTICULAR PURPOSE.  See the
// GNU General Public License for more details.

// You should have received a copy of the GNU General Public License
// along with Parity.  If not, see <http://www.gnu.org/licenses/>.

// @flow

import PropTypes from 'prop-types';
import React from 'react';
import {
	Platform,
	StyleSheet,
	Text,
	TouchableNativeFeedback,
	TouchableOpacity,
	View,
	ViewPropTypes
} from 'react-native';
import colors from '../colors';
import fonts from '../fonts';

export default class Button extends React.PureComponent<{
	title: string,
	onPress: () => any,
	textStyles?: ?StyleSheet.Styles,
	buttonStyles?: ?StyleSheet.Styles,
	disabled?: ?boolean
}> {
	static propTypes = {
		disabled: PropTypes.bool,
		onPress: PropTypes.func.isRequired,
		style: ViewPropTypes.style,
		textStyles: Text.propTypes.style,
		title: PropTypes.string.isRequired
	};

	render() {
<<<<<<< HEAD
		const { buttonStyles, disabled, onPress, textStyles, title } = this.props;
=======
		const {
			onPress,
			title,
			disabled,
			textStyles,
			buttonStyles,
			testID
		} = this.props;
>>>>>>> ada16802

		const finalTextStyles = [styles.text, textStyles];
		const finalButtonStyles = [styles.button, buttonStyles];

		if (disabled) {
			finalTextStyles.push(styles.textDisabled);
			finalButtonStyles.push(styles.buttonDisabled);
		}

		const Touchable =
			Platform.OS === 'android' ? TouchableNativeFeedback : TouchableOpacity;
		return (
			<Touchable
				accessibilityComponentType="button"
				disabled={disabled}
				onPress={onPress}
				testID={testID}
			>
				<View style={finalButtonStyles}>
					<Text style={finalTextStyles} disabled={disabled}>
						{title}
					</Text>
				</View>
			</Touchable>
		);
	}
}

const styles = StyleSheet.create({
	button: {
		alignItems: 'center',
		backgroundColor: colors.bg_button,
		elevation: 4,
		height: 60,
		justifyContent: 'center'
	},
	buttonDisabled: {
		backgroundColor: '#dfdfdf',
		elevation: 0
	},
	text: {
		color: 'white',
		fontFamily: fonts.bold,
		fontSize: 20,
		padding: 8
	},
	textDisabled: {
		color: '#a1a1a1'
	}
});<|MERGE_RESOLUTION|>--- conflicted
+++ resolved
@@ -46,9 +46,6 @@
 	};
 
 	render() {
-<<<<<<< HEAD
-		const { buttonStyles, disabled, onPress, textStyles, title } = this.props;
-=======
 		const {
 			onPress,
 			title,
@@ -57,7 +54,6 @@
 			buttonStyles,
 			testID
 		} = this.props;
->>>>>>> ada16802
 
 		const finalTextStyles = [styles.text, textStyles];
 		const finalButtonStyles = [styles.button, buttonStyles];
