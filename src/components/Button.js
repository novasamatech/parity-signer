--- conflicted
+++ resolved
@@ -51,20 +51,12 @@
 		const {
 			buttonStyles,
 			disabled,
-<<<<<<< HEAD
 			onlyText,
 			onPress,
 			small,
 			testID,
 			textStyles,
 			title
-=======
-			small,
-			textStyles,
-			onlyText,
-			buttonStyles,
-			testID
->>>>>>> c1b49cf0
 		} = this.props;
 
 		const finalTextStyles = [textStyles];
@@ -112,11 +104,7 @@
 		justifyContent: 'center',
 		marginHorizontal: 8,
 		marginVertical: 8,
-<<<<<<< HEAD
-		paddingHorizontal: 56
-=======
 		paddingHorizontal: 64
->>>>>>> c1b49cf0
 	},
 	buttonDisabled: {
 		backgroundColor: colors.card_bgSolid,
