--- conflicted
+++ resolved
@@ -23,13 +23,8 @@
 import AccountIcon from './AccountIcon';
 import Address from './Address';
 import colors from '../colors';
-<<<<<<< HEAD
 import fonts from '../fonts';
 import { NETWORK_LIST, NetworkProtocols } from '../constants';
-=======
-import { NETWORK_LIST } from '../constants';
-import fonts from '../fonts';
->>>>>>> 6ef950f3
 import TouchableItem from './TouchableItem';
 
 
@@ -74,13 +69,8 @@
               </Text>
               <Address 
                 address={address}
-<<<<<<< HEAD
-                networkProtocol={network.protocol}
-                short
-=======
                 protocol={network.protocol}
                 short = {shortAddress}
->>>>>>> 6ef950f3
               />
             </View>
           </View>
