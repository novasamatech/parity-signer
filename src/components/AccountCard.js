--- conflicted
+++ resolved
@@ -47,10 +47,7 @@
 		const {
 			address,
 			networkKey,
-<<<<<<< HEAD
-=======
 			networkColor,
->>>>>>> c1b49cf0
 			onPress,
 			seedType,
 			style,
@@ -85,11 +82,7 @@
 						style={styles.icon}
 					/>
 					<View style={styles.desc}>
-<<<<<<< HEAD
-						{address !== '' && (
-=======
 						{!network && (
->>>>>>> c1b49cf0
 							<View>
 								<Text
 									style={[fontStyles.t_regular, { color: colors.bg_text_sec }]}
@@ -101,11 +94,7 @@
 						<Text numberOfLines={1} style={[fontStyles.h2, { marginTop: -2 }]}>
 							{title}
 						</Text>
-<<<<<<< HEAD
-						{address !== '' && (
-=======
 						{!network && (
->>>>>>> c1b49cf0
 							<Address address={address} protocol={network.protocol} />
 						)}
 					</View>
