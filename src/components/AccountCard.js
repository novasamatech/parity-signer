// Copyright 2015-2019 Parity Technologies (UK) Ltd.
// This file is part of Parity.

// Parity is free software: you can redistribute it and/or modify
// it under the terms of the GNU General Public License as published by
// the Free Software Foundation, either version 3 of the License, or
// (at your option) any later version.

// Parity is distributed in the hope that it will be useful,
// but WITHOUT ANY WARRANTY; without even the implied warranty of
// MERCHANTABILITY or FITNESS FOR A PARTICULAR PURPOSE.  See the
// GNU General Public License for more details.

// You should have received a copy of the GNU General Public License
// along with Parity.  If not, see <http://www.gnu.org/licenses/>.

// @flow

import PropTypes from 'prop-types';
import React from 'react';
import { StyleSheet, Text, View, ViewPropTypes } from 'react-native';

import AccountIcon from './AccountIcon';
import Address from './Address';
import colors from '../colors';
<<<<<<< HEAD
import fonts from '../fonts';
import { NETWORK_LIST, NetworkProtocols } from '../constants';
import AccountIcon from './AccountIcon';
=======
import { NETWORK_LIST } from '../constants';
import fonts from '../fonts';
>>>>>>> 121b44ee
import TouchableItem from './TouchableItem';


export default class AccountCard extends React.PureComponent {
  static propTypes = {
    address: PropTypes.string.isRequired,
    networkKey: PropTypes.string,
    onPress: PropTypes.func,
    seedType: PropTypes.string,
    style: ViewPropTypes.style,
    title: PropTypes.string
  };

  static defaultProps = {
    title: 'no name',
    onPress: () => {}
  };

  render() {
    const { address, networkKey, onPress, seedType, style } = this.props;
    let { title } = this.props;
    title = title.length ? title : AccountCard.defaultProps.title;
    const seedTypeDisplay = seedType || '';
    const network = NETWORK_LIST[networkKey];

    return (
      <TouchableItem
        accessibilityComponentType="button"
        disabled={false}
        onPress={onPress}
      >
        <View style={[styles.body, style]}>
          <View style={styles.content}>
            <AccountIcon style={styles.icon} seed={'0x' + address} />
            <View style={styles.desc}>
              <Text numberOfLines={1} style={styles.titleText}>
                {title}
              </Text>
<<<<<<< HEAD
              <Text
                numberOfLines={1}
                adjustsFontSizeToFit
                minimumFontScale={0.01}
                style={styles.secondaryText}
              >
                {network.protocol === NetworkProtocols.ETHEREUM ? '0x' : ''}{address}
              </Text>
=======
              <Address 
                address={address}
                networkProtocol={network.protocol}
                short
              />
>>>>>>> 121b44ee
            </View>
          </View>
          <View
            style={[
              styles.footer,
              {
                backgroundColor: network.color
              }
            ]}
          >
            <Text
              style={[
                styles.footerSeedType,
                {
                  color: network.secondaryColor
                }
              ]}
            >
              {seedTypeDisplay}
            </Text>
            <Text
              style={[
                styles.footerNetwork,
                {
                  color: network.secondaryColor
                }
              ]}
            >
              {network.title}
            </Text>
          </View>
        </View>
      </TouchableItem>
    );
  }
}

const styles = StyleSheet.create({
  body: {
    paddingBottom: 20
  },
  content: {
    flexDirection: 'row',
    backgroundColor: colors.card_bg,
    padding: 10
  },
  icon: {
    width: 47,
    height: 47
  },
  desc: {
    flexDirection: 'column',
    justifyContent: 'space-between',
    paddingLeft: 10,
    flex: 1
  },
  footer: {
    backgroundColor: '#977CF6',
    flexDirection: 'row',
    justifyContent: 'space-between',
    padding: 5
  },
  titleText: {
    fontFamily: fonts.semiBold,
    fontSize: 20,
  },
  secondaryText: {
    fontFamily: fonts.semiBold,
    color: colors.bg_text_sec,
    fontSize: 14
  },
  footerSeedType: {
    fontFamily: fonts.regular,
    color: colors.card_bg
  },
  footerNetwork: {
    fontFamily: fonts.semiBold,
    color: colors.card_bg,
  }
});<|MERGE_RESOLUTION|>--- conflicted
+++ resolved
@@ -23,14 +23,9 @@
 import AccountIcon from './AccountIcon';
 import Address from './Address';
 import colors from '../colors';
-<<<<<<< HEAD
 import fonts from '../fonts';
 import { NETWORK_LIST, NetworkProtocols } from '../constants';
 import AccountIcon from './AccountIcon';
-=======
-import { NETWORK_LIST } from '../constants';
-import fonts from '../fonts';
->>>>>>> 121b44ee
 import TouchableItem from './TouchableItem';
 
 
@@ -69,22 +64,11 @@
               <Text numberOfLines={1} style={styles.titleText}>
                 {title}
               </Text>
-<<<<<<< HEAD
-              <Text
-                numberOfLines={1}
-                adjustsFontSizeToFit
-                minimumFontScale={0.01}
-                style={styles.secondaryText}
-              >
-                {network.protocol === NetworkProtocols.ETHEREUM ? '0x' : ''}{address}
-              </Text>
-=======
               <Address 
                 address={address}
                 networkProtocol={network.protocol}
                 short
               />
->>>>>>> 121b44ee
             </View>
           </View>
           <View
