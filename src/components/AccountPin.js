--- conflicted
+++ resolved
@@ -17,22 +17,8 @@
     placeholder: 'Enter PIN'
   }
 
-<<<<<<< HEAD
   state = {
-    text: ''
-  }
-
-  onNext = () => {
-    const {text} = this.state
-    const {account} = this.props
-
-    this.props.onNextPressed(text, account)
-=======
-  constructor (props) {
-    super(props)
-    this.state = {
-      pin: ''
-    }
+    pin: ''
   }
 
   onNext = () => {
@@ -40,7 +26,6 @@
     const {account, extra} = this.props
 
     this.props.onNextPressed(pin, account, extra)
->>>>>>> 1b2afc24
   }
 
   onChange = (pin) => {
