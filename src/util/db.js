--- conflicted
+++ resolved
@@ -21,7 +21,7 @@
 import SecureStorage from 'react-native-secure-storage';
 
 import { accountId } from './account';
-<<<<<<< HEAD
+import { deserializeIdentities, serializeIdentities } from './identitiesUtils';
 import { defaultNetworkSpecs } from './networkSpecs';
 import kusamaMeta from './static-kusama';
 import substrateMeta from './static-substrate';
@@ -47,14 +47,11 @@
 		JSON.parse(v[1])
 	]);
 }
-=======
-import { deserializeIdentities, serializeIdentities } from './identitiesUtils';
 
 const currentAccountsStore = {
 	keychainService: 'accounts_v3',
 	sharedPreferencesName: 'accounts_v3'
 };
->>>>>>> c1f29e7e
 
 export async function loadAccounts(version = 3) {
 	if (!SecureStorage) {
@@ -79,19 +76,6 @@
 	});
 }
 
-<<<<<<< HEAD
-const accountsStore = {
-	identitiesLabel: 'identities_v4',
-	keychainService: 'accounts_v4',
-	sharedPreferencesName: 'accounts_v4'
-};
-
-export const saveIdentities = identities => {
-	SecureStorage.setItem(
-		accountsStore.identitiesLabel,
-		JSON.stringify(identities),
-		accountsStore
-=======
 const identitiesStore = {
 	keychainService: 'parity_signer_identities',
 	sharedPreferencesName: 'parity_signer_identities'
@@ -122,7 +106,6 @@
 		identityStorageLabel,
 		serializeIdentities(identities),
 		identitiesStore
->>>>>>> c1f29e7e
 	);
 };
 
