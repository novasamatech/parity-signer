import { NavigationActions, StackActions } from 'react-navigation';

export const setPin = async navigation =>
	new Promise(resolve => {
		navigation.navigate('IdentityPin', { isNew: true, resolve });
	});

export const unlockSeed = async navigation =>
	new Promise(resolve => {
		navigation.navigate('IdentityPin', { isUnlock: true, resolve });
	});

<<<<<<< HEAD
export const resetToPathsList = navigation => {
=======
export const resetToPathsList = (navigation, networkKey) => {
>>>>>>> 41c239c7
	const resetAction = StackActions.reset({
		actions: [
			NavigationActions.navigate({
				isNew: false,
				routeName: 'AccountNetworkChooser'
			}),
			NavigationActions.navigate({
<<<<<<< HEAD
				params: { isNew: true },
=======
				params: { networkKey },
>>>>>>> 41c239c7
				routeName: 'PathsList'
			})
		],
		index: 1,
		key: undefined
	});
	navigation.dispatch(resetAction);
};<|MERGE_RESOLUTION|>--- conflicted
+++ resolved
@@ -10,11 +10,7 @@
 		navigation.navigate('IdentityPin', { isUnlock: true, resolve });
 	});
 
-<<<<<<< HEAD
-export const resetToPathsList = navigation => {
-=======
 export const resetToPathsList = (navigation, networkKey) => {
->>>>>>> 41c239c7
 	const resetAction = StackActions.reset({
 		actions: [
 			NavigationActions.navigate({
@@ -22,11 +18,7 @@
 				routeName: 'AccountNetworkChooser'
 			}),
 			NavigationActions.navigate({
-<<<<<<< HEAD
-				params: { isNew: true },
-=======
 				params: { networkKey },
->>>>>>> 41c239c7
 				routeName: 'PathsList'
 			})
 		],
