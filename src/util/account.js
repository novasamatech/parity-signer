<<<<<<< HEAD
import { SubstrateNetworkKeys, NetworkProtocols, NETWORK_LIST } from '../constants';

export function accountId({
  address,
  protocol = NetworkProtocols.SUBSTRATE,
  networkKey = SubstrateNetworkKeys.KUSAMA
}) {
  if (typeof address !== 'string' || address.length === 0) {
    throw new Error(`Couldn't create an accountId, address missing`);
  }
  if (protocol === NetworkProtocols.SUBSTRATE){
    const genesisHash = NETWORK_LIST[networkKey].genesisHash;
    
    return `${protocol}:${address}:${genesisHash}`;
  } else {
    return `${protocol}:${address.toLowerCase()}@${networkKey}`;
=======
import { NetworkProtocols, NETWORK_LIST, SubstrateNetworkKeys } from '../constants';

export function accountId({
  address,
  networkKey
}) {

  const { ethereumChainId, protocol, genesisHash } = NETWORK_LIST[networkKey];

  if (typeof address !== 'string' || address.length === 0 || !networkKey) {
    throw new Error(`Couldn't create an accountId, address or networkKey missing`);
  }

  if (protocol === NetworkProtocols.SUBSTRATE){ 
    return `${protocol}:${address}:${genesisHash}`;
  } else {
    return `${protocol}:${address.toLowerCase()}@${ethereumChainId}`;
>>>>>>> fa6fd524
  }
}

export function empty(account = {}) {
  return {
    address: '',
    archived: false,
    createdAt: new Date().getTime(),
    encryptedSeed: null,
    name: '',
    networkKey: SubstrateNetworkKeys.KUSAMA,
    protocol: NetworkProtocols.SUBSTRATE,
    seed: '',
    updatedAt: new Date().getTime(),
    validBip39Seed: false,
    ...account
  };
}

export function validateSeed(seed, validBip39Seed) {
  if (seed.length === 0) {
    return {
      accountRecoveryAllowed: false,
      reason: `A seed phrase is required.`,
      valid: false
    };
  }

  const words = seed.split(' ');

  for (let word of words) {
    if (word === '') {
      return {
        accountRecoveryAllowed: true,
        reason: `Extra whitespace found.`,
        valid: false
      };
    }
  }

  if (!validBip39Seed) {
    return {
      accountRecoveryAllowed: true,
      reason: `This recovery phrase will be treated as a legacy Parity brain wallet.`,
      valid: false
    };
  }

  return {
    reason: null,
    valid: true
  };
}<|MERGE_RESOLUTION|>--- conflicted
+++ resolved
@@ -1,21 +1,3 @@
-<<<<<<< HEAD
-import { SubstrateNetworkKeys, NetworkProtocols, NETWORK_LIST } from '../constants';
-
-export function accountId({
-  address,
-  protocol = NetworkProtocols.SUBSTRATE,
-  networkKey = SubstrateNetworkKeys.KUSAMA
-}) {
-  if (typeof address !== 'string' || address.length === 0) {
-    throw new Error(`Couldn't create an accountId, address missing`);
-  }
-  if (protocol === NetworkProtocols.SUBSTRATE){
-    const genesisHash = NETWORK_LIST[networkKey].genesisHash;
-    
-    return `${protocol}:${address}:${genesisHash}`;
-  } else {
-    return `${protocol}:${address.toLowerCase()}@${networkKey}`;
-=======
 import { NetworkProtocols, NETWORK_LIST, SubstrateNetworkKeys } from '../constants';
 
 export function accountId({
@@ -33,7 +15,6 @@
     return `${protocol}:${address}:${genesisHash}`;
   } else {
     return `${protocol}:${address.toLowerCase()}@${ethereumChainId}`;
->>>>>>> fa6fd524
   }
 }
 
