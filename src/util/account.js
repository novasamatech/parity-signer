--- conflicted
+++ resolved
@@ -16,16 +16,12 @@
 
 // @flow
 
-<<<<<<< HEAD
-import { NetworkProtocols, NETWORK_LIST, SubstrateNetworkKeys } from '../constants';
-import { v4 } from 'react-native-uuid';
-=======
 import {
 	NetworkProtocols,
 	NETWORK_LIST,
 	SubstrateNetworkKeys
 } from '../constants';
->>>>>>> c8dcd7c6
+import { v4 } from 'react-native-uuid';
 
 export function accountId({ address, networkKey }) {
 	if (
@@ -51,36 +47,20 @@
 }
 
 export function empty(address = '', networkKey = SubstrateNetworkKeys.KUSAMA) {
-<<<<<<< HEAD
-  return {
-    address: address,
-    createdAt: new Date().getTime(),
-    derivationPassword: '',
-    derivationPath:'',
-    name: '',
-    networkKey: networkKey,
-    seed: '',
-    seedPhrase: '',
-    updatedAt: new Date().getTime(),
-    validBip39Seed: false,
-    pinKey: v4(),
-    biometricEnabled: false,
-  };
-=======
 	return {
 		address: address,
 		createdAt: new Date().getTime(),
 		derivationPassword: '',
 		derivationPath: '',
-		encryptedSeed: null,
 		name: '',
 		networkKey: networkKey,
 		seed: '',
 		seedPhrase: '',
 		updatedAt: new Date().getTime(),
-		validBip39Seed: false
+		validBip39Seed: false,
+		pinKey: v4(),
+		biometricEnabled: false
 	};
->>>>>>> c8dcd7c6
 }
 
 export function validateSeed(seed, validBip39Seed) {
