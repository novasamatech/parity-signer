import { NetworkProtocols, NETWORK_LIST, SubstrateNetworkKeys } from '../constants';

export function accountId({
  address,
  networkKey
}) {

  const { ethereumChainId, protocol, genesisHash } = NETWORK_LIST[networkKey];

  if (typeof address !== 'string' || address.length === 0 || !networkKey) {
    throw new Error(`Couldn't create an accountId, address or networkKey missing`);
  }

  if (protocol === NetworkProtocols.SUBSTRATE){ 
    return `${protocol}:${address}:${genesisHash}`;
  } else {
    return `${protocol}:${address.toLowerCase()}@${ethereumChainId}`;
  }
}

export function empty(account = {}) {
  return {
    address: '',
    archived: false,
    createdAt: new Date().getTime(),
<<<<<<< HEAD
    derivationPassword: undefined, 
=======
    derivationPassword: '', 
>>>>>>> 507fb3a9
    derivationPath:'',
    encryptedSeed: null,
    name: '',
    networkKey: SubstrateNetworkKeys.KUSAMA,
    seed: '',
    seedPhrase: '',
    updatedAt: new Date().getTime(),
    validBip39Seed: false,
    ...account
  };
}

export function validateSeed(seed, validBip39Seed) {
  if (seed.length === 0) {
    return {
      accountRecoveryAllowed: false,
      reason: `A seed phrase is required.`,
      valid: false
    };
  }

  const words = seed.split(' ');

  for (let word of words) {
    if (word === '') {
      return {
        accountRecoveryAllowed: true,
        reason: `Extra whitespace found.`,
        valid: false
      };
    }
  }

  if (!validBip39Seed) {
    return {
      accountRecoveryAllowed: true,
      reason: `This recovery phrase will be treated as a legacy Parity brain wallet.`,
      valid: false
    };
  }

  return {
    reason: null,
    valid: true
  };
}<|MERGE_RESOLUTION|>--- conflicted
+++ resolved
@@ -23,11 +23,7 @@
     address: '',
     archived: false,
     createdAt: new Date().getTime(),
-<<<<<<< HEAD
-    derivationPassword: undefined, 
-=======
     derivationPassword: '', 
->>>>>>> 507fb3a9
     derivationPath:'',
     encryptedSeed: null,
     name: '',
