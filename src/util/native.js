// Copyright 2015-2019 Parity Technologies (UK) Ltd.
// This file is part of Parity.

// Parity is free software: you can redistribute it and/or modify
// it under the terms of the GNU General Public License as published by
// the Free Software Foundation, either version 3 of the License, or
// (at your option) any later version.

// Parity is distributed in the hope that it will be useful,
// but WITHOUT ANY WARRANTY; without even the implied warranty of
// MERCHANTABILITY or FITNESS FOR A PARTICULAR PURPOSE.  See the
// GNU General Public License for more details.

// You should have received a copy of the GNU General Public License
// along with Parity.  If not, see <http://www.gnu.org/licenses/>.

'use strict';

import { EthkeyBridge } from 'NativeModules';
import { checksummedAddress } from './checksum';

/**
 * Turn an address string tagged with either 'legacy:' or 'bip39:' prefix
 * to an object, marking if it was generated with BIP39.
 */
function untagAddress(address) {
	let bip39 = false;

	const colonIdx = address.indexOf(':');

	if (colonIdx !== -1) {
		bip39 = address.substring(0, colonIdx) === 'bip39';
		address = address.substring(colonIdx + 1);
	}

	return {
		address,
		bip39
	};
}

function asString(x) {
	return x
		.split('')
		.map(c => c.charCodeAt(0).toString(16))
		.map(n => (n.length < 2 ? `0${n}` : n))
		.join('');
}

export async function brainWalletAddress(seed) {
	const taggedAddress = await EthkeyBridge.brainWalletAddress(seed);
	const { bip39, address } = untagAddress(taggedAddress);
	const hash = await keccak(asString(address));

	return {
		address: checksummedAddress(address, hash),
		bip39
	};
}

export function brainWalletBIP39Address(seed) {
	return EthkeyBridge.brainWalletBIP(seed)
		.then(async taggedAddress => {
			const { bip39, address } = untagAddress(taggedAddress);

			const hash = await keccak(asString(address));

			return {
				address: checksummedAddress(address, hash),
				bip39
			};
		})
		.catch(_ => {
			return null;
		});
}

export function brainWalletSign(seed, message) {
	return EthkeyBridge.brainWalletSign(seed, message);
}

export function rlpItem(rlp, position) {
	return EthkeyBridge.rlpItem(rlp, position);
}

export function keccak(data) {
	return EthkeyBridge.keccak(data);
}

export function ethSign(data) {
	return EthkeyBridge.ethSign(data);
}

export function blockiesIcon(seed) {
	return EthkeyBridge.blockiesIcon(seed.toLowerCase());
}

export function words() {
	return EthkeyBridge.randomPhrase();
}

export function encryptData(data, password) {
	return EthkeyBridge.encryptData(data, password);
}

export function decryptData(data, password) {
	return EthkeyBridge.decryptData(data, password);
}

// Creates a QR code for the UTF-8 representation of a string
export function qrCode(data) {
	return EthkeyBridge.qrCode(data);
}

// Creates a QR code for binary data from a hex-encoded string
export function qrCodeHex(data) {
	return EthkeyBridge.qrCodeHex(data);
}

export function blake2s(data) {
	return EthkeyBridge.blake2s(asString(data));
}

// Get an SS58 encoded address for a sr25519 key from a BIP39 phrase and a prefix.
// Prefix is a number used in the SS58 encoding:
//
//   Polkadot proper = 0
//   Kusama = 2
//   Default (testnets) = 42
export function substrateAddress(seed, prefix) {
	return EthkeyBridge.substrateAddress(seed, prefix);
}

// Sign data using sr25519 crypto for a BIP39 phrase. Message is hex-encoded byte array.
<<<<<<< HEAD
export function substrateSign (seed, message) {
  return EthkeyBridge.substrateSign(seed, message);
}

/* secure native */

export function securePut(app, key, seed) {
  return EthkeyBridge.securePut(app, key, seed);
}

export function secureGet(app, key) {
  return EthkeyBridge.secureGet(app, key);
}

export function secureContains(app, key) {
  return EthkeyBridge.secureContains(app, key);
}

export function secureDelete(app, key) {
  return EthkeyBridge.secureDelete(app, key);
}

export function secureEthkeySign(app, key, message, encrypted) {
  return EthkeyBridge.secureEthkeySign(app, key, message, encrypted);
}

// Message is hex-encoded byte array.
export function secureSubstrateSign(app, key, message, encrypted) {
  return EthkeyBridge.secureSubstrateSign(app, key, message, encrypted);
}
=======
export function substrateSign(seed, message) {
	return EthkeyBridge.substrateSign(seed, message);
}
>>>>>>> c8dcd7c6
<|MERGE_RESOLUTION|>--- conflicted
+++ resolved
@@ -132,39 +132,33 @@
 }
 
 // Sign data using sr25519 crypto for a BIP39 phrase. Message is hex-encoded byte array.
-<<<<<<< HEAD
-export function substrateSign (seed, message) {
-  return EthkeyBridge.substrateSign(seed, message);
+export function substrateSign(seed, message) {
+	return EthkeyBridge.substrateSign(seed, message);
 }
 
 /* secure native */
 
 export function securePut(app, key, seed) {
-  return EthkeyBridge.securePut(app, key, seed);
+	return EthkeyBridge.securePut(app, key, seed);
 }
 
 export function secureGet(app, key) {
-  return EthkeyBridge.secureGet(app, key);
+	return EthkeyBridge.secureGet(app, key);
 }
 
 export function secureContains(app, key) {
-  return EthkeyBridge.secureContains(app, key);
+	return EthkeyBridge.secureContains(app, key);
 }
 
 export function secureDelete(app, key) {
-  return EthkeyBridge.secureDelete(app, key);
+	return EthkeyBridge.secureDelete(app, key);
 }
 
 export function secureEthkeySign(app, key, message, encrypted) {
-  return EthkeyBridge.secureEthkeySign(app, key, message, encrypted);
+	return EthkeyBridge.secureEthkeySign(app, key, message, encrypted);
 }
 
 // Message is hex-encoded byte array.
 export function secureSubstrateSign(app, key, message, encrypted) {
-  return EthkeyBridge.secureSubstrateSign(app, key, message, encrypted);
-}
-=======
-export function substrateSign(seed, message) {
-	return EthkeyBridge.substrateSign(seed, message);
-}
->>>>>>> c8dcd7c6
+	return EthkeyBridge.secureSubstrateSign(app, key, message, encrypted);
+}