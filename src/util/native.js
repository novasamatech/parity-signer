// Copyright 2015-2019 Parity Technologies (UK) Ltd.
// This file is part of Parity.

// Parity is free software: you can redistribute it and/or modify
// it under the terms of the GNU General Public License as published by
// the Free Software Foundation, either version 3 of the License, or
// (at your option) any later version.

// Parity is distributed in the hope that it will be useful,
// but WITHOUT ANY WARRANTY; without even the implied warranty of
// MERCHANTABILITY or FITNESS FOR A PARTICULAR PURPOSE.  See the
// GNU General Public License for more details.

// You should have received a copy of the GNU General Public License
// along with Parity.  If not, see <http://www.gnu.org/licenses/>.

'use strict';

import { EthkeyBridge } from 'NativeModules';
import { checksummedAddress } from './checksum';

/**
 * Turn an address string tagged with either 'legacy:' or 'bip39:' prefix
 * to an object, marking if it was generated with BIP39.
 */
function untagAddress(address) {
  let bip39 = false;

  const colonIdx = address.indexOf(':');

  if (colonIdx !== -1) {
    bip39 = address.substring(0, colonIdx) === 'bip39';
    address = address.substring(colonIdx + 1);
  }

  return {
    bip39,
    address,
  };
}

function asString (x) {
  return x
    .split('')
    .map(x => x.charCodeAt(0).toString(16))
    .map(n => n.length < 2 ? `0${n}` : n)
    .join('');
}

export async function brainWalletAddress (seed) {
  const taggedAddress = await EthkeyBridge.brainWalletAddress(seed);
  const { bip39, address } = untagAddress(taggedAddress);
  const hash = await keccak(asString(address));

  return {
    bip39,
    address: checksummedAddress(address, hash),
  };
}

export function brainWalletBIP39Address (seed) {
  return EthkeyBridge
    .brainWalletBIP(seed)
    .then(async (taggedAddress) => {
      const { bip39, address } = untagAddress(taggedAddress);

      const hash = await keccak(asString(address));

      return {
        bip39,
        address: checksummedAddress(address, hash),
      };
    })
    .catch((_) => {
      return null;
    });
}

export function brainWalletSign (seed, message) {
  return EthkeyBridge.brainWalletSign(seed, message);
}

export function rlpItem (rlp, position) {
  return EthkeyBridge.rlpItem(rlp, position);
}

export function keccak (data) {
  return EthkeyBridge.keccak(data);
}

export function ethSign (data) {
  return EthkeyBridge.ethSign(data);
}

export function blockiesIcon (seed) {
  return EthkeyBridge.blockiesIcon(seed.toLowerCase());
}

export function words () {
  return EthkeyBridge.randomPhrase();
}

export function encryptData (data, password) {
  return EthkeyBridge.encryptData(data, password);
}

export function decryptData (data, password) {
  return EthkeyBridge.decryptData(data, password);
}

// Creates a QR code for the UTF-8 representation of a string
export function qrCode (data) {
  return EthkeyBridge.qrCode(data)
}

// Creates a QR code for binary data from a hex-encoded string
export function qrCodeHex (data) {
  return EthkeyBridge.qrCodeHex(data)
<<<<<<< HEAD
=======
}

export function substrateAddress (seed, prefix) {
  return EthkeyBridge.substrateAddress(seed, prefix);
>>>>>>> 0c331d3e
}<|MERGE_RESOLUTION|>--- conflicted
+++ resolved
@@ -116,11 +116,8 @@
 // Creates a QR code for binary data from a hex-encoded string
 export function qrCodeHex (data) {
   return EthkeyBridge.qrCodeHex(data)
-<<<<<<< HEAD
-=======
 }
 
 export function substrateAddress (seed, prefix) {
   return EthkeyBridge.substrateAddress(seed, prefix);
->>>>>>> 0c331d3e
 }