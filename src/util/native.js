--- conflicted
+++ resolved
@@ -110,24 +110,36 @@
 
 // Creates a QR code for the UTF-8 representation of a string
 export function qrCode (data) {
-<<<<<<< HEAD
-  return EthkeyBridge.qrCode(data)
-=======
   return EthkeyBridge.qrCode(data);
->>>>>>> 10e30dd4
 }
 
 // Creates a QR code for binary data from a hex-encoded string
 export function qrCodeHex (data) {
-<<<<<<< HEAD
-  return EthkeyBridge.qrCodeHex(data)
-=======
   return EthkeyBridge.qrCodeHex(data);
 }
 
 export function blake2s (data) {
   return EthkeyBridge.blake2s(data);
->>>>>>> 10e30dd4
+}
+
+// Get an SS58 encoded address for a sr25519 account from a BIP39 phrase and a prefix.
+// Prefix is a number used in the SS58 encoding:
+//
+//   Polkadot proper = 0
+//   Kusama = 2
+//   Default (testnets) = 42
+export function substrateAddress (seed, prefix) {
+  return EthkeyBridge.substrateAddress(seed, prefix);
+}
+
+// Sign data using sr25519 crypto for a BIP39 phrase. Message is hex-encoded byte array.
+export function substrateSign (seed, message) {
+  return EthkeyBridge.substrateSign(seed, message);
+}
+
+// Creates a QR code for binary data from a hex-encoded string
+export function qrCodeHex (data) {
+  return EthkeyBridge.qrCodeHex(data)
 }
 
 // Get an SS58 encoded address for a sr25519 account from a BIP39 phrase and a prefix.
