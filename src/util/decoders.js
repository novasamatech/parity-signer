// Copyright 2015-2019 Parity Technologies (UK) Ltd.
// This file is part of Parity.

// Parity is free software: you can redistribute it and/or modify
// it under the terms of the GNU General Public License as published by
// the Free Software Foundation, either version 3 of the License, or
// (at your option) any later version.

// Parity is distributed in the hope that it will be useful,
// but WITHOUT ANY WARRANTY; without even the implied warranty of
// MERCHANTABILITY or FITNESS FOR A PARTICULAR PURPOSE.  See the
// GNU General Public License for more details.

// You should have received a copy of the GNU General Public License
// along with Parity.  If not, see <http://www.gnu.org/licenses/>.

// @flow

import { GenericExtrinsicPayload } from '@polkadot/types';
import {
	hexStripPrefix,
	hexToU8a,
	u8aToHex,
	u8aToString
} from '@polkadot/util';
import { encodeAddress } from '@polkadot/util-crypto';

import { blake2s } from './native';
import {
	NETWORK_LIST,
	SUBSTRATE_NETWORK_LIST,
	SubstrateNetworkKeys
} from '../constants';

/*
  Example Full Raw Data
  ---
  4 // indicates binary
  37 // indicates data length
  --- UOS Specific Data
  00 + // is it multipart?
  0001 + // how many parts in total?
  0000 +  // which frame are we on?
  53 // indicates payload is for Substrate
  01 // crypto: sr25519
  00 // indicates action: signData
  f4cd755672a8f9542ca9da4fbf2182e79135d94304002e6a09ffc96fef6e6c4c // public key
  544849532049532053504152544121 // actual payload to sign (should be SCALE or utf8)
  0 // terminator
  --- SQRC Filler Bytes
  ec11ec11ec11ec // SQRC filler bytes
  */
export function rawDataToU8A(rawData) {
	if (!rawData) {
		return null;
	}

	// Strip filler bytes padding at the end
	if (rawData.substr(-2) === 'ec') {
		rawData = rawData.substr(0, rawData.length - 2);
	}

	while (rawData.substr(-4) === 'ec11') {
		rawData = rawData.substr(0, rawData.length - 4);
	}

	// Verify that the QR encoding is binary and it's ending with a proper terminator
	if (rawData.substr(0, 1) !== '4' || rawData.substr(-1) !== '0') {
		return null;
	}

	// Strip the encoding indicator and terminator for ease of reading
	rawData = rawData.substr(1, rawData.length - 2);

	const length8 = parseInt(rawData.substr(0, 2), 16) || 0;
	const length16 = parseInt(rawData.substr(0, 4), 16) || 0;
	let length = 0;

	// Strip length prefix
	if (length8 * 2 + 2 === rawData.length) {
		rawData = rawData.substr(2);
		length = length8;
	} else if (length16 * 2 + 4 === rawData.length) {
		rawData = rawData.substr(4);
		length = length16;
	} else {
		return null;
	}

	const bytes = new Uint8Array(length);

	for (let i = 0; i < length; i++) {
		bytes[i] = parseInt(rawData.substr(i * 2, 2), 16);
	}

	return bytes;
}

<<<<<<< HEAD
export async function constructDataFromBytes(bytes, multipartComplete = false) {
  const frameInfo = hexStripPrefix(u8aToHex(bytes.slice(0, 5)));
  const frameCount = parseInt(frameInfo.substr(2, 4), 16);
  const isMultipart = frameCount > 1; // for simplicity, even single frame payloads are marked as multipart.
  const currentFrame = parseInt(frameInfo.substr(6, 4), 16);
  const uosAfterFrames = hexStripPrefix(u8aToHex(bytes.slice(5)));

  // UOS after frames can be metadata json
  if (isMultipart && !multipartComplete) {
    const partData = {
      currentFrame,
      frameCount,
      isMultipart,
      partData: uosAfterFrames
    };
    return partData;
  }

  const zerothByte = uosAfterFrames.substr(0, 2);
  const firstByte = uosAfterFrames.substr(2, 2);
  const secondByte = uosAfterFrames.substr(4, 2);

  let action;
  let data = {};
  data['data'] = {}; // for consistency with legacy data format.

  try {
    // decode payload appropriately via UOS
    switch (zerothByte) {
      case '45': // Ethereum UOS payload
        action =
          firstByte === '00' || firstByte === '01'
            ? 'signData'
            : firstByte === '01'
            ? 'signTransaction'
            : null;
        address = uosAfterFrames.substr(4, 44);

        data['action'] = action;
        data['data']['account'] = account;

        if (action === 'signData') {
          data['data']['rlp'] = uosAfterFrames[13];
        } else if (action === 'signTransaction') {
          data['data']['data'] = uosAfterFrames[13];
        } else {
          throw new Error('Could not determine action type.');
        }
        break;
      case '53': // Substrate UOS payload
        try {
          const crypto = firstByte === '00' ? 'ed25519' : firstByte === '01' ? 'sr25519' : null;
          data['data']['crypto'] = crypto;
          const pubKeyHex = uosAfterFrames.substr(6, 64)
          const publicKeyAsBytes = hexToU8a('0x' + pubKeyHex);
          const hexEncodedData = '0x' + uosAfterFrames.slice(70);
          const rawPayload = hexToU8a(hexEncodedData);

          const isOversized = rawPayload.length > 256;
          const defaultPrefix = SUBSTRATE_NETWORK_LIST[SubstrateNetworkKeys.KUSAMA].prefix;
          let extrinsicPayload;
          let network;
          
          switch (secondByte) {
            case '00': // sign mortal extrinsic
              extrinsicPayload = new GenericExtrinsicPayload(rawPayload, { version: 3 });

              data['action'] = isOversized ? 'signData' : 'signTransaction';
              data['oversized'] = isOversized;
              data['isHash'] = isOversized;
              data['data']['data'] = isOversized
                ? await blake2s(u8aToHex(rawPayload))
                : extrinsicPayload;

              network = NETWORK_LIST[extrinsicPayload.genesisHash.toHex()];

              if (!network) {
                throw new Error(`Signer does not currently support a chain with genesis hash: ${extrinsicPayload.genesisHash.toHex()}`);
              }

              data['data']['account'] = encodeAddress(publicKeyAsBytes, network.prefix); // encode to the prefix;

              break;
            case '01': // data is a hash
              data['action'] = 'signData';
              data['oversized'] = false;
              data['isHash'] = true;
              data['data']['data'] = rawPayload;
              data['data']['account'] = encodeAddress(publicKeyAsBytes, defaultPrefix); // default to Kusama
              break;
            case '02': // immortal
              extrinsicPayload = new GenericExtrinsicPayload(rawPayload, { version: 3 });

              data['action'] = isOversized ? 'signData' : 'signTransaction';
              data['oversized'] = isOversized;
              data['isHash'] = isOversized;
              data['data']['data'] = isOversized
                ? await blake2s(u8aToHex(rawPayload))
                : extrinsicPayload;

              network = NETWORK_LIST[extrinsicPayload.genesisHash.toHex()];

              if (!network) {
                throw new Error(`Signer does not currently support a chain with genesis hash: ${extrinsicPayload.genesisHash.toHex()}`);
              }

              data['data']['account'] = encodeAddress(publicKeyAsBytes, network.prefix); // encode to the prefix;

              break;
            case '03': // Cold Signer should attempt to decode message to utf8
              data['action'] = 'signData';
              if (isOversized) {
                data['data']['data'] = await blake2s(u8aToHex(rawPayload));
                data['isHash'] = isOversized;
                data['oversized'] = isOversized;
              } else {
                data['data']['data'] = u8aToString(rawPayload);
              }
              data['data']['account'] = encodeAddress(publicKeyAsBytes, defaultPrefix); // default to Kusama
              break;
            default:
              break;
          }
        } catch (e) {
          if (e) {
            throw new Error(e);
          } else {
            throw new Error('Error: we cannot handle this payload: ', bytes);
          }
        }
        break;
      default:
        throw new Error('we cannot handle this payload: ', bytes);
    }

    return data;
  } catch (e) {
    if (e) {
      throw new Error(e);
    } else {
      throw new Error('we cannot handle the payload: ', bytes);
    }
  }
=======
export async function constructDataFromBytes(bytes) {
	const frameInfo = hexStripPrefix(u8aToHex(bytes.slice(0, 5)));
	const isMultipart = !!parseInt(frameInfo.substr(0, 2), 16);
	const frameCount = parseInt(frameInfo.substr(2, 4), 16);
	const currentFrame = parseInt(frameInfo.substr(6, 4), 16);
	const uosAfterFrames = hexStripPrefix(u8aToHex(bytes.slice(5)));

	if (isMultipart) {
		const partData = {
			currentFrame,
			frameCount,
			isMultipart: true,
			partData: uosAfterFrames
		};

		return partData;
	}

	const zerothByte = uosAfterFrames.substr(0, 2);
	const firstByte = uosAfterFrames.substr(2, 2);
	const secondByte = uosAfterFrames.substr(4, 2);
	let action;
	let address;
	let data = {};
	data.data = {}; // for consistency with legacy data format.

	try {
		// decode payload appropriately via UOS
		switch (zerothByte) {
			case '45': // Ethereum UOS payload
				action =
					firstByte === '00' || firstByte === '01'
						? 'signData'
						: firstByte === '01'
						? 'signTransaction'
						: null;
				address = uosAfterFrames.substr(4, 44);

				data.action = action;
				data.data.account = address;

				if (action === 'signData') {
					data.data.rlp = uosAfterFrames[13];
				} else if (action === 'signTransaction') {
					data.data.data = uosAfterFrames[13];
				} else {
					throw new Error('Could not determine action type.');
				}
				break;
			case '53': // Substrate UOS payload
				try {
					const crypto =
						firstByte === '00'
							? 'ed25519'
							: firstByte === '01'
							? 'sr25519'
							: null;
					data.data.crypto = crypto;

					const pubKeyHex = uosAfterFrames.substr(6, 64);
					const publicKeyAsBytes = hexToU8a('0x' + pubKeyHex);
					const hexEncodedData = '0x' + uosAfterFrames.slice(70);
					const rawPayload = hexToU8a(hexEncodedData);

					const isOversized = rawPayload.length > 256;
					const defaultPrefix =
						SUBSTRATE_NETWORK_LIST[SubstrateNetworkKeys.KUSAMA].prefix;
					let extrinsicPayload;
					let network;

					switch (secondByte) {
						case '00': // sign mortal extrinsic
							extrinsicPayload = new GenericExtrinsicPayload(rawPayload, {
								version: 3
							});

							data.action = isOversized ? 'signData' : 'signTransaction';
							data.oversized = isOversized;
							data.isHash = isOversized;
							data.data.data = isOversized
								? await blake2s(u8aToHex(rawPayload))
								: extrinsicPayload;

							network = NETWORK_LIST[extrinsicPayload.genesisHash.toHex()];

							if (!network) {
								throw new Error(
									`Signer does not currently support a chain with genesis hash: ${extrinsicPayload.genesisHash.toHex()}`
								);
							}

							data.data.account = encodeAddress(
								publicKeyAsBytes,
								network.prefix
							); // encode to the prefix;

							break;
						case '01': // data is a hash
							data.action = 'signData';
							data.oversized = false;
							data.isHash = true;
							data.data.data = rawPayload;
							data.data.account = encodeAddress(
								publicKeyAsBytes,
								defaultPrefix
							); // default to Kusama
							break;
						case '02': // immortal
							extrinsicPayload = new GenericExtrinsicPayload(rawPayload, {
								version: 3
							});

							data.action = isOversized ? 'signData' : 'signTransaction';
							data.oversized = isOversized;
							data.isHash = isOversized;
							data.data.data = isOversized
								? await blake2s(u8aToHex(rawPayload))
								: extrinsicPayload;

							network = NETWORK_LIST[extrinsicPayload.genesisHash.toHex()];

							if (!network) {
								throw new Error(
									`Signer does not currently support a chain with genesis hash: ${extrinsicPayload.genesisHash.toHex()}`
								);
							}

							data.data.account = encodeAddress(
								publicKeyAsBytes,
								network.prefix
							); // encode to the prefix;

							break;
						case '03': // Cold Signer should attempt to decode message to utf8
							data.action = 'signData';
							data.oversized = isOversized;
							data.isHash = isOversized;
							data.data.data = isOversized
								? await blake2s(u8aToHex(rawPayload))
								: u8aToString(rawPayload);
							data.data.account = encodeAddress(
								publicKeyAsBytes,
								defaultPrefix
							); // default to Kusama
							break;
						default:
							break;
					}
				} catch (e) {
					if (e) {
						throw new Error(e);
					} else {
						throw new Error('we cannot handle the payload: ', bytes);
					}
				}
				break;
			default:
				throw new Error('we cannot handle the payload: ', bytes);
		}

		return data;
	} catch (e) {
		if (e) {
			throw new Error(e);
		} else {
			throw new Error('we cannot handle the payload: ', bytes);
		}
	}
>>>>>>> 61ad81c0
}

export function decodeToString(message) {
	const encodedString = String.fromCharCode.apply(null, message);
	return decodeURIComponent(escape(encodedString));
}

export function asciiToHex(message) {
	let result = [];
	for (let i = 0; i < message.length; i++) {
		const hex = Number(message.charCodeAt(i)).toString(16);
		result.push(hex);
	}
	return result.join('');
}

export function hexToAscii(hexBytes) {
	const hex = hexBytes.toString();
	let str = '';
	for (let n = 0; n < hex.length; n += 2) {
		str += String.fromCharCode(parseInt(hex.substr(n, 2), 16));
	}

	return str;
}

export function isJsonString(str) {
	if (!str) {
		return false;
	}

	try {
		JSON.parse(str);
	} catch (e) {
		return false;
	}
	return true;
}

export function isAddressString(str) {
	if (!str) {
		return false;
	}

	return (
		str.substr(0, 2) === '0x' ||
		str.substr(0, 9) === 'ethereum:' ||
		str.substr(0, 10) === 'substrate:'
	);
}<|MERGE_RESOLUTION|>--- conflicted
+++ resolved
@@ -96,174 +96,29 @@
 	return bytes;
 }
 
-<<<<<<< HEAD
 export async function constructDataFromBytes(bytes, multipartComplete = false) {
-  const frameInfo = hexStripPrefix(u8aToHex(bytes.slice(0, 5)));
-  const frameCount = parseInt(frameInfo.substr(2, 4), 16);
-  const isMultipart = frameCount > 1; // for simplicity, even single frame payloads are marked as multipart.
-  const currentFrame = parseInt(frameInfo.substr(6, 4), 16);
-  const uosAfterFrames = hexStripPrefix(u8aToHex(bytes.slice(5)));
-
-  // UOS after frames can be metadata json
-  if (isMultipart && !multipartComplete) {
-    const partData = {
-      currentFrame,
-      frameCount,
-      isMultipart,
-      partData: uosAfterFrames
-    };
-    return partData;
-  }
-
-  const zerothByte = uosAfterFrames.substr(0, 2);
-  const firstByte = uosAfterFrames.substr(2, 2);
-  const secondByte = uosAfterFrames.substr(4, 2);
-
-  let action;
-  let data = {};
-  data['data'] = {}; // for consistency with legacy data format.
-
-  try {
-    // decode payload appropriately via UOS
-    switch (zerothByte) {
-      case '45': // Ethereum UOS payload
-        action =
-          firstByte === '00' || firstByte === '01'
-            ? 'signData'
-            : firstByte === '01'
-            ? 'signTransaction'
-            : null;
-        address = uosAfterFrames.substr(4, 44);
-
-        data['action'] = action;
-        data['data']['account'] = account;
-
-        if (action === 'signData') {
-          data['data']['rlp'] = uosAfterFrames[13];
-        } else if (action === 'signTransaction') {
-          data['data']['data'] = uosAfterFrames[13];
-        } else {
-          throw new Error('Could not determine action type.');
-        }
-        break;
-      case '53': // Substrate UOS payload
-        try {
-          const crypto = firstByte === '00' ? 'ed25519' : firstByte === '01' ? 'sr25519' : null;
-          data['data']['crypto'] = crypto;
-          const pubKeyHex = uosAfterFrames.substr(6, 64)
-          const publicKeyAsBytes = hexToU8a('0x' + pubKeyHex);
-          const hexEncodedData = '0x' + uosAfterFrames.slice(70);
-          const rawPayload = hexToU8a(hexEncodedData);
-
-          const isOversized = rawPayload.length > 256;
-          const defaultPrefix = SUBSTRATE_NETWORK_LIST[SubstrateNetworkKeys.KUSAMA].prefix;
-          let extrinsicPayload;
-          let network;
-          
-          switch (secondByte) {
-            case '00': // sign mortal extrinsic
-              extrinsicPayload = new GenericExtrinsicPayload(rawPayload, { version: 3 });
-
-              data['action'] = isOversized ? 'signData' : 'signTransaction';
-              data['oversized'] = isOversized;
-              data['isHash'] = isOversized;
-              data['data']['data'] = isOversized
-                ? await blake2s(u8aToHex(rawPayload))
-                : extrinsicPayload;
-
-              network = NETWORK_LIST[extrinsicPayload.genesisHash.toHex()];
-
-              if (!network) {
-                throw new Error(`Signer does not currently support a chain with genesis hash: ${extrinsicPayload.genesisHash.toHex()}`);
-              }
-
-              data['data']['account'] = encodeAddress(publicKeyAsBytes, network.prefix); // encode to the prefix;
-
-              break;
-            case '01': // data is a hash
-              data['action'] = 'signData';
-              data['oversized'] = false;
-              data['isHash'] = true;
-              data['data']['data'] = rawPayload;
-              data['data']['account'] = encodeAddress(publicKeyAsBytes, defaultPrefix); // default to Kusama
-              break;
-            case '02': // immortal
-              extrinsicPayload = new GenericExtrinsicPayload(rawPayload, { version: 3 });
-
-              data['action'] = isOversized ? 'signData' : 'signTransaction';
-              data['oversized'] = isOversized;
-              data['isHash'] = isOversized;
-              data['data']['data'] = isOversized
-                ? await blake2s(u8aToHex(rawPayload))
-                : extrinsicPayload;
-
-              network = NETWORK_LIST[extrinsicPayload.genesisHash.toHex()];
-
-              if (!network) {
-                throw new Error(`Signer does not currently support a chain with genesis hash: ${extrinsicPayload.genesisHash.toHex()}`);
-              }
-
-              data['data']['account'] = encodeAddress(publicKeyAsBytes, network.prefix); // encode to the prefix;
-
-              break;
-            case '03': // Cold Signer should attempt to decode message to utf8
-              data['action'] = 'signData';
-              if (isOversized) {
-                data['data']['data'] = await blake2s(u8aToHex(rawPayload));
-                data['isHash'] = isOversized;
-                data['oversized'] = isOversized;
-              } else {
-                data['data']['data'] = u8aToString(rawPayload);
-              }
-              data['data']['account'] = encodeAddress(publicKeyAsBytes, defaultPrefix); // default to Kusama
-              break;
-            default:
-              break;
-          }
-        } catch (e) {
-          if (e) {
-            throw new Error(e);
-          } else {
-            throw new Error('Error: we cannot handle this payload: ', bytes);
-          }
-        }
-        break;
-      default:
-        throw new Error('we cannot handle this payload: ', bytes);
-    }
-
-    return data;
-  } catch (e) {
-    if (e) {
-      throw new Error(e);
-    } else {
-      throw new Error('we cannot handle the payload: ', bytes);
-    }
-  }
-=======
-export async function constructDataFromBytes(bytes) {
 	const frameInfo = hexStripPrefix(u8aToHex(bytes.slice(0, 5)));
-	const isMultipart = !!parseInt(frameInfo.substr(0, 2), 16);
 	const frameCount = parseInt(frameInfo.substr(2, 4), 16);
+	const isMultipart = frameCount > 1; // for simplicity, even single frame payloads are marked as multipart.
 	const currentFrame = parseInt(frameInfo.substr(6, 4), 16);
 	const uosAfterFrames = hexStripPrefix(u8aToHex(bytes.slice(5)));
 
-	if (isMultipart) {
+	// UOS after frames can be metadata json
+	if (isMultipart && !multipartComplete) {
 		const partData = {
 			currentFrame,
 			frameCount,
-			isMultipart: true,
+			isMultipart,
 			partData: uosAfterFrames
 		};
-
 		return partData;
 	}
 
 	const zerothByte = uosAfterFrames.substr(0, 2);
 	const firstByte = uosAfterFrames.substr(2, 2);
 	const secondByte = uosAfterFrames.substr(4, 2);
+
 	let action;
-	let address;
 	let data = {};
 	data.data = {}; // for consistency with legacy data format.
 
@@ -277,7 +132,7 @@
 						: firstByte === '01'
 						? 'signTransaction'
 						: null;
-				address = uosAfterFrames.substr(4, 44);
+				let address = uosAfterFrames.substr(4, 44);
 
 				data.action = action;
 				data.data.account = address;
@@ -299,7 +154,6 @@
 							? 'sr25519'
 							: null;
 					data.data.crypto = crypto;
-
 					const pubKeyHex = uosAfterFrames.substr(6, 64);
 					const publicKeyAsBytes = hexToU8a('0x' + pubKeyHex);
 					const hexEncodedData = '0x' + uosAfterFrames.slice(70);
@@ -376,11 +230,13 @@
 							break;
 						case '03': // Cold Signer should attempt to decode message to utf8
 							data.action = 'signData';
-							data.oversized = isOversized;
-							data.isHash = isOversized;
-							data.data.data = isOversized
-								? await blake2s(u8aToHex(rawPayload))
-								: u8aToString(rawPayload);
+							if (isOversized) {
+								data.data.data = await blake2s(u8aToHex(rawPayload));
+								data.isHash = isOversized;
+								data.oversized = isOversized;
+							} else {
+								data.data.data = u8aToString(rawPayload);
+							}
 							data.data.account = encodeAddress(
 								publicKeyAsBytes,
 								defaultPrefix
@@ -393,12 +249,12 @@
 					if (e) {
 						throw new Error(e);
 					} else {
-						throw new Error('we cannot handle the payload: ', bytes);
+						throw new Error('Error: we cannot handle this payload: ', bytes);
 					}
 				}
 				break;
 			default:
-				throw new Error('we cannot handle the payload: ', bytes);
+				throw new Error('we cannot handle this payload: ', bytes);
 		}
 
 		return data;
@@ -409,7 +265,6 @@
 			throw new Error('we cannot handle the payload: ', bytes);
 		}
 	}
->>>>>>> 61ad81c0
 }
 
 export function decodeToString(message) {
