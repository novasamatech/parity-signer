--- conflicted
+++ resolved
@@ -171,13 +171,8 @@
 	[SubstrateNetworkKeys.POLKADOT]: {
 		color: '#E6027A',
 		decimals: 12,
-<<<<<<< HEAD
 		genesisHash: null,
 		logo: require('res/img/logos/Polkadot.png'),
-=======
-		genesisHash: SubstrateNetworkKeys.POLKADOT,
-		logo: require('res/img/logos/polkadot.png'),
->>>>>>> ea6a0f7a
 		order: 1,
 		pathId: 'polkadot',
 		prefix: 0,
