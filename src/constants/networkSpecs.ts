// Copyright 2015-2019 Parity Technologies (UK) Ltd.
// This file is part of Parity.

// Parity is free software: you can redistribute it and/or modify
// it under the terms of the GNU General Public License as published by
// the Free Software Foundation, either version 3 of the License, or
// (at your option) any later version.

// Parity is distributed in the hope that it will be useful,
// but WITHOUT ANY WARRANTY; without even the implied warranty of
// MERCHANTABILITY or FITNESS FOR A PARTICULAR PURPOSE.  See the
// GNU General Public License for more details.

// You should have received a copy of the GNU General Public License
// along with Parity.  If not, see <http://www.gnu.org/licenses/>.

import colors from 'styles/colors';
import {
	EthereumNetworkParams,
	NetworkParams,
	NetworkProtocol,
	SubstrateNetworkParams,
	UnknownNetworkParams
} from 'types/networkSpecsTypes';

export const NetworkProtocols: {
	[key: string]: NetworkProtocol;
} = Object.freeze({
	ETHEREUM: 'ethereum',
	SUBSTRATE: 'substrate',
	UNKNOWN: 'unknown'
});

// accounts for which the network couldn't be found (failed migration, removed network)
export const UnknownNetworkKeys: {
	[key: string]: string;
} = Object.freeze({
	UNKNOWN: 'unknown'
});

// ethereumChainId is used as Network key for Ethereum networks
/* eslint-disable sort-keys */
export const EthereumNetworkKeys: {
	[key: string]: string;
} = Object.freeze({
	FRONTIER: '1',
	ROPSTEN: '3',
	RINKEBY: '4',
	GOERLI: '5',
	KOVAN: '42',
	CLASSIC: '61'
});

/* eslint-enable sort-keys */

// genesisHash is used as Network key for Substrate networks
export const SubstrateNetworkKeys: {
	[key: string]: string;
} = Object.freeze({
	KUSAMA: '0xb0a8d493285c2df73290dfb7e61f870f17b41801197a149ca93654499ea3dafe', // https://polkascan.io/pre/kusama-cc3/block/0
	KUSAMA_CC2:
		'0xe3777fa922cafbff200cadeaea1a76bd7898ad5b89f7848999058b50e715f636',
	KUSAMA_DEV:
		'0x5e9679182f658e148f33d3f760f11179977398bb3da8d1f0bf7b267fe6b3ebb0',
	SUBSTRATE_DEV:
		'0x0d667fd278ec412cd9fccdb066f09ed5b4cfd9c9afa9eb747213acb02b1e70bc', // substrate --dev commit ac6a2a783f0e1f4a814cf2add40275730cd41be1 hosted on wss://dev-node.substrate.dev .
	WESTEND: '0x4a31f96525a77959d97e267c8fc3066ca333d9ade161720e1b7de8d35ccc6bd2'
});

const unknownNetworkBase: { [key: string]: UnknownNetworkParams } = {
	[UnknownNetworkKeys.UNKNOWN]: {
		color: colors.bg_alert,
		pathId: '',
		prefix: 2,
		protocol: NetworkProtocols.UNKNOWN,
		secondaryColor: colors.card_bgSolid,
		title: 'Custom network'
	}
};

const substrateNetworkBase: {
	[key: string]: Partial<SubstrateNetworkParams>;
} = {
	[SubstrateNetworkKeys.KUSAMA]: {
		color: '#e6007a',
		decimals: 12,
		genesisHash: SubstrateNetworkKeys.KUSAMA,
		logo: require('res/img/logos/kusama.png'),
		pathId: 'kusama',
		prefix: 2,
		title: 'Kusama',
		unit: 'KSM'
	},
	[SubstrateNetworkKeys.KUSAMA_CC2]: {
		color: '#e6007a',
		decimals: 12,
		genesisHash: SubstrateNetworkKeys.KUSAMA,
		logo: require('res/img/logos/kusama.png'),
		pathId: 'kusama_CC2',
		prefix: 2,
		title: 'Kusama',
		unit: 'KSM'
	},
	[SubstrateNetworkKeys.KUSAMA_DEV]: {
		color: '#A60037',
		decimals: 12,
		genesisHash: SubstrateNetworkKeys.KUSAMA_DEV,
		pathId: 'kusama_dev',
		prefix: 2,
		title: 'Kusama Development',
		unit: 'KSM'
	},
	[SubstrateNetworkKeys.SUBSTRATE_DEV]: {
		color: '#ff8c00',
		decimals: 12,
		genesisHash: SubstrateNetworkKeys.SUBSTRATE_DEV,
		pathId: 'substrate_dev',
		prefix: 42,
		title: 'Substrate Development',
		unit: 'UNIT'
	},
	[SubstrateNetworkKeys.WESTEND]: {
		color: '#ffcf3d',
		decimals: 12,
		genesisHash: SubstrateNetworkKeys.WESTEND,
		logo: require('res/img/logos/westend.png'),
		pathId: 'westend',
		prefix: 42,
		title: 'Westend',
		unit: 'WND'
<<<<<<< HEAD
	},
	//TODO genesisHash and Metadata need to be added
	[SubstrateNetworkKeys.POLKADOT]: {
		color: '#e7007a',
		decimals: 12,
		//genesisHash: SubstrateNetworkKeys.POLKADOT,
		logo: require('res/img/logos/polkadot.png'),
		prefix: 0,
		title: 'Polkadot mainnet',
		unit: 'DOT'
=======
>>>>>>> f2fd84d6
	}
};

const ethereumNetworkBase: { [key: string]: Partial<EthereumNetworkParams> } = {
	[EthereumNetworkKeys.FRONTIER]: {
		color: '#64A2F4',
		ethereumChainId: EthereumNetworkKeys.FRONTIER,
		secondaryColor: colors.card_bgSolid,
		title: 'Ethereum'
	},
	[EthereumNetworkKeys.CLASSIC]: {
		color: '#319C7C',
		ethereumChainId: EthereumNetworkKeys.CLASSIC,
		logo: require('res/img/logos/eth-classic.png'),
		secondaryColor: colors.card_bgSolid,
		title: 'Ethereum Classic'
	},
	[EthereumNetworkKeys.ROPSTEN]: {
		ethereumChainId: EthereumNetworkKeys.ROPSTEN,
		title: 'Ropsten Testnet'
	},
	[EthereumNetworkKeys.GOERLI]: {
		ethereumChainId: EthereumNetworkKeys.GOERLI,
		title: 'Görli Testnet'
	},
	[EthereumNetworkKeys.KOVAN]: {
		ethereumChainId: EthereumNetworkKeys.KOVAN,
		title: 'Kovan Testnet'
	}
};

const ethereumDefaultValues = {
	color: '#2968C7',
	logo: require('res/img/logos/eth.png'),
	protocol: NetworkProtocols.ETHEREUM,
	secondaryColor: colors.card_text
};

const substrateDefaultValues = {
	color: '#4C4646',
	logo: require('res/img/logos/substrate-dev.png'),
	protocol: NetworkProtocols.SUBSTRATE,
	secondaryColor: colors.card_bgSolid
};

function setDefault(
	networkBase: any,
	defaultProps: object
): { [key: string]: any } {
	return Object.keys(networkBase).reduce((acc, networkKey) => {
		return {
			...acc,
			[networkKey]: {
				...defaultProps,
				...networkBase[networkKey]
			}
		};
	}, {});
}

export const ETHEREUM_NETWORK_LIST: {
	[key: string]: EthereumNetworkParams;
} = Object.freeze(setDefault(ethereumNetworkBase, ethereumDefaultValues));
export const SUBSTRATE_NETWORK_LIST: {
	[key: string]: SubstrateNetworkParams;
} = Object.freeze(setDefault(substrateNetworkBase, substrateDefaultValues));
export const UNKNOWN_NETWORK: {
	[key: string]: UnknownNetworkParams;
} = Object.freeze(unknownNetworkBase);

export const NETWORK_LIST: { [key: string]: NetworkParams } = Object.freeze(
	Object.assign(
		{},
		SUBSTRATE_NETWORK_LIST,
		ETHEREUM_NETWORK_LIST,
		UNKNOWN_NETWORK
	)
);

export const defaultNetworkKey = SubstrateNetworkKeys.KUSAMA;<|MERGE_RESOLUTION|>--- conflicted
+++ resolved
@@ -128,19 +128,16 @@
 		prefix: 42,
 		title: 'Westend',
 		unit: 'WND'
-<<<<<<< HEAD
 	},
 	//TODO genesisHash and Metadata need to be added
 	[SubstrateNetworkKeys.POLKADOT]: {
 		color: '#e7007a',
 		decimals: 12,
-		//genesisHash: SubstrateNetworkKeys.POLKADOT,
+		//TODO genesisHash to be added after launch
 		logo: require('res/img/logos/polkadot.png'),
 		prefix: 0,
 		title: 'Polkadot mainnet',
 		unit: 'DOT'
-=======
->>>>>>> f2fd84d6
 	}
 };
 
