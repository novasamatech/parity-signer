--- conflicted
+++ resolved
@@ -20,10 +20,10 @@
 
 import '../shim';
 
+import '@polkadot/types/injector';
+
 import extrinsicsFromMeta from '@polkadot/api-metadata/extrinsics/fromMetadata';
 import { GenericCall, Metadata } from '@polkadot/types';
-import '@polkadot/types/injector';
-import kusamaData from '@polkadot/types/Metadata/v7/static';
 import React, { Component } from 'react';
 import {StatusBar, YellowBox} from 'react-native';
 import {
@@ -61,17 +61,10 @@
 import SignedTx from './screens/SignedTx';
 import TermsAndConditions from './screens/TermsAndConditions';
 import TxDetails from './screens/TxDetails';
+import kusamaData from './util/static-kusama';
 
 export default class App extends Component {
-<<<<<<< HEAD
-  componentDidMount () {
-    const metadata = new Metadata(kusamaData);
-    const extrinsics = extrinsicsFromMeta(metadata);
-
-    GenericCall.injectMethods(extrinsics);
-=======
-
-  constructor(){
+  constructor() {
     super();
     if (__DEV__) {
       YellowBox.ignoreWarnings([
@@ -80,7 +73,11 @@
         'Warning: componentWillUpdate'
       ]);
     }
->>>>>>> 6396c720
+
+    const metadata = new Metadata(kusamaData);
+    const extrinsics = extrinsicsFromMeta(metadata);
+
+    GenericCall.injectMethods(extrinsics);
   }
 
   render() {
