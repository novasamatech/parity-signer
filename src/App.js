--- conflicted
+++ resolved
@@ -18,10 +18,6 @@
 
 'use strict';
 
-<<<<<<< HEAD
-import '../shim';
-=======
->>>>>>> 5e0332e2
 import React, { Component } from 'react';
 import { StatusBar } from 'react-native';
 import {
