// Copyright 2015-2019 Parity Technologies (UK) Ltd.
// This file is part of Parity.

// Parity is free software: you can redistribute it and/or modify
// it under the terms of the GNU General Public License as published by
// the Free Software Foundation, either version 3 of the License, or
// (at your option) any later version.

// Parity is distributed in the hope that it will be useful,
// but WITHOUT ANY WARRANTY; without even the implied warranty of
// MERCHANTABILITY or FITNESS FOR A PARTICULAR PURPOSE.  See the
// GNU General Public License for more details.

// You should have received a copy of the GNU General Public License
// along with Parity.  If not, see <http://www.gnu.org/licenses/>.

// @flow

import { Container } from 'unstated';

import { accountId, emptyAccount } from '../util/account';
import {
	loadAccounts,
	saveAccount,
	deleteAccount as deleteDbAccount,
	saveIdentities,
	loadIdentities
} from '../util/db';
import { parseSURI } from '../util/suri';
import { decryptData, encryptData, substrateAddress } from '../util/native';
import { NETWORK_LIST, NetworkProtocols } from '../constants';
import type { AccountsStoreState } from './types';
import { emptyIdentity } from '../util/identitiesUtils';

export default class AccountsStore extends Container<AccountsStoreState> {
	state = {
		accounts: new Map(),
		currentIdentity: null,
<<<<<<< HEAD
		currentPath: '',
=======
		currentPath: '', //TODO to be removed
>>>>>>> 41c239c7
		identities: [],
		newAccount: emptyAccount(),
		newIdentity: emptyIdentity(),
		selectedKey: ''
	};

	constructor(props) {
		super(props);
		this.refreshList();
	}

	async select(accountKey) {
		this.setState({ selectedKey: accountKey });
	}

	updateNew(accountUpdate) {
		this.setState({
			newAccount: { ...this.state.newAccount, ...accountUpdate }
		});
	}

	getNew() {
		return this.state.newAccount;
	}

	async submitNew(pin) {
		const account = this.state.newAccount;
		if (!account.seed) return;

		const { protocol } = NETWORK_LIST[account.networkKey];

		if (protocol === NetworkProtocols.SUBSTRATE) {
			// TODO unlock save into identities;
			// const lockedAccount = this.encryptSeedPhraseAndLockAccount(account, pin);
		} else {
			await this.save(accountId(account), account, pin);
		}
		// only save a new account if the seed isn't empty

		this.setState({
			accounts: this.state.accounts.set(accountId(account), account),
			newAccount: emptyAccount()
		});
	}

	updateAccount(accountKey, updatedAccount) {
		const accounts = this.state.accounts;
		const account = accounts.get(accountKey);

		if (account && updatedAccount) {
			this.setState({
				accounts: accounts.set(accountKey, { ...account, ...updatedAccount })
			});
		}
	}

	updateSelectedAccount(updatedAccount) {
		this.updateAccount(this.state.selectedKey, updatedAccount);
	}

	async refreshList() {
		const accounts = await loadAccounts();
		const identities = await loadIdentities();
		this.setState({ accounts, identities });
	}

	async encryptSeedPhraseAndLockAccount(account, pin = null) {
		try {
			// for account creation
			if (pin && account.seedPhrase) {
				account.encryptedSeedPhrase = await encryptData(
					account.seedPhrase,
					pin
				);
			}
			const encryptedAccount = this.deleteSensitiveData(account);

			encryptedAccount.updatedAt = new Date().getTime();
			return encryptedAccount;
		} catch (e) {
			console.error(e);
		}
	}

	async save(accountKey, account, pin = null) {
		try {
			// for account creation
			if (pin && account.seed) {
				account.encryptedSeed = await encryptData(account.seed, pin);
			}

			const accountToSave = this.deleteSensitiveData(account);

			await saveAccount(accountKey, accountToSave);
		} catch (e) {
			console.error(e);
		}
	}

	async deleteAccount(accountKey) {
		const { accounts } = this.state;

		accounts.delete(accountKey);
		this.setState({ accounts, selectedKey: '' });
		await deleteDbAccount(accountKey);
	}

	async unlockAccount(accountKey, pin) {
		const { accounts } = this.state;
		const account = accounts.get(accountKey);

		if (!accountKey || !account || !account.encryptedSeed) {
			return false;
		}

		try {
			account.seed = await decryptData(account.encryptedSeed, pin);
			const { phrase, derivePath, password } = parseSURI(account.seed);

			account.seedPhrase = phrase || '';
			account.derivationPath = derivePath || '';
			account.derivationPassword = password || '';
			this.setState({
				accounts: this.state.accounts.set(accountKey, account)
			});
		} catch (e) {
			return false;
		}
		return true;
	}

	deleteSensitiveData(account) {
		delete account.seed;
		delete account.seedPhrase;
		delete account.derivationPassword;
		delete account.derivationPath;

		return account;
	}

	lockAccount(accountKey) {
		const { accounts } = this.state;
		const account = accounts.get(accountKey);

		if (account) {
			const lockedAccount = this.deleteSensitiveData(account);
			this.setState({
				accounts: this.state.accounts.set(accountKey, lockedAccount)
			});
		}
	}

	async checkPinForSelected(pin) {
		const account = this.getSelected();

		if (account && account.encryptedSeed) {
			return await decryptData(account.encryptedSeed, pin);
		} else {
			return false;
		}
	}

	getById(account) {
		return (
			this.state.accounts.get(accountId(account)) ||
			emptyAccount(account.address, account.networkKey)
		);
	}

	getByAddress(address) {
		if (!address) {
			return false;
		}

		for (let v of this.state.accounts.values()) {
			if (v.address.toLowerCase() === address.toLowerCase()) {
				return v;
			}
		}

		return false;
	}

	getSelected() {
		return this.state.accounts.get(this.state.selectedKey);
	}

	getSelectedKey() {
		return this.state.selectedKey;
	}

	getAccounts() {
		return this.state.accounts;
	}

	getLegacySubstrateAccounts() {
		const result = [];
		const accounts = this.state.accounts[Symbol.iterator]();
		for (let [key, value] of accounts) {
			if (key.split(':')[0] === NetworkProtocols.SUBSTRATE) {
				result.push([key, value]);
			}
		}
		return result;
	}

	async unlockIdentitySeed(pin) {
		const { encryptedSeed } = this.state.currentIdentity;
		const seed = await decryptData(encryptedSeed, pin);
		const { phrase } = parseSURI(seed);
		return phrase;
	}

	getNewIdentity() {
		return this.state.newIdentity;
	}

	async saveNewIdentity(seedPhrase, pin) {
		this.state.newIdentity.encryptedSeed = await encryptData(seedPhrase, pin);
		const newIdentities = this.state.identities.concat(this.state.newIdentity);
		this.setState({
			currentIdentity: this.state.newIdentity,
			identities: newIdentities,
			newIdentity: emptyIdentity()
		});
		await saveIdentities(newIdentities);
	}

	async selectIdentity(identity) {
		await this.setState({ currentIdentity: identity });
	}

	updateNewIdentity(identityUpdate) {
		this.setState({
			newIdentity: { ...this.state.newIdentity, ...identityUpdate }
		});
	}

	async updateCurrentToIdentities() {
<<<<<<< HEAD
		const identityIndex = this.state.identities.findIndex(identity => {
			identity.encryptedSeed = this.state.currentIdentity.encryptedSeed;
		});
		const updatedIdentities = this.state.identities.splice(
			identityIndex,
			1,
			this.state.currentIdentity
		);
		this.setState({ identities: updatedIdentities });
		await saveIdentities(updatedIdentities);
=======
		const newIdentities = Array.from(this.state.identities);
		const identityIndex = newIdentities.findIndex(identity => {
			identity.encryptedSeed = this.state.currentIdentity.encryptedSeed;
		});
		newIdentities.splice(identityIndex, 1, this.state.currentIdentity);
		this.setState({ identities: newIdentities });
		await saveIdentities(newIdentities);
>>>>>>> 41c239c7
	}

	async deriveNewPath(newPath, seed, prefix) {
		const updatedCurrentIdentity = Object.assign(
			{},
			this.state.currentIdentity
		);
		const pathAddress = substrateAddress(seed, prefix);
		if (updatedCurrentIdentity.meta.has(newPath)) return false;
		updatedCurrentIdentity.meta.set(newPath, {
			address: pathAddress,
			createdAt: new Date().getTime(),
			name: '',
			updatedAt: new Date().getTime()
		});
		updatedCurrentIdentity.addresses.set(pathAddress, newPath);
		try {
			await this.setState({
				currentIdentity: updatedCurrentIdentity,
				currentPath: newPath
			});
			await this.updateCurrentToIdentities();
		} catch (e) {
			console.warn('derive new Path error', e);
			return false;
		}
		return true;
	}
}<|MERGE_RESOLUTION|>--- conflicted
+++ resolved
@@ -36,11 +36,7 @@
 	state = {
 		accounts: new Map(),
 		currentIdentity: null,
-<<<<<<< HEAD
-		currentPath: '',
-=======
 		currentPath: '', //TODO to be removed
->>>>>>> 41c239c7
 		identities: [],
 		newAccount: emptyAccount(),
 		newIdentity: emptyIdentity(),
@@ -280,18 +276,6 @@
 	}
 
 	async updateCurrentToIdentities() {
-<<<<<<< HEAD
-		const identityIndex = this.state.identities.findIndex(identity => {
-			identity.encryptedSeed = this.state.currentIdentity.encryptedSeed;
-		});
-		const updatedIdentities = this.state.identities.splice(
-			identityIndex,
-			1,
-			this.state.currentIdentity
-		);
-		this.setState({ identities: updatedIdentities });
-		await saveIdentities(updatedIdentities);
-=======
 		const newIdentities = Array.from(this.state.identities);
 		const identityIndex = newIdentities.findIndex(identity => {
 			identity.encryptedSeed = this.state.currentIdentity.encryptedSeed;
@@ -299,7 +283,6 @@
 		newIdentities.splice(identityIndex, 1, this.state.currentIdentity);
 		this.setState({ identities: newIdentities });
 		await saveIdentities(newIdentities);
->>>>>>> 41c239c7
 	}
 
 	async deriveNewPath(newPath, seed, prefix) {
