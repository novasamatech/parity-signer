// Copyright 2015-2019 Parity Technologies (UK) Ltd.
// This file is part of Parity.

// Parity is free software: you can redistribute it and/or modify
// it under the terms of the GNU General Public License as published by
// the Free Software Foundation, either version 3 of the License, or
// (at your option) any later version.

// Parity is distributed in the hope that it will be useful,
// but WITHOUT ANY WARRANTY; without even the implied warranty of
// MERCHANTABILITY or FITNESS FOR A PARTICULAR PURPOSE.  See the
// GNU General Public License for more details.

// You should have received a copy of the GNU General Public License
// along with Parity.  If not, see <http://www.gnu.org/licenses/>.

// @flow

import { Container } from 'unstated';

import { emptyAccount, generateAccountId } from '../util/account';
import {
	loadAccounts,
	saveAccount,
	deleteAccount as deleteDbAccount,
	saveIdentities,
	loadIdentities
} from '../util/db';
import { constructSURI, parseSURI } from '../util/suri';
import {
	brainWalletAddress,
	decryptData,
	encryptData,
	substrateAddress
} from '../util/native';
import {
	NETWORK_LIST,
	NetworkProtocols,
	UnknownNetworkKeys
} from '../constants';
import type { AccountsStoreState } from './types';
import {
	deepCopyIdentities,
	deepCopyIdentity,
	emptyIdentity,
	extractAddressFromAccountId,
	getAddressKeyByPath,
	getNetworkKey,
	isEthereumAccountId
} from '../util/identitiesUtils';

export default class AccountsStore extends Container<AccountsStoreState> {
	state = {
		accounts: new Map(),
		currentIdentity: null,
		identities: [],
		loaded: false,
		newAccount: emptyAccount(),
		newIdentity: emptyIdentity(),
		selectedKey: ''
	};

	constructor(props) {
		super(props);
		this.refreshList();
	}

	async select(accountKey) {
		await this.setState({ selectedKey: accountKey });
	}

	updateNew(accountUpdate) {
		this.setState({
			newAccount: { ...this.state.newAccount, ...accountUpdate }
		});
	}

	getNew() {
		return this.state.newAccount;
	}

	async submitNew(pin) {
		const account = this.state.newAccount;
		if (!account.seed) return;

		const accountKey = generateAccountId(account);
		await this.save(accountKey, account, pin);

		this.setState({
			accounts: this.state.accounts.set(accountKey, account),
			newAccount: emptyAccount()
		});
	}

	async deriveEthereumAccount(seedPhrase, networkKey) {
		const networkParams = NETWORK_LIST[networkKey];
		const ethereumAddress = await brainWalletAddress(seedPhrase);
		if (ethereumAddress === '') return false;
		const { ethereumChainId } = networkParams;
		const accountId = generateAccountId({
			address: ethereumAddress.address,
			networkKey
		});
		const updatedCurrentIdentity = deepCopyIdentity(this.state.currentIdentity);
		if (updatedCurrentIdentity.meta.has(ethereumChainId)) return false;
		updatedCurrentIdentity.meta.set(ethereumChainId, {
			address: ethereumAddress.address,
			createdAt: new Date().getTime(),
			name: '',
			updatedAt: new Date().getTime()
		});
		updatedCurrentIdentity.addresses.set(accountId, ethereumChainId);
		return await this.updateCurrentIdentity(updatedCurrentIdentity);
	}

	async updateAccount(accountKey, updatedAccount) {
		const accounts = this.state.accounts;
		const account = accounts.get(accountKey);

		if (account && updatedAccount) {
			await this.setState({
				accounts: accounts.set(accountKey, { ...account, ...updatedAccount })
			});
		}
	}

	async updateSelectedAccount(updatedAccount) {
		await this.updateAccount(this.state.selectedKey, updatedAccount);
	}

	async refreshList() {
		const accounts = await loadAccounts();
		const identities = await loadIdentities();
		let { currentIdentity } = this.state;
		if (identities.length > 0) currentIdentity = identities[0];
		this.setState({ accounts, currentIdentity, identities, loaded: true });
	}

	async save(accountKey, account, pin = null) {
		try {
			// for account creation
			if (pin && account.seed) {
				account.encryptedSeed = await encryptData(account.seed, pin);
			}

			const accountToSave = this.deleteSensitiveData(account);

			await saveAccount(accountKey, accountToSave);
		} catch (e) {
			console.error(e);
		}
	}

	async deleteAccount(accountKey) {
		const { accounts } = this.state;

		accounts.delete(accountKey);
		this.setState({ accounts, selectedKey: '' });
		await deleteDbAccount(accountKey);
	}

	async unlockAccount(accountKey, pin) {
		const { accounts } = this.state;
		const account = accounts.get(accountKey);

		if (!accountKey || !account || !account.encryptedSeed) {
			return false;
		}

		try {
			account.seed = await decryptData(account.encryptedSeed, pin);
			const { phrase, derivePath, password } = parseSURI(account.seed);

			account.seedPhrase = phrase || '';
			account.derivationPath = derivePath || '';
			account.derivationPassword = password || '';
			this.setState({
				accounts: this.state.accounts.set(accountKey, account)
			});
		} catch (e) {
			return false;
		}
		return true;
	}

	deleteSensitiveData(account) {
		delete account.seed;
		delete account.seedPhrase;
		delete account.derivationPassword;
		delete account.derivationPath;

		return account;
	}

	lockAccount(accountKey) {
		const { accounts } = this.state;
		const account = accounts.get(accountKey);

		if (account) {
			const lockedAccount = this.deleteSensitiveData(account);
			this.setState({
				accounts: this.state.accounts.set(accountKey, lockedAccount)
			});
		}
	}

	getAccountWithoutCaseSensitive(accountId) {
		let findLegacyAccount = null;
		for (const [key, value] of this.state.accounts) {
			if (isEthereumAccountId(accountId)) {
				if (key.toLowerCase() === accountId.toLowerCase()) {
					findLegacyAccount = value;
					break;
				}
			} else if (key === accountId) {
				findLegacyAccount = value;
				break;
			} else if (
				//backward compatible with hard spoon substrate key pairs
				extractAddressFromAccountId(key) ===
				extractAddressFromAccountId(accountId)
			) {
				findLegacyAccount = value;
				break;
			}
		}
		return findLegacyAccount;
	}

	async getById({ address, networkKey }) {
		const accountId = generateAccountId({ address, networkKey });
		const legacyAccount = this.getAccountWithoutCaseSensitive(accountId);
		if (legacyAccount) return { ...legacyAccount, isLegacy: true };
		let derivedAccount;
		if (networkKey !== UnknownNetworkKeys.UNKNOWN) {
			derivedAccount = this.getAccountFromIdentity(accountId);
		}
		derivedAccount = derivedAccount || this.getAccountFromIdentity(address);
		if (derivedAccount) return { ...derivedAccount, isLegacy: false };
		return null;
	}

	getAccountFromIdentity(accountIdOrAddress) {
		const isAccountId = accountIdOrAddress.split(':').length > 1;
		let targetAccountId = null;
		let targetIdentity = null;
		let targetNetworkKey = null;
		let targetPath = null;
		for (const identity of this.state.identities) {
			const searchList = Array.from(identity.addresses.entries());
			for (const [addressKey, path] of searchList) {
				const networkKey = getNetworkKey(path, identity);
				let accountId, address;
				if (isEthereumAccountId(addressKey)) {
					accountId = addressKey;
					address = extractAddressFromAccountId(addressKey);
				} else {
					accountId = generateAccountId({ address: addressKey, networkKey });
					address = addressKey;
				}
				const searchAccountIdOrAddress = isAccountId ? accountId : address;
				const found = isEthereumAccountId(accountId)
					? searchAccountIdOrAddress.toLowerCase() ===
					  accountIdOrAddress.toLowerCase()
					: searchAccountIdOrAddress === accountIdOrAddress;
				if (found) {
					targetPath = path;
					targetIdentity = identity;
					targetAccountId = accountId;
					targetNetworkKey = networkKey;
					break;
				}
			}
		}

		if (targetPath === null || targetIdentity === null) return false;
		this.setState({ currentIdentity: targetIdentity });

		const metaData = targetIdentity.meta.get(targetPath);
		return {
			...metaData,
			accountId: targetAccountId,
			encryptedSeed: targetIdentity.encryptedSeed,
			isBip39: true,
			isLegacy: false,
			networkKey: targetNetworkKey,
			path: targetPath
		};
	}

	getAccountByAddress(address) {
		if (!address) {
			return false;
		}

		for (let v of this.state.accounts.values()) {
			if (v.address.toLowerCase() === address.toLowerCase()) {
				return { ...v, isLegacy: true };
			}
		}
		return this.getAccountFromIdentity(address);
	}

	getSelected() {
		return this.state.accounts.get(this.state.selectedKey);
	}

	getSelectedKey() {
		return this.state.selectedKey;
	}

	getAccounts() {
		return this.state.accounts;
	}

	getIdentityByAccountId(accountId) {
		const networkProtocol = accountId.split(':')[0];
		const searchAddress =
			networkProtocol === NetworkProtocols.SUBSTRATE
				? extractAddressFromAccountId(accountId)
				: accountId;
		return this.state.identities.find(identity =>
			identity.addresses.has(searchAddress)
		);
	}

	getNewIdentity() {
		return this.state.newIdentity;
	}

	async resetCurrentIdentity() {
		await this.setState({ currentIdentity: null });
	}

	async _addPathToIdentity(
		newPath,
		seedPhrase,
		updatedIdentity,
		name,
		networkKey
	) {
		const { prefix, pathId } = NETWORK_LIST[networkKey];
		const suri = constructSURI({
			derivePath: newPath,
			password: '',
			phrase: seedPhrase
		});
		let address = '';
		try {
			address = await substrateAddress(suri, prefix);
		} catch (e) {
			return false;
		}
		if (address === '') return false;
		if (updatedIdentity.meta.has(newPath)) return false;
		const pathMeta = {
			address,
			createdAt: new Date().getTime(),
			name,
			networkPathId: pathId,
			updatedAt: new Date().getTime()
		};
		updatedIdentity.meta.set(newPath, pathMeta);
		updatedIdentity.addresses.set(address, newPath);
		return true;
	}

	async saveNewIdentity(seedPhrase, pin) {
		const updatedIdentity = deepCopyIdentity(this.state.newIdentity);
		//TODO encrypt seedPhrase with password in the future version,
		// current encryption with only seedPhrase is compatible.
		updatedIdentity.encryptedSeed = await encryptData(seedPhrase, pin);
<<<<<<< HEAD
		//TODO now hard coded to polkadot canary prefix which is 2, future enable user to change that.
=======
>>>>>>> 71372268
		const newIdentities = this.state.identities.concat(updatedIdentity);
		this.setState({
			currentIdentity: updatedIdentity,
			identities: newIdentities,
			newIdentity: emptyIdentity()
		});
		await saveIdentities(newIdentities);
	}

	async selectIdentity(identity) {
		await this.setState({ currentIdentity: identity });
	}

	updateNewIdentity(identityUpdate) {
		this.setState({
			newIdentity: { ...this.state.newIdentity, ...identityUpdate }
		});
	}

	async updateCurrentIdentity(updatedIdentity) {
		try {
			await this.setState({
				currentIdentity: updatedIdentity
			});
			await this._updateIdentitiesWithCurrentIdentity();
		} catch (e) {
			console.warn('derive new Path error', e);
			return false;
		}
		return true;
	}

	async _updateIdentitiesWithCurrentIdentity() {
		const newIdentities = deepCopyIdentities(this.state.identities);
		const identityIndex = newIdentities.findIndex(
			identity =>
				identity.encryptedSeed === this.state.currentIdentity.encryptedSeed
		);
		newIdentities.splice(identityIndex, 1, this.state.currentIdentity);
		this.setState({ identities: newIdentities });
		await saveIdentities(newIdentities);
	}

	async updateIdentityName(name) {
		const updatedCurrentIdentity = deepCopyIdentity(this.state.currentIdentity);
		updatedCurrentIdentity.name = name;
		try {
			await this.setState({ currentIdentity: updatedCurrentIdentity });
			await this._updateIdentitiesWithCurrentIdentity();
		} catch (e) {
			console.warn('update identity name error', e);
		}
	}

	async updatePathName(path, name) {
		const updatedCurrentIdentity = deepCopyIdentity(this.state.currentIdentity);
		const updatedPathMeta = Object.assign(
			{},
			updatedCurrentIdentity.meta.get(path),
			{ name }
		);
		updatedCurrentIdentity.meta.set(path, updatedPathMeta);
		try {
			await this.setState({ currentIdentity: updatedCurrentIdentity });
			await this._updateIdentitiesWithCurrentIdentity();
		} catch (e) {
			console.warn('update path name error', e);
		}
	}

	async deriveNewPath(newPath, seedPhrase, networkKey, name) {
		const updatedCurrentIdentity = deepCopyIdentity(this.state.currentIdentity);
		const deriveSucceed = await this._addPathToIdentity(
			newPath,
			seedPhrase,
			updatedCurrentIdentity,
			name,
			networkKey
		);
		if (!deriveSucceed) return false;
		return await this.updateCurrentIdentity(updatedCurrentIdentity);
	}

	async deletePath(path) {
		const updatedCurrentIdentity = deepCopyIdentity(this.state.currentIdentity);
		const { address } = updatedCurrentIdentity.meta.get(path);
		updatedCurrentIdentity.meta.delete(path);
		updatedCurrentIdentity.addresses.delete(getAddressKeyByPath(address, path));

		try {
			await this.setState({
				currentIdentity: updatedCurrentIdentity
			});
			await this._updateIdentitiesWithCurrentIdentity();
		} catch (e) {
			console.warn('derive new Path error', e);
			return false;
		}
		return true;
	}

	async deleteCurrentIdentity() {
		try {
			const newIdentities = deepCopyIdentities(this.state.identities);
			const identityIndex = newIdentities.findIndex(
				identity =>
					identity.encryptedSeed === this.state.currentIdentity.encryptedSeed
			);
			newIdentities.splice(identityIndex, 1);
			this.setState({
				currentIdentity: newIdentities.length >= 1 ? newIdentities[0] : null,
				identities: newIdentities
			});
			await saveIdentities(newIdentities);
			return true;
		} catch (e) {
			return false;
		}
	}
}<|MERGE_RESOLUTION|>--- conflicted
+++ resolved
@@ -370,10 +370,6 @@
 		//TODO encrypt seedPhrase with password in the future version,
 		// current encryption with only seedPhrase is compatible.
 		updatedIdentity.encryptedSeed = await encryptData(seedPhrase, pin);
-<<<<<<< HEAD
-		//TODO now hard coded to polkadot canary prefix which is 2, future enable user to change that.
-=======
->>>>>>> 71372268
 		const newIdentities = this.state.identities.concat(updatedIdentity);
 		this.setState({
 			currentIdentity: updatedIdentity,
