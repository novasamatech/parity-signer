--- conflicted
+++ resolved
@@ -363,17 +363,6 @@
 			} else if (isAscii(dataToSign)) {
 				signable = hexStripPrefix(asciiToHex(dataToSign));
 			}
-<<<<<<< HEAD
-=======
-
-			// TODO: tweak the first byte if and when sig type is not sr25519
-			const sig = u8aConcat(
-				SIG_TYPE_SR25519,
-				hexToU8a('0x' + (await substrateSign(seed, signable)))
-			);
-
-			signedData = u8aToHex(sig, -1, false); // the false doesn't add 0x
->>>>>>> 0ba9966f
 		}
 
 		let signedData;
@@ -403,6 +392,16 @@
 				}
 			}
 
+                        if (isEthereum) {
+                                // TODO: tweak the first byte if and when sig type is not sr25519
+                                const sig = u8aConcat(
+                                        SIG_TYPE_SR25519,
+                                        hexToU8a('0x' + (await substrateSign(seed, signable)))
+                                );
+                        }
+
+			signedData = u8aToHex(sig, -1, false); // the false doesn't add 0x
+
 			this.setState({ signedData });
 
 			if (type === 'transaction') {
