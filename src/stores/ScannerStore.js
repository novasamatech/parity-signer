// Copyright 2015-2019 Parity Technologies (UK) Ltd.
// This file is part of Parity.

// Parity is free software: you can redistribute it and/or modify
// it under the terms of the GNU General Public License as published by
// the Free Software Foundation, either version 3 of the License, or
// (at your option) any later version.

// Parity is distributed in the hope that it will be useful,
// but WITHOUT ANY WARRANTY; without even the implied warranty of
// MERCHANTABILITY or FITNESS FOR A PARTICULAR PURPOSE.  See the
// GNU General Public License for more details.

// You should have received a copy of the GNU General Public License
// along with Parity.  If not, see <http://www.gnu.org/licenses/>.

// @flow

import { createType } from '@polkadot/types';
import { Container } from 'unstated';
<<<<<<< HEAD

import { NETWORK_LIST, NetworkProtocols } from '../constants';
=======
import { NETWORK_LIST, NetworkProtocols, EthereumNetworkKeys } from '../constants';
>>>>>>> be3edf8b
import { saveTx } from '../util/db';
import { blake2s, brainWalletSign, decryptData, keccak, ethSign, substrateSign } from '../util/native';
import transaction from '../util/transaction';
import { constructDataFromBytes } from '../util/decoders';
import { Account } from './AccountsStore';


type TXRequest = Object;

type SignedTX = {
  recipient: Account,
  sender: Account,
  txRequest: TXRequest,
};

type ScannerState = {
  dataToSign: string,
  isOversized: boolean,
  message: string,
  multipartData: any,
  recipient: Account,
  scanErrorMsg: string,
  sender: Account,
  signedData: string,
  signedTxList: [SignedTX],
  tx: Object,
  txRequest: TXRequest | null,
  type: 'transaction' | 'message',
  unsignedData: any
};

const defaultState = {
  busy: false,
  isOversized: false,
  dataToSign: '',
  message: null,
  multipartData: {},
  recipient: null,
  scanErrorMsg: '',
  sender: null,
  signedData: '',
  tx: '',
  txRequest: null,
  type: null,
  unsignedData: {}
};

export default class ScannerStore extends Container<ScannerState> {
  state = defaultState;

  async setUnsigned(data) {
    this.setState({
      unsignedData: JSON.parse(data)
    });
  }

  async setParsedData(strippedData, accountsStore) {
    const parsedData = await constructDataFromBytes(strippedData);
    
    if (parsedData.isMultipart) {
      this.setPartData(parseData.frame, parsedData.frameCount, parseData.partData, accountsStore);
      return;
    }

    this.setState({
      unsignedData: parsedData
    });
  }

  async setPartData(frame, frameCount, partData, accountsStore) {
    if (partData[0] === new Uint8Array([0x00]) || partData[0] === new Uint8Array([0x7B])) {
      // part_data for frame 0 MUST NOT begin with byte 00 or byte 7B.
      throw new Error('Error decoding invalid part data.');
    }

    // we havne't filled all the frames yet
    if (Object.keys(this.state.multipartData.length) < frameCount) {
      const nextDataState = this.state.multipartData;
      
      nextDataState[frame] = partData;

      this.setState({
        multipartData: nextDataState
      });
    }

    // all the frames are filled
    if (Object.keys(this.state.multipartData.length) === frameCount) {
      // fixme: this needs to be concated to a binary blob
      const concatMultipartData = Object.keys(this.state.multipartData).reduce((result, data) => res.concat(this.state.multipartData[data]));
      const data = this.setParsedData(concatMultipartData);
      this.setData(data);
    }
  }

  async setData(accountsStore) {
    switch (this.state.unsignedData.action) {
      case 'signTransaction':
        return await this.setTXRequest(this.state.unsignedData, accountsStore);
      case 'signData':
        return await this.setDataToSign(this.state.unsignedData, accountsStore);
      default:
        throw new Error(
          `Scanned QR should contain either transaction or a message to sign`
        );
    }
  }

  async setDataToSign(signRequest, accountsStore) {
    const address = signRequest.data.account;
    const crypto = signRequest.data.crypto;
    const message = signRequest.data.data;
    const isOversized = signRequest.oversized;

    let dataToSign = '';

    if (crypto === 'sr25519' || crypto === 'ed25519') { // only Substrate payload has crypto field
      dataToSign = message;
    } else {
      dataToSign = await ethSign(message);
    }

    const sender = accountsStore.getByAddress(address);

    if (!sender || !sender.encryptedSeed) {
      throw new Error(
        `No private key found for ${address} found in your signer key storage.`
      );
    }

    this.setState({
      dataToSign,
      isOversized,
      message,
      sender,
      type: 'message',
    });
    return true;
  }

  async setTXRequest(txRequest, accountsStore) {
    this.setBusy();

    const isOversized = txRequest.oversized;

    const protocol = txRequest.data.rlp ? NetworkProtocols.ETHEREUM : NetworkProtocols.SUBSTRATE
    const isEthereum = protocol === NetworkProtocols.ETHEREUM;

    if (isEthereum && !(txRequest.data && txRequest.data.rlp && txRequest.data.account)) {
      throw new Error(`Scanned QR contains no valid transaction`);
    }
<<<<<<< HEAD

    const tx = isEthereum ? await transaction(txRequest.data.rlp) : txRequest.data.data;
    const networkKey = isEthereum ? tx.ethereumChainId : '456';
=======
    const tx = await transaction(txRequest.data.rlp);
    const { ethereumChainId = 1 } = tx;
    const networkKey = ethereumChainId;
>>>>>>> be3edf8b

     // TODO cater for Substrate
    const sender = accountsStore.getById({
<<<<<<< HEAD
      protocol,
=======
      protocol: NetworkProtocols.ETHEREUM,
>>>>>>> be3edf8b
      networkKey,
      address: txRequest.data.account
    });

    const networkTitle = NETWORK_LIST[networkKey].title;

    if (!sender || !sender.encryptedSeed) {
      throw new Error(
        `No private key found for account ${
          txRequest.data.account
        } found in your signer key storage for the ${networkTitle} chain.`
      );
    }

    // TODO cater for Substrate
    const recipient = accountsStore.getById({
<<<<<<< HEAD
      protocol,
      networkKey: networkKey,
      address: isEthereum ? tx.action : txRequest.data.account
=======
      protocol: NetworkProtocols.ETHEREUM,
      networkKey: tx.ethereumChainId,
      address: tx.action
>>>>>>> be3edf8b
    });

    // For Eth, always sign the keccak hash.
    // For Substrate, only sign the blake2 hash if payload bytes length > 256 bytes (handled in decoder.js).
    const dataToSign = sender.protocol === NetworkProtocols.ETHEREUM ? await keccak(txRequest.data.rlp) : txRequest.data.data;

    this.setState({
      type: 'transaction',
      sender,
      recipient,
      txRequest,
      tx,
      dataToSign,
      isOversized
    });
    return true;
  }

  async signData(pin = '1') {
    const { type, sender } = this.state;
    const seed = await decryptData(sender.encryptedSeed, pin);
    let signedData;

    if (sender.protocol === NetworkProtocols.ETHEREUM) {
      signedData = await brainWalletSign(seed, this.state.dataToSign);
    } else {
      signedData = await substrateSign(seed, this.state.dataToSign.toHex());
    }

    this.setState({ signedData });

    debugger;

    if (type == 'transaction') {
      await saveTx({
        hash: isEthereum ? this.state.dataToSign : await blake2s(this.state.dataToSign.toHex()),
        tx: this.state.tx,
        sender: this.state.sender,
        recipient: isEthereum ? this.state.recipient : null,
        signature: signedData,
        createdAt: new Date().getTime()
      });
      debugger;
    }
  }

  getType() {
    return this.state.type;
  }

  setBusy() {
    this.setState({
      busy: true
    });
  }

  setReady() {
    this.setState({
      busy: false
    });
  }

  isBusy() {
    return this.state.busy;
  }

  cleanup() {
    this.setState(defaultState);
  }
  
  getIsOversized() {
    return this.state.isOversized;
  }

  getSender() {
    return this.state.sender;
  }

  getRecipient() {
    return this.state.recipient;
  }

  getTXRequest() {
    return this.state.txRequest;
  }

  getMessage() {
    return this.state.message;
  }

  getTx() {
    return this.state.tx;
  }

  getDataToSign() {
    return this.state.dataToSign;
  }

  getSignedTxData() {
    return this.state.signedData;
  }

  setErrorMsg(scanErrorMsg) {
    this.setState({ scanErrorMsg });
  }

  getErrorMsg() {
    return this.state.scanErrorMsg;
  }
}<|MERGE_RESOLUTION|>--- conflicted
+++ resolved
@@ -18,19 +18,14 @@
 
 import { createType } from '@polkadot/types';
 import { Container } from 'unstated';
-<<<<<<< HEAD
 
 import { NETWORK_LIST, NetworkProtocols } from '../constants';
-=======
-import { NETWORK_LIST, NetworkProtocols, EthereumNetworkKeys } from '../constants';
->>>>>>> be3edf8b
 import { saveTx } from '../util/db';
 import { blake2s, brainWalletSign, decryptData, keccak, ethSign, substrateSign } from '../util/native';
 import transaction from '../util/transaction';
 import { constructDataFromBytes } from '../util/decoders';
 import { Account } from './AccountsStore';
 
-
 type TXRequest = Object;
 
 type SignedTX = {
@@ -41,6 +36,7 @@
 
 type ScannerState = {
   dataToSign: string,
+  isHash: Boolean,
   isOversized: boolean,
   message: string,
   multipartData: any,
@@ -57,6 +53,7 @@
 
 const defaultState = {
   busy: false,
+  isHash: false,
   isOversized: false,
   dataToSign: '',
   message: null,
@@ -136,6 +133,7 @@
     const address = signRequest.data.account;
     const crypto = signRequest.data.crypto;
     const message = signRequest.data.data;
+    const isHash = signRequest.isHash;
     const isOversized = signRequest.oversized;
 
     let dataToSign = '';
@@ -156,6 +154,7 @@
 
     this.setState({
       dataToSign,
+      isHash,
       isOversized,
       message,
       sender,
@@ -175,23 +174,12 @@
     if (isEthereum && !(txRequest.data && txRequest.data.rlp && txRequest.data.account)) {
       throw new Error(`Scanned QR contains no valid transaction`);
     }
-<<<<<<< HEAD
 
     const tx = isEthereum ? await transaction(txRequest.data.rlp) : txRequest.data.data;
     const networkKey = isEthereum ? tx.ethereumChainId : '456';
-=======
-    const tx = await transaction(txRequest.data.rlp);
-    const { ethereumChainId = 1 } = tx;
-    const networkKey = ethereumChainId;
->>>>>>> be3edf8b
-
-     // TODO cater for Substrate
+
     const sender = accountsStore.getById({
-<<<<<<< HEAD
       protocol,
-=======
-      protocol: NetworkProtocols.ETHEREUM,
->>>>>>> be3edf8b
       networkKey,
       address: txRequest.data.account
     });
@@ -208,15 +196,9 @@
 
     // TODO cater for Substrate
     const recipient = accountsStore.getById({
-<<<<<<< HEAD
       protocol,
       networkKey: networkKey,
       address: isEthereum ? tx.action : txRequest.data.account
-=======
-      protocol: NetworkProtocols.ETHEREUM,
-      networkKey: tx.ethereumChainId,
-      address: tx.action
->>>>>>> be3edf8b
     });
 
     // For Eth, always sign the keccak hash.
@@ -238,6 +220,8 @@
   async signData(pin = '1') {
     const { type, sender } = this.state;
     const seed = await decryptData(sender.encryptedSeed, pin);
+    console.log('signe data seed => ', seed);
+    debugger;
     let signedData;
 
     if (sender.protocol === NetworkProtocols.ETHEREUM) {
