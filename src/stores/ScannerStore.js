// Copyright 2015-2019 Parity Technologies (UK) Ltd.
// This file is part of Parity.

// Parity is free software: you can redistribute it and/or modify
// it under the terms of the GNU General Public License as published by
// the Free Software Foundation, either version 3 of the License, or
// (at your option) any later version.

// Parity is distributed in the hope that it will be useful,
// but WITHOUT ANY WARRANTY; without even the implied warranty of
// MERCHANTABILITY or FITNESS FOR A PARTICULAR PURPOSE.  See the
// GNU General Public License for more details.

// You should have received a copy of the GNU General Public License
// along with Parity.  If not, see <http://www.gnu.org/licenses/>.

// @flow
import { GenericExtrinsicPayload } from '@polkadot/types';
import { hexStripPrefix, isU8a, u8aToHex } from '@polkadot/util';
import { decodeAddress, encodeAddress } from '@polkadot/util-crypto';
import { Container } from 'unstated';

<<<<<<< HEAD
import { NETWORK_LIST, NetworkProtocols, SUBSTRATE_NETWORK_LIST, APP_ID } from '../constants';
import { saveTx } from '../util/db';
import { isAscii } from '../util/message';
import { blake2s, brainWalletSign, decryptData, keccak, ethSign, substrateSign, secureEthkeySign, secureSubstrateSign } from '../util/native';
=======
import {
	NETWORK_LIST,
	NetworkProtocols,
	SUBSTRATE_NETWORK_LIST
} from '../constants';
import { saveTx } from '../util/db';
import { isAscii } from '../util/message';
import {
	blake2s,
	brainWalletSign,
	decryptData,
	keccak,
	ethSign,
	substrateSign
} from '../util/native';
>>>>>>> c8dcd7c6
import transaction from '../util/transaction';
import { constructDataFromBytes, asciiToHex } from '../util/decoders';
import { Account } from './AccountsStore';

type TXRequest = Object;

type SignedTX = {
	recipient: Account,
	sender: Account,
	txRequest: TXRequest
};

type ScannerState = {
	dataToSign: string,
	isHash: boolean,
	isOversized: boolean,
	message: string,
	multipartData: any,
	recipient: Account,
	scanErrorMsg: string,
	sender: Account,
	signedData: string,
	signedTxList: [SignedTX],
	tx: Object,
	txRequest: TXRequest | null,
	type: 'transaction' | 'message',
	unsignedData: any
};

const defaultState = {
	busy: false,
	dataToSign: '',
	isHash: false,
	isOversized: false,
	message: null,
	multipartData: {},
	recipient: null,
	scanErrorMsg: '',
	sender: null,
	signedData: '',
	tx: '',
	txRequest: null,
	type: null,
	unsignedData: null
};

export default class ScannerStore extends Container<ScannerState> {
<<<<<<< HEAD
  state = defaultState;

  async setUnsigned(data) {
    this.setState({
      unsignedData: JSON.parse(data)
    });
  }

  async setParsedData(strippedData, accountsStore) {
    const parsedData = await constructDataFromBytes(strippedData);

    if (!accountsStore.getByAddress(parsedData.data.account)) {
      let networks = Object.keys(SUBSTRATE_NETWORK_LIST);

      for (let i = 0; i < networks.length; i++) {
        let key =  networks[i];
        let account = accountsStore.getByAddress(encodeAddress(decodeAddress(parsedData.data.account), SUBSTRATE_NETWORK_LIST[key].prefix));

        if (account) {
          parsedData['data']['account'] = account.address;
          break;
        }
      }
    }

    if (parsedData.isMultipart) {
      this.setPartData(parsedData.frame, parsedData.frameCount, parsedData.partData, accountsStore);
      return;
    }

    this.setState({
      unsignedData: parsedData
    });
  }

  async setPartData(frame, frameCount, partData, accountsStore) {
    if (partData[0] === new Uint8Array([0x00]) || partData[0] === new Uint8Array([0x7B])) {
      // part_data for frame 0 MUST NOT begin with byte 00 or byte 7B.
      throw new Error('Error decoding invalid part data.');
    }

    // we havne't filled all the frames yet
    if (Object.keys(this.state.multipartData.length) < frameCount) {
      const nextDataState = this.state.multipartData;

      nextDataState[frame] = partData;

      this.setState({
        multipartData: nextDataState
      });
    }

    // all the frames are filled
    if (Object.keys(this.state.multipartData.length) === frameCount) {
      // fixme: this needs to be concated to a binary blob
      const concatMultipartData = Object.keys(this.state.multipartData).reduce((result, data) => result.concat(this.state.multipartData[data]));
      const data = this.setParsedData(concatMultipartData);
      this.setData(data);
    }
  }

  async setData(accountsStore) {
    switch (this.state.unsignedData.action) {
      case 'signTransaction':
        return await this.setTXRequest(this.state.unsignedData, accountsStore);
      case 'signData':
        return await this.setDataToSign(this.state.unsignedData, accountsStore);
      default:
        throw new Error(
          `Scanned QR should contain either transaction or a message to sign`
        );
    }
  }

  async setDataToSign(signRequest, accountsStore) {
    const address = signRequest.data.account;
    const crypto = signRequest.data.crypto;
    const message = signRequest.data.data;
    const isHash = signRequest.isHash;
    const isOversized = signRequest.oversized;

    let dataToSign = '';

    if (crypto === 'sr25519' || crypto === 'ed25519') { // only Substrate payload has crypto field
      dataToSign = message;
    } else {
      dataToSign = await ethSign(message);
    }

    const sender = accountsStore.getByAddress(address);

    if (!sender || !sender.encryptedSeed) {
      throw new Error(
        `No private key found for ${address} found in your signer key storage.`
      );
    }

    this.setState({
      dataToSign,
      isHash,
      isOversized,
      message,
      sender,
      type: 'message',
    });

    return true;
  }

  async setTXRequest(txRequest, accountsStore) {
    this.setBusy();

    const isOversized = txRequest.oversized;

    const protocol = txRequest.data.rlp ? NetworkProtocols.ETHEREUM : NetworkProtocols.SUBSTRATE
    const isEthereum = protocol === NetworkProtocols.ETHEREUM;

    if (isEthereum && !(txRequest.data && txRequest.data.rlp && txRequest.data.account)) {
      throw new Error(`Scanned QR contains no valid transaction`);
    }

    const tx = isEthereum ? await transaction(txRequest.data.rlp) : txRequest.data.data;
    const networkKey = isEthereum ? tx.ethereumChainId : txRequest.data.data.genesisHash.toHex();

    const sender = accountsStore.getById({
      networkKey,
      address: txRequest.data.account
    });

    const networkTitle = NETWORK_LIST[networkKey].title;

    if (!sender || !sender.encryptedSeed) {
      throw new Error(
        `No private key found for account ${
          txRequest.data.account
        } found in your signer key storage for the ${networkTitle} chain.`
      );
    }

    const recipient = accountsStore.getById({
      networkKey,
      address: isEthereum ? tx.action : txRequest.data.account
    });

    // For Eth, always sign the keccak hash.
    // For Substrate, only sign the blake2 hash if payload bytes length > 256 bytes (handled in decoder.js).
    const dataToSign = isEthereum ? await keccak(txRequest.data.rlp) : txRequest.data.data;

    this.setState({
      type: 'transaction',
      sender,
      recipient,
      txRequest,
      tx,
      dataToSign,
      isOversized
    });

    return true;
  }

  async signData(pin = '1') {
    const { dataToSign, isHash, sender, recipient, tx, type } = this.state;

    const isEthereum = NETWORK_LIST[sender.networkKey].protocol === NetworkProtocols.ETHEREUM;
      console.log("biometric " + sender.biometricEnabled);
      console.log("is ethereum " + isEthereum);

    let signable;
    if (isEthereum) {
      signable = dataToSign;
    } else {
      if (dataToSign instanceof GenericExtrinsicPayload) {
        signable = u8aToHex(dataToSign.toU8a(true), -1, false);
      } else if (isU8a(dataToSign)) {
        signable = hexStripPrefix(u8aToHex(dataToSign));
      } else if (isAscii(dataToSign)) {
        signable = hexStripPrefix(asciiToHex(dataToSign));
      }
    }

    let signedData;
    try {
      if (sender.biometricEnabled) {
        if (isEthereum) {
          signedData = await secureEthkeySign(APP_ID, sender.pinKey, signable, sender.encryptedSeed);
        } else {
          signedData = await secureSubstrateSign(APP_ID, sender.pinKey, signable, sender.encryptedSeed);
        }
      } else {
        const seed = await decryptData(sender.encryptedSeed, pin);
        if (isEthereum) {
          signedData = await brainWalletSign(seed, signable);
        } else {
          signedData = await substrateSign(seed, signable);
        }
      }

      this.setState({ signedData });

      if (type === 'transaction') {
        await saveTx({
          hash: (isEthereum || isHash) ? dataToSign : await blake2s(dataToSign.toHex()),
          tx,
          sender,
          recipient,
          signature: signedData,
          createdAt: new Date().getTime()
        });
      }

      return true;
    } catch (e) {
      console.log(e);
      return false;
    }
  }

  getType() {
    return this.state.type;
  }

  setBusy() {
    this.setState({
      busy: true
    });
  }

  setReady() {
    this.setState({
      busy: false
    });
  }

  isBusy() {
    return this.state.busy;
  }

  cleanup() {
    this.setState(defaultState);
  }

  getIsHash() {
    return this.state.isHash;
  }

  getIsOversized() {
    return this.state.isOversized;
  }

  getSender() {
    return this.state.sender;
  }

  getRecipient() {
    return this.state.recipient;
  }

  getTXRequest() {
    return this.state.txRequest;
  }

  getMessage() {
    return this.state.message;
  }

  getUnsigned() {
    return this.state.unsignedData;
  }

  getTx() {
    return this.state.tx;
  }

  getDataToSign() {
    return this.state.dataToSign;
  }

  getSignedTxData() {
    return this.state.signedData;
  }

  setErrorMsg(scanErrorMsg) {
    this.setState({ scanErrorMsg });
  }

  getErrorMsg() {
    return this.state.scanErrorMsg;
  }
=======
	state = defaultState;

	async setUnsigned(data) {
		this.setState({
			unsignedData: JSON.parse(data)
		});
	}

	async setParsedData(strippedData, accountsStore) {
		const parsedData = await constructDataFromBytes(strippedData);

		if (!accountsStore.getByAddress(parsedData.data.account)) {
			let networks = Object.keys(SUBSTRATE_NETWORK_LIST);

			for (let i = 0; i < networks.length; i++) {
				let key = networks[i];
				let account = accountsStore.getByAddress(
					encodeAddress(
						decodeAddress(parsedData.data.account),
						SUBSTRATE_NETWORK_LIST[key].prefix
					)
				);

				if (account) {
					parsedData.data.account = account.address;
					break;
				}
			}
		}

		if (parsedData.isMultipart) {
			this.setPartData(
				parsedData.frame,
				parsedData.frameCount,
				parsedData.partData,
				accountsStore
			);
			return;
		}

		this.setState({
			unsignedData: parsedData
		});
	}

	async setPartData(frame, frameCount, partData, accountsStore) {
		if (
			partData[0] === new Uint8Array([0x00]) ||
			partData[0] === new Uint8Array([0x7b])
		) {
			// part_data for frame 0 MUST NOT begin with byte 00 or byte 7B.
			throw new Error('Error decoding invalid part data.');
		}

		// we havne't filled all the frames yet
		if (Object.keys(this.state.multipartData.length) < frameCount) {
			const nextDataState = this.state.multipartData;

			nextDataState[frame] = partData;

			this.setState({
				multipartData: nextDataState
			});
		}

		// all the frames are filled
		if (Object.keys(this.state.multipartData.length) === frameCount) {
			// fixme: this needs to be concated to a binary blob
			const concatMultipartData = Object.keys(this.state.multipartData).reduce(
				(result, data) => result.concat(this.state.multipartData[data])
			);
			const data = this.setParsedData(concatMultipartData);
			this.setData(data);
		}
	}

	async setData(accountsStore) {
		switch (this.state.unsignedData.action) {
			case 'signTransaction':
				return await this.setTXRequest(this.state.unsignedData, accountsStore);
			case 'signData':
				return await this.setDataToSign(this.state.unsignedData, accountsStore);
			default:
				throw new Error(
					'Scanned QR should contain either transaction or a message to sign'
				);
		}
	}

	async setDataToSign(signRequest, accountsStore) {
		const address = signRequest.data.account;
		const crypto = signRequest.data.crypto;
		const message = signRequest.data.data;
		const isHash = signRequest.isHash;
		const isOversized = signRequest.oversized;

		let dataToSign = '';

		if (crypto === 'sr25519' || crypto === 'ed25519') {
			// only Substrate payload has crypto field
			dataToSign = message;
		} else {
			dataToSign = await ethSign(message);
		}

		const sender = accountsStore.getByAddress(address);

		if (!sender || !sender.encryptedSeed) {
			throw new Error(
				`No private key found for ${address} found in your signer key storage.`
			);
		}

		this.setState({
			dataToSign,
			isHash,
			isOversized,
			message,
			sender,
			type: 'message'
		});

		return true;
	}

	async setTXRequest(txRequest, accountsStore) {
		this.setBusy();

		const isOversized = txRequest.oversized;

		const protocol = txRequest.data.rlp
			? NetworkProtocols.ETHEREUM
			: NetworkProtocols.SUBSTRATE;
		const isEthereum = protocol === NetworkProtocols.ETHEREUM;

		if (
			isEthereum &&
			!(txRequest.data && txRequest.data.rlp && txRequest.data.account)
		) {
			throw new Error('Scanned QR contains no valid transaction');
		}

		const tx = isEthereum
			? await transaction(txRequest.data.rlp)
			: txRequest.data.data;
		const networkKey = isEthereum
			? tx.ethereumChainId
			: txRequest.data.data.genesisHash.toHex();

		const sender = accountsStore.getById({
			address: txRequest.data.account,
			networkKey
		});

		const networkTitle = NETWORK_LIST[networkKey].title;

		if (!sender || !sender.encryptedSeed) {
			throw new Error(
				`No private key found for account ${txRequest.data.account} found in your signer key storage for the ${networkTitle} chain.`
			);
		}

		const recipient = accountsStore.getById({
			address: isEthereum ? tx.action : txRequest.data.account,
			networkKey
		});

		// For Eth, always sign the keccak hash.
		// For Substrate, only sign the blake2 hash if payload bytes length > 256 bytes (handled in decoder.js).
		const dataToSign = isEthereum
			? await keccak(txRequest.data.rlp)
			: txRequest.data.data;

		this.setState({
			dataToSign,
			isOversized,
			recipient,
			sender,
			tx,
			txRequest,
			type: 'transaction'
		});

		return true;
	}

	async signData(pin = '1') {
		const { dataToSign, isHash, sender, recipient, tx, type } = this.state;

		const seed = await decryptData(sender.encryptedSeed, pin);
		const isEthereum =
			NETWORK_LIST[sender.networkKey].protocol === NetworkProtocols.ETHEREUM;

		let signedData;

		if (isEthereum) {
			signedData = await brainWalletSign(seed, dataToSign);
		} else {
			let signable;

			if (dataToSign instanceof GenericExtrinsicPayload) {
				signable = u8aToHex(dataToSign.toU8a(true), -1, false);
			} else if (isU8a(dataToSign)) {
				signable = hexStripPrefix(u8aToHex(dataToSign));
			} else if (isAscii(dataToSign)) {
				signable = hexStripPrefix(asciiToHex(dataToSign));
			}
			signedData = await substrateSign(seed, signable);
		}

		this.setState({ signedData });

		if (type === 'transaction') {
			await saveTx({
				createdAt: new Date().getTime(),
				hash:
					isEthereum || isHash ? dataToSign : await blake2s(dataToSign.toHex()),
				recipient,
				sender,
				signature: signedData,
				tx
			});
		}
	}

	getType() {
		return this.state.type;
	}

	setBusy() {
		this.setState({
			busy: true
		});
	}

	setReady() {
		this.setState({
			busy: false
		});
	}

	isBusy() {
		return this.state.busy;
	}

	cleanup() {
		this.setState(defaultState);
	}

	getIsHash() {
		return this.state.isHash;
	}

	getIsOversized() {
		return this.state.isOversized;
	}

	getSender() {
		return this.state.sender;
	}

	getRecipient() {
		return this.state.recipient;
	}

	getTXRequest() {
		return this.state.txRequest;
	}

	getMessage() {
		return this.state.message;
	}

	getUnsigned() {
		return this.state.unsignedData;
	}

	getTx() {
		return this.state.tx;
	}

	getDataToSign() {
		return this.state.dataToSign;
	}

	getSignedTxData() {
		return this.state.signedData;
	}

	setErrorMsg(scanErrorMsg) {
		this.setState({ scanErrorMsg });
	}

	getErrorMsg() {
		return this.state.scanErrorMsg;
	}
>>>>>>> c8dcd7c6
}<|MERGE_RESOLUTION|>--- conflicted
+++ resolved
@@ -20,16 +20,11 @@
 import { decodeAddress, encodeAddress } from '@polkadot/util-crypto';
 import { Container } from 'unstated';
 
-<<<<<<< HEAD
-import { NETWORK_LIST, NetworkProtocols, SUBSTRATE_NETWORK_LIST, APP_ID } from '../constants';
-import { saveTx } from '../util/db';
-import { isAscii } from '../util/message';
-import { blake2s, brainWalletSign, decryptData, keccak, ethSign, substrateSign, secureEthkeySign, secureSubstrateSign } from '../util/native';
-=======
 import {
 	NETWORK_LIST,
 	NetworkProtocols,
-	SUBSTRATE_NETWORK_LIST
+	SUBSTRATE_NETWORK_LIST,
+	APP_ID
 } from '../constants';
 import { saveTx } from '../util/db';
 import { isAscii } from '../util/message';
@@ -39,9 +34,10 @@
 	decryptData,
 	keccak,
 	ethSign,
-	substrateSign
+	substrateSign,
+	secureEthkeySign,
+	secureSubstrateSign
 } from '../util/native';
->>>>>>> c8dcd7c6
 import transaction from '../util/transaction';
 import { constructDataFromBytes, asciiToHex } from '../util/decoders';
 import { Account } from './AccountsStore';
@@ -73,9 +69,9 @@
 
 const defaultState = {
 	busy: false,
-	dataToSign: '',
 	isHash: false,
 	isOversized: false,
+	dataToSign: '',
 	message: null,
 	multipartData: {},
 	recipient: null,
@@ -89,297 +85,6 @@
 };
 
 export default class ScannerStore extends Container<ScannerState> {
-<<<<<<< HEAD
-  state = defaultState;
-
-  async setUnsigned(data) {
-    this.setState({
-      unsignedData: JSON.parse(data)
-    });
-  }
-
-  async setParsedData(strippedData, accountsStore) {
-    const parsedData = await constructDataFromBytes(strippedData);
-
-    if (!accountsStore.getByAddress(parsedData.data.account)) {
-      let networks = Object.keys(SUBSTRATE_NETWORK_LIST);
-
-      for (let i = 0; i < networks.length; i++) {
-        let key =  networks[i];
-        let account = accountsStore.getByAddress(encodeAddress(decodeAddress(parsedData.data.account), SUBSTRATE_NETWORK_LIST[key].prefix));
-
-        if (account) {
-          parsedData['data']['account'] = account.address;
-          break;
-        }
-      }
-    }
-
-    if (parsedData.isMultipart) {
-      this.setPartData(parsedData.frame, parsedData.frameCount, parsedData.partData, accountsStore);
-      return;
-    }
-
-    this.setState({
-      unsignedData: parsedData
-    });
-  }
-
-  async setPartData(frame, frameCount, partData, accountsStore) {
-    if (partData[0] === new Uint8Array([0x00]) || partData[0] === new Uint8Array([0x7B])) {
-      // part_data for frame 0 MUST NOT begin with byte 00 or byte 7B.
-      throw new Error('Error decoding invalid part data.');
-    }
-
-    // we havne't filled all the frames yet
-    if (Object.keys(this.state.multipartData.length) < frameCount) {
-      const nextDataState = this.state.multipartData;
-
-      nextDataState[frame] = partData;
-
-      this.setState({
-        multipartData: nextDataState
-      });
-    }
-
-    // all the frames are filled
-    if (Object.keys(this.state.multipartData.length) === frameCount) {
-      // fixme: this needs to be concated to a binary blob
-      const concatMultipartData = Object.keys(this.state.multipartData).reduce((result, data) => result.concat(this.state.multipartData[data]));
-      const data = this.setParsedData(concatMultipartData);
-      this.setData(data);
-    }
-  }
-
-  async setData(accountsStore) {
-    switch (this.state.unsignedData.action) {
-      case 'signTransaction':
-        return await this.setTXRequest(this.state.unsignedData, accountsStore);
-      case 'signData':
-        return await this.setDataToSign(this.state.unsignedData, accountsStore);
-      default:
-        throw new Error(
-          `Scanned QR should contain either transaction or a message to sign`
-        );
-    }
-  }
-
-  async setDataToSign(signRequest, accountsStore) {
-    const address = signRequest.data.account;
-    const crypto = signRequest.data.crypto;
-    const message = signRequest.data.data;
-    const isHash = signRequest.isHash;
-    const isOversized = signRequest.oversized;
-
-    let dataToSign = '';
-
-    if (crypto === 'sr25519' || crypto === 'ed25519') { // only Substrate payload has crypto field
-      dataToSign = message;
-    } else {
-      dataToSign = await ethSign(message);
-    }
-
-    const sender = accountsStore.getByAddress(address);
-
-    if (!sender || !sender.encryptedSeed) {
-      throw new Error(
-        `No private key found for ${address} found in your signer key storage.`
-      );
-    }
-
-    this.setState({
-      dataToSign,
-      isHash,
-      isOversized,
-      message,
-      sender,
-      type: 'message',
-    });
-
-    return true;
-  }
-
-  async setTXRequest(txRequest, accountsStore) {
-    this.setBusy();
-
-    const isOversized = txRequest.oversized;
-
-    const protocol = txRequest.data.rlp ? NetworkProtocols.ETHEREUM : NetworkProtocols.SUBSTRATE
-    const isEthereum = protocol === NetworkProtocols.ETHEREUM;
-
-    if (isEthereum && !(txRequest.data && txRequest.data.rlp && txRequest.data.account)) {
-      throw new Error(`Scanned QR contains no valid transaction`);
-    }
-
-    const tx = isEthereum ? await transaction(txRequest.data.rlp) : txRequest.data.data;
-    const networkKey = isEthereum ? tx.ethereumChainId : txRequest.data.data.genesisHash.toHex();
-
-    const sender = accountsStore.getById({
-      networkKey,
-      address: txRequest.data.account
-    });
-
-    const networkTitle = NETWORK_LIST[networkKey].title;
-
-    if (!sender || !sender.encryptedSeed) {
-      throw new Error(
-        `No private key found for account ${
-          txRequest.data.account
-        } found in your signer key storage for the ${networkTitle} chain.`
-      );
-    }
-
-    const recipient = accountsStore.getById({
-      networkKey,
-      address: isEthereum ? tx.action : txRequest.data.account
-    });
-
-    // For Eth, always sign the keccak hash.
-    // For Substrate, only sign the blake2 hash if payload bytes length > 256 bytes (handled in decoder.js).
-    const dataToSign = isEthereum ? await keccak(txRequest.data.rlp) : txRequest.data.data;
-
-    this.setState({
-      type: 'transaction',
-      sender,
-      recipient,
-      txRequest,
-      tx,
-      dataToSign,
-      isOversized
-    });
-
-    return true;
-  }
-
-  async signData(pin = '1') {
-    const { dataToSign, isHash, sender, recipient, tx, type } = this.state;
-
-    const isEthereum = NETWORK_LIST[sender.networkKey].protocol === NetworkProtocols.ETHEREUM;
-      console.log("biometric " + sender.biometricEnabled);
-      console.log("is ethereum " + isEthereum);
-
-    let signable;
-    if (isEthereum) {
-      signable = dataToSign;
-    } else {
-      if (dataToSign instanceof GenericExtrinsicPayload) {
-        signable = u8aToHex(dataToSign.toU8a(true), -1, false);
-      } else if (isU8a(dataToSign)) {
-        signable = hexStripPrefix(u8aToHex(dataToSign));
-      } else if (isAscii(dataToSign)) {
-        signable = hexStripPrefix(asciiToHex(dataToSign));
-      }
-    }
-
-    let signedData;
-    try {
-      if (sender.biometricEnabled) {
-        if (isEthereum) {
-          signedData = await secureEthkeySign(APP_ID, sender.pinKey, signable, sender.encryptedSeed);
-        } else {
-          signedData = await secureSubstrateSign(APP_ID, sender.pinKey, signable, sender.encryptedSeed);
-        }
-      } else {
-        const seed = await decryptData(sender.encryptedSeed, pin);
-        if (isEthereum) {
-          signedData = await brainWalletSign(seed, signable);
-        } else {
-          signedData = await substrateSign(seed, signable);
-        }
-      }
-
-      this.setState({ signedData });
-
-      if (type === 'transaction') {
-        await saveTx({
-          hash: (isEthereum || isHash) ? dataToSign : await blake2s(dataToSign.toHex()),
-          tx,
-          sender,
-          recipient,
-          signature: signedData,
-          createdAt: new Date().getTime()
-        });
-      }
-
-      return true;
-    } catch (e) {
-      console.log(e);
-      return false;
-    }
-  }
-
-  getType() {
-    return this.state.type;
-  }
-
-  setBusy() {
-    this.setState({
-      busy: true
-    });
-  }
-
-  setReady() {
-    this.setState({
-      busy: false
-    });
-  }
-
-  isBusy() {
-    return this.state.busy;
-  }
-
-  cleanup() {
-    this.setState(defaultState);
-  }
-
-  getIsHash() {
-    return this.state.isHash;
-  }
-
-  getIsOversized() {
-    return this.state.isOversized;
-  }
-
-  getSender() {
-    return this.state.sender;
-  }
-
-  getRecipient() {
-    return this.state.recipient;
-  }
-
-  getTXRequest() {
-    return this.state.txRequest;
-  }
-
-  getMessage() {
-    return this.state.message;
-  }
-
-  getUnsigned() {
-    return this.state.unsignedData;
-  }
-
-  getTx() {
-    return this.state.tx;
-  }
-
-  getDataToSign() {
-    return this.state.dataToSign;
-  }
-
-  getSignedTxData() {
-    return this.state.signedData;
-  }
-
-  setErrorMsg(scanErrorMsg) {
-    this.setState({ scanErrorMsg });
-  }
-
-  getErrorMsg() {
-    return this.state.scanErrorMsg;
-  }
-=======
 	state = defaultState;
 
 	async setUnsigned(data) {
@@ -530,8 +235,8 @@
 			: txRequest.data.data.genesisHash.toHex();
 
 		const sender = accountsStore.getById({
-			address: txRequest.data.account,
-			networkKey
+			networkKey,
+			address: txRequest.data.account
 		});
 
 		const networkTitle = NETWORK_LIST[networkKey].title;
@@ -543,8 +248,8 @@
 		}
 
 		const recipient = accountsStore.getById({
-			address: isEthereum ? tx.action : txRequest.data.account,
-			networkKey
+			networkKey,
+			address: isEthereum ? tx.action : txRequest.data.account
 		});
 
 		// For Eth, always sign the keccak hash.
@@ -554,13 +259,13 @@
 			: txRequest.data.data;
 
 		this.setState({
+			type: 'transaction',
+			sender,
+			recipient,
+			txRequest,
+			tx,
 			dataToSign,
-			isOversized,
-			recipient,
-			sender,
-			tx,
-			txRequest,
-			type: 'transaction'
+			isOversized
 		});
 
 		return true;
@@ -569,17 +274,15 @@
 	async signData(pin = '1') {
 		const { dataToSign, isHash, sender, recipient, tx, type } = this.state;
 
-		const seed = await decryptData(sender.encryptedSeed, pin);
 		const isEthereum =
 			NETWORK_LIST[sender.networkKey].protocol === NetworkProtocols.ETHEREUM;
-
-		let signedData;
-
+		console.log('biometric ' + sender.biometricEnabled);
+		console.log('is ethereum ' + isEthereum);
+
+		let signable;
 		if (isEthereum) {
-			signedData = await brainWalletSign(seed, dataToSign);
+			signable = dataToSign;
 		} else {
-			let signable;
-
 			if (dataToSign instanceof GenericExtrinsicPayload) {
 				signable = u8aToHex(dataToSign.toU8a(true), -1, false);
 			} else if (isU8a(dataToSign)) {
@@ -587,21 +290,55 @@
 			} else if (isAscii(dataToSign)) {
 				signable = hexStripPrefix(asciiToHex(dataToSign));
 			}
-			signedData = await substrateSign(seed, signable);
-		}
-
-		this.setState({ signedData });
-
-		if (type === 'transaction') {
-			await saveTx({
-				createdAt: new Date().getTime(),
-				hash:
-					isEthereum || isHash ? dataToSign : await blake2s(dataToSign.toHex()),
-				recipient,
-				sender,
-				signature: signedData,
-				tx
-			});
+		}
+
+		let signedData;
+		try {
+			if (sender.biometricEnabled) {
+				if (isEthereum) {
+					signedData = await secureEthkeySign(
+						APP_ID,
+						sender.pinKey,
+						signable,
+						sender.encryptedSeed
+					);
+				} else {
+					signedData = await secureSubstrateSign(
+						APP_ID,
+						sender.pinKey,
+						signable,
+						sender.encryptedSeed
+					);
+				}
+			} else {
+				const seed = await decryptData(sender.encryptedSeed, pin);
+				if (isEthereum) {
+					signedData = await brainWalletSign(seed, signable);
+				} else {
+					signedData = await substrateSign(seed, signable);
+				}
+			}
+
+			this.setState({ signedData });
+
+			if (type === 'transaction') {
+				await saveTx({
+					hash:
+						isEthereum || isHash
+							? dataToSign
+							: await blake2s(dataToSign.toHex()),
+					tx,
+					sender,
+					recipient,
+					signature: signedData,
+					createdAt: new Date().getTime()
+				});
+			}
+
+			return true;
+		} catch (e) {
+			console.log(e);
+			return false;
 		}
 	}
 
@@ -676,5 +413,4 @@
 	getErrorMsg() {
 		return this.state.scanErrorMsg;
 	}
->>>>>>> c8dcd7c6
 }