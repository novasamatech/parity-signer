// Copyright 2015-2019 Parity Technologies (UK) Ltd.
// This file is part of Parity.

// Parity is free software: you can redistribute it and/or modify
// it under the terms of the GNU General Public License as published by
// the Free Software Foundation, either version 3 of the License, or
// (at your option) any later version.

// Parity is distributed in the hope that it will be useful,
// but WITHOUT ANY WARRANTY; without even the implied warranty of
// MERCHANTABILITY or FITNESS FOR A PARTICULAR PURPOSE.  See the
// GNU General Public License for more details.

// You should have received a copy of the GNU General Public License
// along with Parity.  If not, see <http://www.gnu.org/licenses/>.

// @flow
import { GenericExtrinsicPayload } from '@polkadot/types';

import {
	hexStripPrefix,
	hexToU8a,
	isU8a,
	u8aToHex,
	u8aConcat
} from '@polkadot/util';
import { decodeAddress, encodeAddress } from '@polkadot/util-crypto';
import { Container } from 'unstated';

import {
	NETWORK_LIST,
	NetworkProtocols,
	SUBSTRATE_NETWORK_LIST
} from '../constants';

import { isAscii } from '../util/strings';
import {
	brainWalletSign,
	decryptData,
	keccak,
	ethSign,
	substrateSign
} from '../util/native';
import { mod } from '../util/numbers';
import transaction from '../util/transaction';
import {
	constructDataFromBytes,
	asciiToHex,
	encodeNumber
} from '../util/decoders';
import { Account } from './AccountsStore';

type TXRequest = Object;

type SignedTX = {
	recipient: Account,
	sender: Account,
	txRequest: TXRequest
};

type MultipartData = {
	[x: string]: Uint8Array
};

type ScannerState = {
	completedFramesCount: number,
	dataToSign: string,
	isHash: boolean,
	isOversized: boolean,
	latestFrame: number,
	message: string,
	missedFrames: Array<number>,
	multipartData: MultipartData,
	multipartComplete: boolean,
	prehash: GenericExtrinsicPayload,
	recipient: Account,
	scanErrorMsg: string,
	sender: Account,
	signedData: string,
	signedTxList: [SignedTX],
	totalFrameCount: number,
	tx: Object,
	txRequest: TXRequest | null,
	type: 'transaction' | 'message',
	unsignedData: Object
};

const DEFAULT_STATE = Object.freeze({
	busy: false,
	completedFramesCount: 0,
	dataToSign: '',
	isHash: false,
	isOversized: false,
	latestFrame: null,
	message: null,
	missedFrames: [],
	multipartComplete: false,
	multipartData: {},
	prehash: null,
	recipient: null,
	scanErrorMsg: '',
	sender: null,
	signedData: '',
	totalFrameCount: 0,
	tx: '',
	txRequest: null,
	type: null,
	unsignedData: null
});

const MULTIPART = new Uint8Array([0]); // always mark as multipart for simplicity's sake. Consistent with @polkadot/react-qr

// const SIG_TYPE_NONE = new Uint8Array();
// const SIG_TYPE_ED25519 = new Uint8Array([0]);
const SIG_TYPE_SR25519 = new Uint8Array([1]);
// const SIG_TYPE_ECDSA = new Uint8Array([2]);

export default class ScannerStore extends Container<ScannerState> {
	state = DEFAULT_STATE;

	async setUnsigned(data) {
		this.setState({
			unsignedData: JSON.parse(data)
		});
	}

<<<<<<< HEAD
	async setParsedData(
		strippedData,
		accountsStore,
		multipartComplete = false,
		isNetworkSpec
	) {
=======
	/*
	 * @param strippedData: the rawBytes from react-native-camera, stripped of the ec11 padding to fill the frame size. See: decoders.js
	 * N.B. Substrate oversized/multipart payloads will already be hashed at this point.
	 */

	async setParsedData(strippedData, accountsStore, multipartComplete = false) {
>>>>>>> ada16802
		const parsedData = await constructDataFromBytes(
			strippedData,
			multipartComplete
		);

		if (!multipartComplete && parsedData.isMultipart) {
			this.setPartData(
				parsedData.currentFrame,
				parsedData.frameCount,
				parsedData.partData,
				accountsStore,
				isNetworkSpec
			);
			return;
		}

		if (accountsStore.getByAddress(parsedData.data.account)) {
			this.setState({
				unsignedData: parsedData
			});
		} else {
			// If the address is not found on device in its current encoding,
			// try decoding the public key and encoding it to all the other known network prefixes.
			let networks = Object.keys(SUBSTRATE_NETWORK_LIST);

			for (let i = 0; i < networks.length; i++) {
				let key = networks[i];
				let account = accountsStore.getByAddress(
					encodeAddress(
						decodeAddress(parsedData.data.account),
						SUBSTRATE_NETWORK_LIST[key].prefix
					)
				);

				if (account) {
					parsedData.data.account = account.address;

					this.setState({
						unsignedData: parsedData
					});
					return;
				}
			}

			// if the account was not found, unsignedData was never set, alert the user appropriately.
			this.setErrorMsg(
				`No private key found for ${parsedData.data.account} in your signer key storage.`
			);
		}

		// set payload before it got hashed.
		// signature will be generated from the hash, but we still want to display it.
		this.setPrehashPayload(parsedData.preHash);
	}

<<<<<<< HEAD
	async setPartData(frame, frameCount, partData, accountsStore, isNetworkSpec) {
		const { multipartComplete, multipartData, totalFrameCount } = this.state;
=======
	async setPartData(frame, frameCount, partData, accountsStore) {
		const {
			latestFrame,
			missedFrames,
			multipartComplete,
			multipartData,
			totalFrameCount
		} = this.state;
>>>>>>> ada16802

		// set it once only
		if (!totalFrameCount) {
			this.setState({
				totalFrameCount: frameCount
			});
		}

		const partDataAsBytes = new Uint8Array(partData.length / 2);

		for (let i = 0; i < partDataAsBytes.length; i++) {
			partDataAsBytes[i] = parseInt(partData.substr(i * 2, 2), 16);
		}

		// Network spec is expected to be a JSON.
		if (!isNetworkSpec) {
			if (
				partDataAsBytes[0] === new Uint8Array([0x00]) ||
				partDataAsBytes[0] === new Uint8Array([0x7b])
			) {
				// part_data for frame 0 MUST NOT begin with byte 00 or byte 7B.
				throw new Error('Error decoding invalid part data.');
			}
		}

		const completedFramesCount = Object.keys(multipartData).length;

		if (
			completedFramesCount > 0 &&
			totalFrameCount > 0 &&
			completedFramesCount === totalFrameCount &&
			!multipartComplete
		) {
			// all the frames are filled

			this.setState({
				multipartComplete: true
			});

			// concatenate all the parts into one binary blob
			let concatMultipartData = Object.values(multipartData).reduce(
				(acc, part) => [...acc, ...part]
			);

			// unshift the frame info
			const frameInfo = u8aConcat(
				MULTIPART,
				encodeNumber(totalFrameCount),
				encodeNumber(frame)
			);
			concatMultipartData = u8aConcat(frameInfo, concatMultipartData);

			// handle the binary blob as a single UOS payload
			this.setParsedData(
				concatMultipartData,
				accountsStore,
				true,
				isNetworkSpec
			);
		} else if (completedFramesCount < totalFrameCount) {
			// we haven't filled all the frames yet
			const nextDataState = multipartData;
			nextDataState[frame] = partDataAsBytes;

			const missedFramesRange = mod(frame - latestFrame, totalFrameCount) - 1;

			// we skipped at least one frame that we haven't already scanned before
			if (
				latestFrame &&
				missedFramesRange >= 1 &&
				!missedFrames.includes(frame)
			) {
				// enumerate all the frames between (current)frame and latestFrame
				const missedFrames = Array.from(new Array(missedFramesRange), (_, i) =>
					mod(i + latestFrame, totalFrameCount)
				);

				const dedupMissedFrames = new Set([
					...this.state.missedFrames,
					...missedFrames
				]);

				this.setState({
					missedFrames: Array.from(dedupMissedFrames)
				});
			}

			// if we just filled a frame that was previously missed, remove it from the missedFrames list
			if (missedFrames && missedFrames.includes(frame - 1)) {
				missedFrames.splice(missedFrames.indexOf(frame - 1), 1);
			}

			this.setState({
				latestFrame: frame,
				multipartData: nextDataState
			});
		}

		this.setState({
			completedFramesCount
		});
	}

	async setData(accountsStore) {
		switch (this.state.unsignedData.action) {
			case 'signTransaction':
				return await this.setTXRequest(this.state.unsignedData, accountsStore);
			case 'signData':
				return await this.setDataToSign(this.state.unsignedData, accountsStore);
			default:
				throw new Error(
					'Scanned QR should contain either transaction or a message to sign'
				);
		}
	}

	async setDataToSign(signRequest, accountsStore) {
		this.setBusy();

		const address = signRequest.data.account;
		const crypto = signRequest.data.crypto;
		const message = signRequest.data.data;
		const isHash = signRequest.isHash;
		const isOversized = signRequest.oversized;

		let dataToSign = '';

		if (crypto === 'sr25519' || crypto === 'ed25519') {
			// only Substrate payload has crypto field
			dataToSign = message;
		} else {
			dataToSign = await ethSign(message);
		}

		const sender = accountsStore.getByAddress(address);

		if (!sender || !sender.encryptedSeed) {
			throw new Error(
				`No private key found for ${address} found in your signer key storage.`
			);
		}

		this.setState({
			dataToSign,
			isHash,
			isOversized,
			message,
			sender,
			type: 'message'
		});

		return true;
	}

	async setTXRequest(txRequest, accountsStore) {
		this.setBusy();

		const isOversized = txRequest.oversized;

		const protocol = txRequest.data.rlp
			? NetworkProtocols.ETHEREUM
			: NetworkProtocols.SUBSTRATE;
		const isEthereum = protocol === NetworkProtocols.ETHEREUM;

		if (
			isEthereum &&
			!(txRequest.data && txRequest.data.rlp && txRequest.data.account)
		) {
			throw new Error('Scanned QR contains no valid transaction');
		}

		const tx = isEthereum
			? await transaction(txRequest.data.rlp)
			: txRequest.data.data;

		const networkKey = isEthereum
			? tx.ethereumChainId
			: txRequest.data.data.genesisHash.toHex();

		const sender = accountsStore.getById({
			address: txRequest.data.account,
			networkKey
		});

		const networkTitle = NETWORK_LIST[networkKey].title;

		if (!sender || !sender.encryptedSeed) {
			throw new Error(
				`No private key found for account ${txRequest.data.account} found in your signer key storage for the ${networkTitle} chain.`
			);
		}

		const recipient = accountsStore.getById({
			address: isEthereum ? tx.action : txRequest.data.account,
			networkKey
		});

		// For Eth, always sign the keccak hash.
		// For Substrate, only sign the blake2 hash if payload bytes length > 256 bytes (handled in decoder.js).
		const dataToSign = isEthereum
			? await keccak(txRequest.data.rlp)
			: txRequest.data.data;

		this.setState({
			dataToSign,
			isOversized,
			recipient,
			sender,
			tx,
			txRequest,
			type: 'transaction'
		});

		return true;
	}

	async signData(pin = '1') {
		const { dataToSign, isHash, sender } = this.state;

		const seed = await decryptData(sender.encryptedSeed, pin);
		const isEthereum =
			NETWORK_LIST[sender.networkKey].protocol === NetworkProtocols.ETHEREUM;

		let signedData;

		if (isEthereum) {
			signedData = await brainWalletSign(seed, dataToSign);
		} else {
			let signable;

			if (dataToSign instanceof GenericExtrinsicPayload) {
				signable = u8aToHex(dataToSign.toU8a(true), -1, false);
			} else if (isHash) {
				signable = hexStripPrefix(dataToSign);
			} else if (isU8a(dataToSign)) {
				signable = hexStripPrefix(u8aToHex(dataToSign));
			} else if (isAscii(dataToSign)) {
				signable = hexStripPrefix(asciiToHex(dataToSign));
			}

			let signed = await substrateSign(seed, signable);
			signed = '0x' + signed;

			// TODO: tweak the first byte if and when sig type is not sr25519
			const sig = u8aConcat(SIG_TYPE_SR25519, hexToU8a(signed));

			signedData = u8aToHex(sig, -1, false); // the false doesn't add 0x
		}

		this.setState({ signedData });
	}

	cleanup() {
		return new Promise(resolve => {
			const prehash = this.state.prehash;
			this.setState(
				{
					...DEFAULT_STATE,
					prehash
				},
				resolve
			);
			this.clearMultipartProgress();
		});
	}

	clearMultipartProgress() {
		this.setState({
			completedFramesCount: DEFAULT_STATE.completedFramesCount,
			latestFrame: DEFAULT_STATE.latestFrame,
			missedFrames: DEFAULT_STATE.missedFrames,
			multipartComplete: DEFAULT_STATE.multipartComplete,
			multipartData: {},
			totalFrameCount: DEFAULT_STATE.totalFrameCount,
			unsignedData: DEFAULT_STATE.unsignedData
		});
	}

	/**
	 * @dev signing payload type can be either transaction or message
	 */
	getType() {
		return this.state.type;
	}

	/**
	 * @dev sets a lock on writes
	 */
	setBusy() {
		this.setState({
			busy: true
		});
	}

	/**
	 * @dev allow write operations
	 */
	setReady() {
		this.setState({
			busy: false
		});
	}

	isBusy() {
		return this.state.busy;
	}

	isMultipartComplete() {
		return this.state.multipartComplete;
	}

	/**
	 * @dev is the payload a hash
	 */
	getIsHash() {
		return this.state.isHash;
	}

	/**
	 * @dev is the payload size greater than 256 (in Substrate chains)
	 */
	getIsOversized() {
		return this.state.isOversized;
	}

	/**
	 * @dev returns the number of completed frames so far
	 */
	getCompletedFramesCount() {
		return this.state.completedFramesCount;
	}

	/**
	 * @dev returns the number of frames to fill in total
	 */
	getTotalFramesCount() {
		return this.state.totalFrameCount;
	}

	getSender() {
		return this.state.sender;
	}

	getRecipient() {
		return this.state.recipient;
	}

	getTXRequest() {
		return this.state.txRequest;
	}

	getMessage() {
		return this.state.message;
	}

	/**
	 * @dev unsigned data, not yet formatted as signable payload
	 */
	getUnsigned() {
		return this.state.unsignedData;
	}

	getTx() {
		return this.state.tx;
	}

	/**
	 * @dev unsigned date, formatted as signable payload
	 */
	getDataToSign() {
		return this.state.dataToSign;
	}

	getSignedTxData() {
		return this.state.signedData;
	}

	setErrorMsg(scanErrorMsg) {
		this.setState({ scanErrorMsg });
	}

	getErrorMsg() {
		return this.state.scanErrorMsg;
	}

	getMissedFrames() {
		return this.state.missedFrames;
	}

	getPrehashPayload() {
		return this.state.prehash;
	}

	setPrehashPayload(prehash) {
		this.setState({
			prehash
		});
	}
}<|MERGE_RESOLUTION|>--- conflicted
+++ resolved
@@ -123,22 +123,13 @@
 			unsignedData: JSON.parse(data)
 		});
 	}
-
-<<<<<<< HEAD
-	async setParsedData(
-		strippedData,
-		accountsStore,
-		multipartComplete = false,
-		isNetworkSpec
-	) {
-=======
+  
 	/*
 	 * @param strippedData: the rawBytes from react-native-camera, stripped of the ec11 padding to fill the frame size. See: decoders.js
 	 * N.B. Substrate oversized/multipart payloads will already be hashed at this point.
 	 */
 
 	async setParsedData(strippedData, accountsStore, multipartComplete = false) {
->>>>>>> ada16802
 		const parsedData = await constructDataFromBytes(
 			strippedData,
 			multipartComplete
@@ -194,11 +185,7 @@
 		this.setPrehashPayload(parsedData.preHash);
 	}
 
-<<<<<<< HEAD
 	async setPartData(frame, frameCount, partData, accountsStore, isNetworkSpec) {
-		const { multipartComplete, multipartData, totalFrameCount } = this.state;
-=======
-	async setPartData(frame, frameCount, partData, accountsStore) {
 		const {
 			latestFrame,
 			missedFrames,
@@ -206,7 +193,6 @@
 			multipartData,
 			totalFrameCount
 		} = this.state;
->>>>>>> ada16802
 
 		// set it once only
 		if (!totalFrameCount) {
