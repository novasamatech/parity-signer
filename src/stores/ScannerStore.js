--- conflicted
+++ resolved
@@ -424,7 +424,6 @@
 			}
 		}
 
-<<<<<<< HEAD
 		let signedData;
 		try {
 			if (sender.biometricEnabled) {
@@ -451,45 +450,18 @@
 					signedData = await substrateSign(seed, signable);
 				}
 			}
-=======
-			let signed = await substrateSign(seed, signable);
-			signed = '0x' + signed;
-
-			// TODO: tweak the first byte if and when sig type is not sr25519
-			const sig = u8aConcat(SIG_TYPE_SR25519, hexToU8a(signed));
->>>>>>> 2711f7d6
-
-			if (isEthereum) {
+
+			if (!isEthereum) {
 				// TODO: tweak the first byte if and when sig type is not sr25519
 				const sig = u8aConcat(SIG_TYPE_SR25519, hexToU8a('0x' + signedData));
 				signedData = u8aToHex(sig, -1, false); // the false doesn't add 0x
 			}
 
-<<<<<<< HEAD
 			this.setState({ signedData });
-
-			if (type === 'transaction') {
-				await saveTx({
-					createdAt: new Date().getTime(),
-					hash:
-						isEthereum || isHash
-							? dataToSign
-							: await blake2s(dataToSign.toHex()),
-					recipient,
-					sender,
-					signature: signedData,
-					tx
-				});
-			}
-
-			return true;
 		} catch (e) {
 			console.log(e);
 			return false;
 		}
-=======
-		this.setState({ signedData });
->>>>>>> 2711f7d6
 	}
 
 	cleanup() {
