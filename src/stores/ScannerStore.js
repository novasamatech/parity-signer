// Copyright 2015-2019 Parity Technologies (UK) Ltd.
// This file is part of Parity.

// Parity is free software: you can redistribute it and/or modify
// it under the terms of the GNU General Public License as published by
// the Free Software Foundation, either version 3 of the License, or
// (at your option) any later version.

// Parity is distributed in the hope that it will be useful,
// but WITHOUT ANY WARRANTY; without even the implied warranty of
// MERCHANTABILITY or FITNESS FOR A PARTICULAR PURPOSE.  See the
// GNU General Public License for more details.

// You should have received a copy of the GNU General Public License
// along with Parity.  If not, see <http://www.gnu.org/licenses/>.

// @flow
import { GenericExtrinsicPayload } from '@polkadot/types';
import { hexStripPrefix, isU8a, u8aToHex } from '@polkadot/util';
import { decodeAddress, encodeAddress } from '@polkadot/util-crypto';
import { Container } from 'unstated';

import {
	NETWORK_LIST,
	NetworkProtocols,
	SUBSTRATE_NETWORK_LIST
} from '../constants';
import { saveTx } from '../util/db';
import { isAscii } from '../util/message';
import {
	blake2s,
	brainWalletSign,
	decryptData,
	keccak,
	ethSign,
	substrateSign
} from '../util/native';
import transaction from '../util/transaction';
import { constructDataFromBytes, asciiToHex } from '../util/decoders';
import { Account } from './AccountsStore';

type TXRequest = Object;

type SignedTX = {
	recipient: Account,
	sender: Account,
	txRequest: TXRequest
};

type ScannerState = {
<<<<<<< HEAD
  completedFramesCount: number,
  totalFrameCount: number,
  dataToSign: string,
  isHash: boolean,
  isOversized: boolean,
  message: string,
  multipartData: any,
  multipartComplete: boolean,
  recipient: Account,
  scanErrorMsg: string,
  sender: Account,
  signedData: string,
  signedTxList: [SignedTX],
  tx: Object,
  txRequest: TXRequest | null,
  type: 'transaction' | 'message',
  unsignedData: any
};

const defaultState = {
  busy: false,
  completedFramesCount: 0,
  totalFrameCount: 0,
  isHash: false,
  isOversized: false,
  dataToSign: '',
  message: null,
  multipartData: {},
  multipartComplete: false,
  recipient: null,
  scanErrorMsg: '',
  sender: null,
  signedData: '',
  tx: '',
  txRequest: null,
  type: null,
  unsignedData: null
};

export default class ScannerStore extends Container<ScannerState> {
  state = defaultState;

  async setUnsigned(data) {
    this.setState({
      unsignedData: JSON.parse(data)
    });
  }

  async setParsedData(strippedData, accountsStore) {
    const { multipartComplete } = this.state;

    const parsedData = await constructDataFromBytes(strippedData, multipartComplete);

    if (parsedData.isMultipart && !multipartComplete) {
      this.setPartData(parsedData.currentFrame, parsedData.frameCount, parsedData.partData, accountsStore);
      return;
    }

    if (!accountsStore.getByAddress(parsedData.data.account)) {
      let networks = Object.keys(SUBSTRATE_NETWORK_LIST);

      for (let i = 0; i < networks.length; i++) {
        let key =  networks[i];
        let account = accountsStore.getByAddress(encodeAddress(decodeAddress(parsedData.data.account), SUBSTRATE_NETWORK_LIST[key].prefix));

        if (account) {
          parsedData['data']['account'] = account.address;
          break;
        }
      }
    }

    this.setState({
      unsignedData: parsedData
    });
  }

  async setPartData(frame, frameCount, partData, accountsStore) {
    const { multipartComplete, multipartData, totalFrameCount } = this.state;

    // set it once only
    if (!totalFrameCount) {
      this.setState({
        totalFrameCount: frameCount
      });
    }

    const partDataAsBytes = new Uint8Array(partData.length / 2);

    for (let i = 0; i < partDataAsBytes.length; i++) {
      partDataAsBytes[i] = parseInt(partData.substr(i * 2, 2), 16);
    }

    if (partDataAsBytes[0] === new Uint8Array([0x00]) || partDataAsBytes[0] === new Uint8Array([0x7B])) {
      // part_data for frame 0 MUST NOT begin with byte 00 or byte 7B.
      throw new Error('Error decoding invalid part data.');
    }

    const completedFramesCount = Object.keys(multipartData).length;

    this.setState({
      completedFramesCount,
      frameCount
    })

    // we havne't filled all the frames yet
    if (completedFramesCount < frameCount) {
      const nextDataState = multipartData;
      nextDataState[frame] = partDataAsBytes;
      this.setState({
        multipartData: nextDataState
      });
    } else if (completedFramesCount === frameCount && !multipartComplete) { // all the frames are filled
      this.setState({
        multipartComplete: true
      });

      const concatMultipartData = Object.values(multipartData).reduce((acc, part) => [...acc, ...part]);

      this.setParsedData(concatMultipartData, accountsStore);
    }
  }

  async setData(accountsStore) {
    switch (this.state.unsignedData.action) {
      case 'signTransaction':
        return await this.setTXRequest(this.state.unsignedData, accountsStore);
      case 'signData':
        return await this.setDataToSign(this.state.unsignedData, accountsStore);
      default:
        throw new Error(
          `Scanned QR should contain either transaction or a message to sign`
        );
    }
  }

  async setDataToSign(signRequest, accountsStore) {
    const address = signRequest.data.account;
    const crypto = signRequest.data.crypto;
    const message = signRequest.data.data;
    const isHash = signRequest.isHash;
    const isOversized = signRequest.oversized;

    let dataToSign = '';

    if (crypto === 'sr25519' || crypto === 'ed25519') { // only Substrate payload has crypto field
      dataToSign = message;
    } else {
      dataToSign = await ethSign(message);
    }

    const sender = accountsStore.getByAddress(address);

    if (!sender || !sender.encryptedSeed) {
      throw new Error(
        `No private key found for ${address} found in your signer key storage.`
      );
    }

    this.setState({
      dataToSign,
      isHash,
      isOversized,
      message,
      sender,
      type: 'message',
    });

    return true;
  }

  async setTXRequest(txRequest, accountsStore) {
    this.setBusy();

    const isOversized = txRequest.oversized;

    const protocol = txRequest.data.rlp ? NetworkProtocols.ETHEREUM : NetworkProtocols.SUBSTRATE
    const isEthereum = protocol === NetworkProtocols.ETHEREUM;

    if (isEthereum && !(txRequest.data && txRequest.data.rlp && txRequest.data.account)) {
      throw new Error(`Scanned QR contains no valid transaction`);
    }

    const tx = isEthereum ? await transaction(txRequest.data.rlp) : txRequest.data.data;
    const networkKey = isEthereum ? tx.ethereumChainId : txRequest.data.data.genesisHash.toHex();

    const sender = accountsStore.getById({
      networkKey,
      address: txRequest.data.account
    });

    const networkTitle = NETWORK_LIST[networkKey].title;

    if (!sender || !sender.encryptedSeed) {
      throw new Error(
        `No private key found for account ${
          txRequest.data.account
        } found in your signer key storage for the ${networkTitle} chain.`
      );
    }

    const recipient = accountsStore.getById({
      networkKey,
      address: isEthereum ? tx.action : txRequest.data.account
    });

    // For Eth, always sign the keccak hash.
    // For Substrate, only sign the blake2 hash if payload bytes length > 256 bytes (handled in decoder.js).
    const dataToSign = isEthereum ? await keccak(txRequest.data.rlp) : txRequest.data.data;

    this.setState({
      type: 'transaction',
      sender,
      recipient,
      txRequest,
      tx,
      dataToSign,
      isOversized
    });

    return true;
  }

  async signData(pin = '1') {
    const { dataToSign, isHash, sender, recipient, tx, type } = this.state;

    const seed = await decryptData(sender.encryptedSeed, pin);
    const isEthereum = NETWORK_LIST[sender.networkKey].protocol === NetworkProtocols.ETHEREUM;

    let signedData;

    if (isEthereum) {
      signedData = await brainWalletSign(seed, dataToSign);
    } else {
      let signable;

      if (dataToSign instanceof GenericExtrinsicPayload) {
        signable = u8aToHex(dataToSign.toU8a(true), -1, false);
      } else if (isU8a(dataToSign)) {
        signable = hexStripPrefix(u8aToHex(dataToSign));
      } else if (isAscii(dataToSign)) {
        signable = hexStripPrefix(asciiToHex(dataToSign));
      }
      signedData = await substrateSign(seed, signable);
    }

    this.setState({ signedData });

    if (type === 'transaction') {
      await saveTx({
        hash: (isEthereum || isHash) ? dataToSign : await blake2s(dataToSign.toHex()),
        tx,
        sender,
        recipient,
        signature: signedData,
        createdAt: new Date().getTime()
      });
    }
  }
  
  /**
   * @dev signing payload type can be either transaction or message
   */
  getType() {
    return this.state.type;
  }

  /**
   * @dev sets a lock on writes
   */
  setBusy() {
    this.setState({
      busy: true
    });
  }

  /**
   * @dev allow write operations
   */
  setReady() {
    this.setState({
      busy: false
    });
  }

  isBusy() {
    return this.state.busy;
  }

  cleanup() {
    this.setState(defaultState);
  }

  /**
   * @dev is the payload a hash
   */
  getIsHash() {
    return this.state.isHash;
  }

  /**
   * @dev is the payload size greater than 256 (in Substrate chains)
   */
  getIsOversized() {
    return this.state.isOversized;
  }

  /**
   * @dev returns the number of completed frames so far
   */
  getCompletedFramesCount() {
    return this.state.completedFramesCount;
  }

  /**
   * @dev returns the number of frames to fill in total 
   */
  getTotalFramesCount() {
    return this.state.totalFrameCount;
  }

  getSender() {
    return this.state.sender;
  }

  getRecipient() {
    return this.state.recipient;
  }

  getTXRequest() {
    return this.state.txRequest;
  }

  getMessage() {
    return this.state.message;
  }

  /**
   * @dev unsigned data, not yet formatted as signable payload
   */
  getUnsigned() {
    return this.state.unsignedData;
  }

  getTx() {
    return this.state.tx;
  }

  /**
   * @dev unsigned date, formatted as signable payload
   */
  getDataToSign() {
    return this.state.dataToSign;
  }

  getSignedTxData() {
    return this.state.signedData;
  }

  setErrorMsg(scanErrorMsg) {
    this.setState({ scanErrorMsg });
  }

  getErrorMsg() {
    return this.state.scanErrorMsg;
  }
=======
	dataToSign: string,
	isHash: boolean,
	isOversized: boolean,
	message: string,
	multipartData: any,
	recipient: Account,
	scanErrorMsg: string,
	sender: Account,
	signedData: string,
	signedTxList: [SignedTX],
	tx: Object,
	txRequest: TXRequest | null,
	type: 'transaction' | 'message',
	unsignedData: any
};

const defaultState = {
	busy: false,
	dataToSign: '',
	isHash: false,
	isOversized: false,
	message: null,
	multipartData: {},
	recipient: null,
	scanErrorMsg: '',
	sender: null,
	signedData: '',
	tx: '',
	txRequest: null,
	type: null,
	unsignedData: null
};

export default class ScannerStore extends Container<ScannerState> {
	state = defaultState;

	async setUnsigned(data) {
		this.setState({
			unsignedData: JSON.parse(data)
		});
	}

	async setParsedData(strippedData, accountsStore) {
		const parsedData = await constructDataFromBytes(strippedData);

		if (!accountsStore.getByAddress(parsedData.data.account)) {
			let networks = Object.keys(SUBSTRATE_NETWORK_LIST);

			for (let i = 0; i < networks.length; i++) {
				let key = networks[i];
				let account = accountsStore.getByAddress(
					encodeAddress(
						decodeAddress(parsedData.data.account),
						SUBSTRATE_NETWORK_LIST[key].prefix
					)
				);

				if (account) {
					parsedData.data.account = account.address;
					break;
				}
			}
		}

		if (parsedData.isMultipart) {
			this.setPartData(
				parsedData.frame,
				parsedData.frameCount,
				parsedData.partData,
				accountsStore
			);
			return;
		}

		this.setState({
			unsignedData: parsedData
		});
	}

	async setPartData(frame, frameCount, partData, accountsStore) {
		if (
			partData[0] === new Uint8Array([0x00]) ||
			partData[0] === new Uint8Array([0x7b])
		) {
			// part_data for frame 0 MUST NOT begin with byte 00 or byte 7B.
			throw new Error('Error decoding invalid part data.');
		}

		// we havne't filled all the frames yet
		if (Object.keys(this.state.multipartData.length) < frameCount) {
			const nextDataState = this.state.multipartData;

			nextDataState[frame] = partData;

			this.setState({
				multipartData: nextDataState
			});
		}

		// all the frames are filled
		if (Object.keys(this.state.multipartData.length) === frameCount) {
			// fixme: this needs to be concated to a binary blob
			const concatMultipartData = Object.keys(this.state.multipartData).reduce(
				(result, data) => result.concat(this.state.multipartData[data])
			);
			const data = this.setParsedData(concatMultipartData);
			this.setData(data);
		}
	}

	async setData(accountsStore) {
		switch (this.state.unsignedData.action) {
			case 'signTransaction':
				return await this.setTXRequest(this.state.unsignedData, accountsStore);
			case 'signData':
				return await this.setDataToSign(this.state.unsignedData, accountsStore);
			default:
				throw new Error(
					'Scanned QR should contain either transaction or a message to sign'
				);
		}
	}

	async setDataToSign(signRequest, accountsStore) {
		const address = signRequest.data.account;
		const crypto = signRequest.data.crypto;
		const message = signRequest.data.data;
		const isHash = signRequest.isHash;
		const isOversized = signRequest.oversized;

		let dataToSign = '';

		if (crypto === 'sr25519' || crypto === 'ed25519') {
			// only Substrate payload has crypto field
			dataToSign = message;
		} else {
			dataToSign = await ethSign(message);
		}

		const sender = accountsStore.getByAddress(address);

		if (!sender || !sender.encryptedSeed) {
			throw new Error(
				`No private key found for ${address} found in your signer key storage.`
			);
		}

		this.setState({
			dataToSign,
			isHash,
			isOversized,
			message,
			sender,
			type: 'message'
		});

		return true;
	}

	async setTXRequest(txRequest, accountsStore) {
		this.setBusy();

		const isOversized = txRequest.oversized;

		const protocol = txRequest.data.rlp
			? NetworkProtocols.ETHEREUM
			: NetworkProtocols.SUBSTRATE;
		const isEthereum = protocol === NetworkProtocols.ETHEREUM;

		if (
			isEthereum &&
			!(txRequest.data && txRequest.data.rlp && txRequest.data.account)
		) {
			throw new Error('Scanned QR contains no valid transaction');
		}

		const tx = isEthereum
			? await transaction(txRequest.data.rlp)
			: txRequest.data.data;
		const networkKey = isEthereum
			? tx.ethereumChainId
			: txRequest.data.data.genesisHash.toHex();

		const sender = accountsStore.getById({
			address: txRequest.data.account,
			networkKey
		});

		const networkTitle = NETWORK_LIST[networkKey].title;

		if (!sender || !sender.encryptedSeed) {
			throw new Error(
				`No private key found for account ${txRequest.data.account} found in your signer key storage for the ${networkTitle} chain.`
			);
		}

		const recipient = accountsStore.getById({
			address: isEthereum ? tx.action : txRequest.data.account,
			networkKey
		});

		// For Eth, always sign the keccak hash.
		// For Substrate, only sign the blake2 hash if payload bytes length > 256 bytes (handled in decoder.js).
		const dataToSign = isEthereum
			? await keccak(txRequest.data.rlp)
			: txRequest.data.data;

		this.setState({
			dataToSign,
			isOversized,
			recipient,
			sender,
			tx,
			txRequest,
			type: 'transaction'
		});

		return true;
	}

	async signData(pin = '1') {
		const { dataToSign, isHash, sender, recipient, tx, type } = this.state;

		const seed = await decryptData(sender.encryptedSeed, pin);
		const isEthereum =
			NETWORK_LIST[sender.networkKey].protocol === NetworkProtocols.ETHEREUM;

		let signedData;

		if (isEthereum) {
			signedData = await brainWalletSign(seed, dataToSign);
		} else {
			let signable;

			if (dataToSign instanceof GenericExtrinsicPayload) {
				signable = u8aToHex(dataToSign.toU8a(true), -1, false);
			} else if (isU8a(dataToSign)) {
				signable = hexStripPrefix(u8aToHex(dataToSign));
			} else if (isAscii(dataToSign)) {
				signable = hexStripPrefix(asciiToHex(dataToSign));
			}
			signedData = await substrateSign(seed, signable);
		}

		this.setState({ signedData });

		if (type === 'transaction') {
			await saveTx({
				createdAt: new Date().getTime(),
				hash:
					isEthereum || isHash ? dataToSign : await blake2s(dataToSign.toHex()),
				recipient,
				sender,
				signature: signedData,
				tx
			});
		}
	}

	getType() {
		return this.state.type;
	}

	setBusy() {
		this.setState({
			busy: true
		});
	}

	setReady() {
		this.setState({
			busy: false
		});
	}

	isBusy() {
		return this.state.busy;
	}

	cleanup() {
		this.setState(defaultState);
	}

	getIsHash() {
		return this.state.isHash;
	}

	getIsOversized() {
		return this.state.isOversized;
	}

	getSender() {
		return this.state.sender;
	}

	getRecipient() {
		return this.state.recipient;
	}

	getTXRequest() {
		return this.state.txRequest;
	}

	getMessage() {
		return this.state.message;
	}

	getUnsigned() {
		return this.state.unsignedData;
	}

	getTx() {
		return this.state.tx;
	}

	getDataToSign() {
		return this.state.dataToSign;
	}

	getSignedTxData() {
		return this.state.signedData;
	}

	setErrorMsg(scanErrorMsg) {
		this.setState({ scanErrorMsg });
	}

	getErrorMsg() {
		return this.state.scanErrorMsg;
	}
>>>>>>> 61ad81c0
}<|MERGE_RESOLUTION|>--- conflicted
+++ resolved
@@ -48,379 +48,14 @@
 };
 
 type ScannerState = {
-<<<<<<< HEAD
-  completedFramesCount: number,
-  totalFrameCount: number,
-  dataToSign: string,
-  isHash: boolean,
-  isOversized: boolean,
-  message: string,
-  multipartData: any,
-  multipartComplete: boolean,
-  recipient: Account,
-  scanErrorMsg: string,
-  sender: Account,
-  signedData: string,
-  signedTxList: [SignedTX],
-  tx: Object,
-  txRequest: TXRequest | null,
-  type: 'transaction' | 'message',
-  unsignedData: any
-};
-
-const defaultState = {
-  busy: false,
-  completedFramesCount: 0,
-  totalFrameCount: 0,
-  isHash: false,
-  isOversized: false,
-  dataToSign: '',
-  message: null,
-  multipartData: {},
-  multipartComplete: false,
-  recipient: null,
-  scanErrorMsg: '',
-  sender: null,
-  signedData: '',
-  tx: '',
-  txRequest: null,
-  type: null,
-  unsignedData: null
-};
-
-export default class ScannerStore extends Container<ScannerState> {
-  state = defaultState;
-
-  async setUnsigned(data) {
-    this.setState({
-      unsignedData: JSON.parse(data)
-    });
-  }
-
-  async setParsedData(strippedData, accountsStore) {
-    const { multipartComplete } = this.state;
-
-    const parsedData = await constructDataFromBytes(strippedData, multipartComplete);
-
-    if (parsedData.isMultipart && !multipartComplete) {
-      this.setPartData(parsedData.currentFrame, parsedData.frameCount, parsedData.partData, accountsStore);
-      return;
-    }
-
-    if (!accountsStore.getByAddress(parsedData.data.account)) {
-      let networks = Object.keys(SUBSTRATE_NETWORK_LIST);
-
-      for (let i = 0; i < networks.length; i++) {
-        let key =  networks[i];
-        let account = accountsStore.getByAddress(encodeAddress(decodeAddress(parsedData.data.account), SUBSTRATE_NETWORK_LIST[key].prefix));
-
-        if (account) {
-          parsedData['data']['account'] = account.address;
-          break;
-        }
-      }
-    }
-
-    this.setState({
-      unsignedData: parsedData
-    });
-  }
-
-  async setPartData(frame, frameCount, partData, accountsStore) {
-    const { multipartComplete, multipartData, totalFrameCount } = this.state;
-
-    // set it once only
-    if (!totalFrameCount) {
-      this.setState({
-        totalFrameCount: frameCount
-      });
-    }
-
-    const partDataAsBytes = new Uint8Array(partData.length / 2);
-
-    for (let i = 0; i < partDataAsBytes.length; i++) {
-      partDataAsBytes[i] = parseInt(partData.substr(i * 2, 2), 16);
-    }
-
-    if (partDataAsBytes[0] === new Uint8Array([0x00]) || partDataAsBytes[0] === new Uint8Array([0x7B])) {
-      // part_data for frame 0 MUST NOT begin with byte 00 or byte 7B.
-      throw new Error('Error decoding invalid part data.');
-    }
-
-    const completedFramesCount = Object.keys(multipartData).length;
-
-    this.setState({
-      completedFramesCount,
-      frameCount
-    })
-
-    // we havne't filled all the frames yet
-    if (completedFramesCount < frameCount) {
-      const nextDataState = multipartData;
-      nextDataState[frame] = partDataAsBytes;
-      this.setState({
-        multipartData: nextDataState
-      });
-    } else if (completedFramesCount === frameCount && !multipartComplete) { // all the frames are filled
-      this.setState({
-        multipartComplete: true
-      });
-
-      const concatMultipartData = Object.values(multipartData).reduce((acc, part) => [...acc, ...part]);
-
-      this.setParsedData(concatMultipartData, accountsStore);
-    }
-  }
-
-  async setData(accountsStore) {
-    switch (this.state.unsignedData.action) {
-      case 'signTransaction':
-        return await this.setTXRequest(this.state.unsignedData, accountsStore);
-      case 'signData':
-        return await this.setDataToSign(this.state.unsignedData, accountsStore);
-      default:
-        throw new Error(
-          `Scanned QR should contain either transaction or a message to sign`
-        );
-    }
-  }
-
-  async setDataToSign(signRequest, accountsStore) {
-    const address = signRequest.data.account;
-    const crypto = signRequest.data.crypto;
-    const message = signRequest.data.data;
-    const isHash = signRequest.isHash;
-    const isOversized = signRequest.oversized;
-
-    let dataToSign = '';
-
-    if (crypto === 'sr25519' || crypto === 'ed25519') { // only Substrate payload has crypto field
-      dataToSign = message;
-    } else {
-      dataToSign = await ethSign(message);
-    }
-
-    const sender = accountsStore.getByAddress(address);
-
-    if (!sender || !sender.encryptedSeed) {
-      throw new Error(
-        `No private key found for ${address} found in your signer key storage.`
-      );
-    }
-
-    this.setState({
-      dataToSign,
-      isHash,
-      isOversized,
-      message,
-      sender,
-      type: 'message',
-    });
-
-    return true;
-  }
-
-  async setTXRequest(txRequest, accountsStore) {
-    this.setBusy();
-
-    const isOversized = txRequest.oversized;
-
-    const protocol = txRequest.data.rlp ? NetworkProtocols.ETHEREUM : NetworkProtocols.SUBSTRATE
-    const isEthereum = protocol === NetworkProtocols.ETHEREUM;
-
-    if (isEthereum && !(txRequest.data && txRequest.data.rlp && txRequest.data.account)) {
-      throw new Error(`Scanned QR contains no valid transaction`);
-    }
-
-    const tx = isEthereum ? await transaction(txRequest.data.rlp) : txRequest.data.data;
-    const networkKey = isEthereum ? tx.ethereumChainId : txRequest.data.data.genesisHash.toHex();
-
-    const sender = accountsStore.getById({
-      networkKey,
-      address: txRequest.data.account
-    });
-
-    const networkTitle = NETWORK_LIST[networkKey].title;
-
-    if (!sender || !sender.encryptedSeed) {
-      throw new Error(
-        `No private key found for account ${
-          txRequest.data.account
-        } found in your signer key storage for the ${networkTitle} chain.`
-      );
-    }
-
-    const recipient = accountsStore.getById({
-      networkKey,
-      address: isEthereum ? tx.action : txRequest.data.account
-    });
-
-    // For Eth, always sign the keccak hash.
-    // For Substrate, only sign the blake2 hash if payload bytes length > 256 bytes (handled in decoder.js).
-    const dataToSign = isEthereum ? await keccak(txRequest.data.rlp) : txRequest.data.data;
-
-    this.setState({
-      type: 'transaction',
-      sender,
-      recipient,
-      txRequest,
-      tx,
-      dataToSign,
-      isOversized
-    });
-
-    return true;
-  }
-
-  async signData(pin = '1') {
-    const { dataToSign, isHash, sender, recipient, tx, type } = this.state;
-
-    const seed = await decryptData(sender.encryptedSeed, pin);
-    const isEthereum = NETWORK_LIST[sender.networkKey].protocol === NetworkProtocols.ETHEREUM;
-
-    let signedData;
-
-    if (isEthereum) {
-      signedData = await brainWalletSign(seed, dataToSign);
-    } else {
-      let signable;
-
-      if (dataToSign instanceof GenericExtrinsicPayload) {
-        signable = u8aToHex(dataToSign.toU8a(true), -1, false);
-      } else if (isU8a(dataToSign)) {
-        signable = hexStripPrefix(u8aToHex(dataToSign));
-      } else if (isAscii(dataToSign)) {
-        signable = hexStripPrefix(asciiToHex(dataToSign));
-      }
-      signedData = await substrateSign(seed, signable);
-    }
-
-    this.setState({ signedData });
-
-    if (type === 'transaction') {
-      await saveTx({
-        hash: (isEthereum || isHash) ? dataToSign : await blake2s(dataToSign.toHex()),
-        tx,
-        sender,
-        recipient,
-        signature: signedData,
-        createdAt: new Date().getTime()
-      });
-    }
-  }
-  
-  /**
-   * @dev signing payload type can be either transaction or message
-   */
-  getType() {
-    return this.state.type;
-  }
-
-  /**
-   * @dev sets a lock on writes
-   */
-  setBusy() {
-    this.setState({
-      busy: true
-    });
-  }
-
-  /**
-   * @dev allow write operations
-   */
-  setReady() {
-    this.setState({
-      busy: false
-    });
-  }
-
-  isBusy() {
-    return this.state.busy;
-  }
-
-  cleanup() {
-    this.setState(defaultState);
-  }
-
-  /**
-   * @dev is the payload a hash
-   */
-  getIsHash() {
-    return this.state.isHash;
-  }
-
-  /**
-   * @dev is the payload size greater than 256 (in Substrate chains)
-   */
-  getIsOversized() {
-    return this.state.isOversized;
-  }
-
-  /**
-   * @dev returns the number of completed frames so far
-   */
-  getCompletedFramesCount() {
-    return this.state.completedFramesCount;
-  }
-
-  /**
-   * @dev returns the number of frames to fill in total 
-   */
-  getTotalFramesCount() {
-    return this.state.totalFrameCount;
-  }
-
-  getSender() {
-    return this.state.sender;
-  }
-
-  getRecipient() {
-    return this.state.recipient;
-  }
-
-  getTXRequest() {
-    return this.state.txRequest;
-  }
-
-  getMessage() {
-    return this.state.message;
-  }
-
-  /**
-   * @dev unsigned data, not yet formatted as signable payload
-   */
-  getUnsigned() {
-    return this.state.unsignedData;
-  }
-
-  getTx() {
-    return this.state.tx;
-  }
-
-  /**
-   * @dev unsigned date, formatted as signable payload
-   */
-  getDataToSign() {
-    return this.state.dataToSign;
-  }
-
-  getSignedTxData() {
-    return this.state.signedData;
-  }
-
-  setErrorMsg(scanErrorMsg) {
-    this.setState({ scanErrorMsg });
-  }
-
-  getErrorMsg() {
-    return this.state.scanErrorMsg;
-  }
-=======
+	completedFramesCount: number,
+	totalFrameCount: number,
 	dataToSign: string,
 	isHash: boolean,
 	isOversized: boolean,
 	message: string,
 	multipartData: any,
+	multipartComplete: boolean,
 	recipient: Account,
 	scanErrorMsg: string,
 	sender: Account,
@@ -434,15 +69,18 @@
 
 const defaultState = {
 	busy: false,
+	completedFramesCount: 0,
 	dataToSign: '',
 	isHash: false,
 	isOversized: false,
 	message: null,
+	multipartComplete: false,
 	multipartData: {},
 	recipient: null,
 	scanErrorMsg: '',
 	sender: null,
 	signedData: '',
+	totalFrameCount: 0,
 	tx: '',
 	txRequest: null,
 	type: null,
@@ -459,7 +97,22 @@
 	}
 
 	async setParsedData(strippedData, accountsStore) {
-		const parsedData = await constructDataFromBytes(strippedData);
+		const { multipartComplete } = this.state;
+
+		const parsedData = await constructDataFromBytes(
+			strippedData,
+			multipartComplete
+		);
+
+		if (parsedData.isMultipart && !multipartComplete) {
+			this.setPartData(
+				parsedData.currentFrame,
+				parsedData.frameCount,
+				parsedData.partData,
+				accountsStore
+			);
+			return;
+		}
 
 		if (!accountsStore.getByAddress(parsedData.data.account)) {
 			let networks = Object.keys(SUBSTRATE_NETWORK_LIST);
@@ -480,49 +133,62 @@
 			}
 		}
 
-		if (parsedData.isMultipart) {
-			this.setPartData(
-				parsedData.frame,
-				parsedData.frameCount,
-				parsedData.partData,
-				accountsStore
-			);
-			return;
-		}
-
 		this.setState({
 			unsignedData: parsedData
 		});
 	}
 
 	async setPartData(frame, frameCount, partData, accountsStore) {
+		const { multipartComplete, multipartData, totalFrameCount } = this.state;
+
+		// set it once only
+		if (!totalFrameCount) {
+			this.setState({
+				totalFrameCount: frameCount
+			});
+		}
+
+		const partDataAsBytes = new Uint8Array(partData.length / 2);
+
+		for (let i = 0; i < partDataAsBytes.length; i++) {
+			partDataAsBytes[i] = parseInt(partData.substr(i * 2, 2), 16);
+		}
+
 		if (
-			partData[0] === new Uint8Array([0x00]) ||
-			partData[0] === new Uint8Array([0x7b])
+			partDataAsBytes[0] === new Uint8Array([0x00]) ||
+			partDataAsBytes[0] === new Uint8Array([0x7b])
 		) {
 			// part_data for frame 0 MUST NOT begin with byte 00 or byte 7B.
 			throw new Error('Error decoding invalid part data.');
 		}
 
+		const completedFramesCount = Object.keys(multipartData).length;
+
+		this.setState({
+			completedFramesCount,
+			frameCount
+		});
+
 		// we havne't filled all the frames yet
-		if (Object.keys(this.state.multipartData.length) < frameCount) {
-			const nextDataState = this.state.multipartData;
-
-			nextDataState[frame] = partData;
-
+		if (completedFramesCount < frameCount) {
+			const nextDataState = multipartData;
+			nextDataState[frame] = partDataAsBytes;
 			this.setState({
 				multipartData: nextDataState
 			});
-		}
-
-		// all the frames are filled
-		if (Object.keys(this.state.multipartData.length) === frameCount) {
-			// fixme: this needs to be concated to a binary blob
-			const concatMultipartData = Object.keys(this.state.multipartData).reduce(
-				(result, data) => result.concat(this.state.multipartData[data])
+		} else if (completedFramesCount === frameCount && !multipartComplete) {
+			// all the frames are filled
+			this.setState({
+				multipartComplete: true
+			});
+
+			// concatenate all the parts into one binary blob
+			const concatMultipartData = Object.values(multipartData).reduce(
+				(acc, part) => [...acc, ...part]
 			);
-			const data = this.setParsedData(concatMultipartData);
-			this.setData(data);
+
+			// handle the binary blob as a single UOS payload
+			this.setParsedData(concatMultipartData, accountsStore);
 		}
 	}
 
@@ -675,16 +341,25 @@
 		}
 	}
 
+	/**
+	 * @dev signing payload type can be either transaction or message
+	 */
 	getType() {
 		return this.state.type;
 	}
 
+	/**
+	 * @dev sets a lock on writes
+	 */
 	setBusy() {
 		this.setState({
 			busy: true
 		});
 	}
 
+	/**
+	 * @dev allow write operations
+	 */
 	setReady() {
 		this.setState({
 			busy: false
@@ -699,14 +374,34 @@
 		this.setState(defaultState);
 	}
 
+	/**
+	 * @dev is the payload a hash
+	 */
 	getIsHash() {
 		return this.state.isHash;
 	}
 
+	/**
+	 * @dev is the payload size greater than 256 (in Substrate chains)
+	 */
 	getIsOversized() {
 		return this.state.isOversized;
 	}
 
+	/**
+	 * @dev returns the number of completed frames so far
+	 */
+	getCompletedFramesCount() {
+		return this.state.completedFramesCount;
+	}
+
+	/**
+	 * @dev returns the number of frames to fill in total
+	 */
+	getTotalFramesCount() {
+		return this.state.totalFrameCount;
+	}
+
 	getSender() {
 		return this.state.sender;
 	}
@@ -723,6 +418,9 @@
 		return this.state.message;
 	}
 
+	/**
+	 * @dev unsigned data, not yet formatted as signable payload
+	 */
 	getUnsigned() {
 		return this.state.unsignedData;
 	}
@@ -731,6 +429,9 @@
 		return this.state.tx;
 	}
 
+	/**
+	 * @dev unsigned date, formatted as signable payload
+	 */
 	getDataToSign() {
 		return this.state.dataToSign;
 	}
@@ -746,5 +447,4 @@
 	getErrorMsg() {
 		return this.state.scanErrorMsg;
 	}
->>>>>>> 61ad81c0
 }