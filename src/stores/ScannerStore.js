// Copyright 2015-2019 Parity Technologies (UK) Ltd.
// This file is part of Parity.

// Parity is free software: you can redistribute it and/or modify
// it under the terms of the GNU General Public License as published by
// the Free Software Foundation, either version 3 of the License, or
// (at your option) any later version.

// Parity is distributed in the hope that it will be useful,
// but WITHOUT ANY WARRANTY; without even the implied warranty of
// MERCHANTABILITY or FITNESS FOR A PARTICULAR PURPOSE.  See the
// GNU General Public License for more details.

// You should have received a copy of the GNU General Public License
// along with Parity.  If not, see <http://www.gnu.org/licenses/>.

// @flow
import { GenericExtrinsicPayload } from '@polkadot/types';

import {
	hexStripPrefix,
	hexToU8a,
	isU8a,
	u8aToHex,
	u8aConcat
} from '@polkadot/util';
import { decodeAddress, encodeAddress } from '@polkadot/util-crypto';
import { Container } from 'unstated';

import {
	NETWORK_LIST,
	NetworkProtocols,
	SUBSTRATE_NETWORK_LIST
} from '../constants';

import { base64ToHex, isAscii } from '../util/strings';
import {
	brainWalletSign,
	decryptData,
	keccak,
	ethSign,
	substrateSign
} from '../util/native';
import { mod } from '../util/numbers';
import transaction from '../util/transaction';
import {
	constructDataFromBytes,
	asciiToHex,
	encodeNumber
} from '../util/decoders';
import { Account } from './AccountsStore';

type TXRequest = Object;

type SignedTX = {
	recipient: Account,
	sender: Account,
	txRequest: TXRequest
};

type MultipartData = {
	[x: string]: Uint8Array
};

type ScannerState = {
	completedFramesCount: number,
	dataToSign: string,
	isHash: boolean,
	isOversized: boolean,
	latestFrame: number,
	isScanningMetadata: boolean,
	message: string,
	missedFrames: Array<number>,
	multipartData: MultipartData,
	multipartComplete: boolean,
	prehash: GenericExtrinsicPayload,
	recipient: Account,
	scanErrorMsg: string,
	sender: Account,
	signedData: string,
	signedTxList: [SignedTX],
	totalFrameCount: number,
	tx: Object,
	txRequest: TXRequest | null,
	type: 'transaction' | 'message',
	unsignedData: Object
};

const DEFAULT_STATE = Object.freeze({
	busy: false,
	completedFramesCount: 0,
	dataToSign: '',
	isHash: false,
	isOversized: false,
	isScanningMetadata: false,
	latestFrame: null,
	message: null,
	missedFrames: [],
	multipartComplete: false,
	multipartData: {},
	prehash: null,
	recipient: null,
	scanErrorMsg: '',
	sender: null,
	signedData: '',
	totalFrameCount: 0,
	tx: '',
	txRequest: null,
	type: null,
	unsignedData: null
});

const MULTIPART = new Uint8Array([0]); // always mark as multipart for simplicity's sake. Consistent with @polkadot/react-qr

// const SIG_TYPE_NONE = new Uint8Array();
// const SIG_TYPE_ED25519 = new Uint8Array([0]);
const SIG_TYPE_SR25519 = new Uint8Array([1]);
// const SIG_TYPE_ECDSA = new Uint8Array([2]);

export default class ScannerStore extends Container<ScannerState> {
	state = DEFAULT_STATE;

	async setUnsigned(data) {
		this.setState({
			unsignedData: JSON.parse(data)
		});
	}

	/*
	 * @param strippedData: the rawBytes from react-native-camera, stripped of the ec11 padding to fill the frame size. See: decoders.js
	 * N.B. Substrate oversized/multipart payloads will already be hashed at this point.
	 */
	async setParsedData(
		strippedData,
		accountsStore,
		multipartComplete = false,
		isScanningMetadata
	) {
		const parsedData = await constructDataFromBytes(
			strippedData,
			multipartComplete,
			isScanningMetadata
		);

		if (!multipartComplete && parsedData.isMultipart) {
			this.setPartData(
				parsedData.currentFrame,
				parsedData.frameCount,
				parsedData.partData,
				accountsStore,
				isScanningMetadata
			);
			return;
		}

<<<<<<< HEAD
		if (isScanningMetadata && multipartComplete && parsedData.isMultipart) {
			this.setState({ metadata: parsedData.data.data });
			debugger;
		} else if (accountsStore.getByAddress(parsedData.data.account)) {
=======
		if (await accountsStore.getAccountByAddress(parsedData.data.account)) {
>>>>>>> c1f29e7e
			this.setState({
				unsignedData: parsedData
			});
		} else {
			// If the address is not found on device in its current encoding,
			// try decoding the public key and encoding it to all the other known network prefixes.
			let networks = Object.keys(SUBSTRATE_NETWORK_LIST);

			for (let i = 0; i < networks.length; i++) {
				let key = networks[i];
				let account = await accountsStore.getAccountByAddress(
					encodeAddress(
						decodeAddress(parsedData.data.account),
						SUBSTRATE_NETWORK_LIST[key].prefix
					)
				);

				if (account) {
					parsedData.data.account = account.address;

					this.setState({
						unsignedData: parsedData
					});
					return;
				}
			}

			if (isScanningMetadata) {
				this.setState({
					isScanningMetadata: true,
					metadata: base64ToHex(parsedData.data),
					unsignedData: parsedData
				});
				debugger;
			} else {
				// if the account was not found, unsignedData was never set, alert the user appropriately. Ignore if scanning in metadata blob.
				this.setErrorMsg(
					`No private key found for ${parsedData.data.account} in your signer key storage.`
				);
			}
		}

		// set payload before it got hashed.
		// signature will be generated from the hash, but we still want to display it.
		this.setPrehashPayload(parsedData.preHash);
	}

	async setPartData(
		frame,
		frameCount,
		partData,
		accountsStore,
		isScanningMetadata
	) {
		const {
			latestFrame,
			missedFrames,
			multipartComplete,
			multipartData,
			totalFrameCount
		} = this.state;

		// set it once only
		if (!totalFrameCount) {
			this.setState({
				totalFrameCount: frameCount
			});
		}

		const partDataAsBytes = new Uint8Array(partData.length / 2);

		for (let i = 0; i < partDataAsBytes.length; i++) {
			partDataAsBytes[i] = parseInt(partData.substr(i * 2, 2), 16);
		}

		// Network spec is expected to be a JSON.
		if (!isScanningMetadata) {
			if (
				partDataAsBytes[0] === new Uint8Array([0x00]) ||
				partDataAsBytes[0] === new Uint8Array([0x7b])
			) {
				// part_data for frame 0 MUST NOT begin with byte 00 or byte 7B.
				throw new Error('Error decoding invalid part data.');
			}
		}

		const completedFramesCount = Object.keys(multipartData).length;

		if (
			completedFramesCount > 0 &&
			totalFrameCount > 0 &&
			completedFramesCount === totalFrameCount &&
			!multipartComplete
		) {
			// all the frames are filled

			this.setState({
				multipartComplete: true
			});

			// concatenate all the parts into one binary blob
			let concatMultipartData = Object.values(multipartData).reduce(
				(acc, part) => [...acc, ...part]
			);

			// unshift the frame info
			const frameInfo = u8aConcat(
				MULTIPART,
				encodeNumber(totalFrameCount),
				encodeNumber(frame)
			);
			concatMultipartData = u8aConcat(frameInfo, concatMultipartData);

			// handle the binary blob as a single UOS payload
			this.setParsedData(
				concatMultipartData,
				accountsStore,
				true,
				isScanningMetadata
			);
		} else if (completedFramesCount < totalFrameCount) {
			// we haven't filled all the frames yet
			const nextDataState = multipartData;
			nextDataState[frame] = partDataAsBytes;

			const missedFramesRange = mod(frame - latestFrame, totalFrameCount) - 1;

			// we skipped at least one frame that we haven't already scanned before
			if (
				latestFrame &&
				missedFramesRange >= 1 &&
				!missedFrames.includes(frame)
			) {
				// enumerate all the frames between (current)frame and latestFrame
				const updatedMissedFrames = Array.from(
					new Array(missedFramesRange),
					(_, i) => mod(i + latestFrame, totalFrameCount)
				);

				const dedupMissedFrames = new Set([
					...this.state.missedFrames,
					updatedMissedFrames
				]);

				this.setState({
					missedFrames: Array.from(dedupMissedFrames)
				});
			}

			// if we just filled a frame that was previously missed, remove it from the missedFrames list
			if (missedFrames && missedFrames.includes(frame - 1)) {
				missedFrames.splice(missedFrames.indexOf(frame - 1), 1);
			}

			this.setState({
				latestFrame: frame,
				multipartData: nextDataState
			});
		}

		this.setState({
			completedFramesCount
		});
	}

	async setData(accountsStore) {
		switch (this.state.unsignedData.action) {
			case 'signTransaction':
				return await this.setTXRequest(this.state.unsignedData, accountsStore);
			case 'signData':
				return await this.setDataToSign(this.state.unsignedData, accountsStore);
			case 'updateMetadata':
				debugger;
				return await this.setMetadataToUpdate(
					this.state.metadata,
					accountsStore
				);
			default:
				throw new Error(
					'Scanned QR should contain either transaction or a message to sign'
				);
		}
	}

	async setDataToSign(signRequest, accountsStore) {
		this.setBusy();

		const address = signRequest.data.account;
		const crypto = signRequest.data.crypto;
		const message = signRequest.data.data;
		const isHash = signRequest.isHash;
		const isOversized = signRequest.oversized;

		let dataToSign = '';

		if (crypto === 'sr25519' || crypto === 'ed25519') {
			// only Substrate payload has crypto field
			dataToSign = message;
		} else {
			dataToSign = await ethSign(message);
		}

		const sender = await accountsStore.getAccountByAddress(address);

		if (!sender) {
			throw new Error(
				`No private key found for ${address} found in your signer key storage.`
			);
		}

		this.setState({
			dataToSign,
			isHash,
			isOversized,
			message,
			sender,
			type: 'message'
		});

		return true;
	}

	async setMetadataToUpdate(metadata, accountsStore) {
		this.setBusy();

		debugger;
	}

	async setTXRequest(txRequest, accountsStore) {
		this.setBusy();

		const isOversized = txRequest.oversized;

		const protocol = txRequest.data.rlp
			? NetworkProtocols.ETHEREUM
			: NetworkProtocols.SUBSTRATE;
		const isEthereum = protocol === NetworkProtocols.ETHEREUM;

		if (
			isEthereum &&
			!(txRequest.data && txRequest.data.rlp && txRequest.data.account)
		) {
			throw new Error('Scanned QR contains no valid transaction');
		}

		const tx = isEthereum
			? await transaction(txRequest.data.rlp)
			: txRequest.data.data;

		const networkKey = isEthereum
			? tx.ethereumChainId
			: txRequest.data.data.genesisHash.toHex();

		const sender = await accountsStore.getById({
			address: txRequest.data.account,
			networkKey
		});

		const networkTitle = NETWORK_LIST[networkKey].title;

		if (!sender) {
			throw new Error(
				`No private key found for account ${txRequest.data.account} found in your signer key storage for the ${networkTitle} chain.`
			);
		}

		const recipient = await accountsStore.getById({
			address: isEthereum ? tx.action : txRequest.data.account,
			networkKey
		});

		// For Eth, always sign the keccak hash.
		// For Substrate, only sign the blake2 hash if payload bytes length > 256 bytes (handled in decoder.js).
		const dataToSign = isEthereum
			? await keccak(txRequest.data.rlp)
			: txRequest.data.data;

		this.setState({
			dataToSign,
			isOversized,
			recipient,
			sender,
			tx,
			txRequest,
			type: 'transaction'
		});

		return true;
	}

	async signDataWithSeed(seed) {
		const { dataToSign, isHash, sender } = this.state;

		const isEthereum =
			NETWORK_LIST[sender.networkKey].protocol === NetworkProtocols.ETHEREUM;

		let signedData;

		if (isEthereum) {
			signedData = await brainWalletSign(seed, dataToSign);
		} else {
			let signable;

			if (dataToSign instanceof GenericExtrinsicPayload) {
				signable = u8aToHex(dataToSign.toU8a(true), -1, false);
			} else if (isHash) {
				signable = hexStripPrefix(dataToSign);
			} else if (isU8a(dataToSign)) {
				signable = hexStripPrefix(u8aToHex(dataToSign));
			} else if (isAscii(dataToSign)) {
				signable = hexStripPrefix(asciiToHex(dataToSign));
			}

			let signed = await substrateSign(seed, signable);
			signed = '0x' + signed;

			// TODO: tweak the first byte if and when sig type is not sr25519
			const sig = u8aConcat(SIG_TYPE_SR25519, hexToU8a(signed));

			signedData = u8aToHex(sig, -1, false); // the false doesn't add 0x
		}

		this.setState({ signedData });
	}

	async signData(pin = '1') {
		const { sender } = this.state;
		const seed = await decryptData(sender.encryptedSeed, pin);
		await this.signDataWithSeed(seed);
	}

	cleanup() {
		return new Promise(resolve => {
			const prehash = this.state.prehash;
			this.setState(
				{
					...DEFAULT_STATE,
					prehash
				},
				resolve
			);
			this.clearMultipartProgress();
		});
	}

	clearMultipartProgress() {
		this.setState({
			completedFramesCount: DEFAULT_STATE.completedFramesCount,
			latestFrame: DEFAULT_STATE.latestFrame,
			missedFrames: DEFAULT_STATE.missedFrames,
			multipartComplete: DEFAULT_STATE.multipartComplete,
			multipartData: {},
			totalFrameCount: DEFAULT_STATE.totalFrameCount,
			unsignedData: DEFAULT_STATE.unsignedData
		});
	}

	/**
	 * @dev signing payload type can be either transaction or message
	 */
	getType() {
		return this.state.type;
	}

	/**
	 * @dev sets a lock on writes
	 */
	setBusy() {
		this.setState({
			busy: true
		});
	}

	/**
	 * @dev allow write operations
	 */
	setReady() {
		this.setState({
			busy: false
		});
	}

	isBusy() {
		return this.state.busy;
	}

	isMultipartComplete() {
		return this.state.multipartComplete;
	}

	/**
	 * @dev is the payload a hash
	 */
	getIsHash() {
		return this.state.isHash;
	}

	/**
	 * @dev is the payload size greater than 256 (in Substrate chains)
	 */
	getIsOversized() {
		return this.state.isOversized;
	}

	/**
	 * @dev returns the number of completed frames so far
	 */
	getCompletedFramesCount() {
		return this.state.completedFramesCount;
	}

	/**
	 * @dev returns the number of frames to fill in total
	 */
	getTotalFramesCount() {
		return this.state.totalFrameCount;
	}

	getSender() {
		return this.state.sender;
	}

	getRecipient() {
		return this.state.recipient;
	}

	getTXRequest() {
		return this.state.txRequest;
	}

	getMessage() {
		return this.state.message;
	}

	/**
	 * @dev unsigned data, not yet formatted as signable payload
	 */
	getUnsigned() {
		return this.state.unsignedData;
	}

	getTx() {
		return this.state.tx;
	}

	/**
	 * @dev unsigned date, formatted as signable payload
	 */
	getDataToSign() {
		return this.state.dataToSign;
	}

	getSignedTxData() {
		return this.state.signedData;
	}

	setErrorMsg(scanErrorMsg) {
		this.setState({ scanErrorMsg });
	}

	getErrorMsg() {
		return this.state.scanErrorMsg;
	}

	getMetadata() {
		return this.state.metadata;
	}

	getMissedFrames() {
		return this.state.missedFrames;
	}

	getPrehashPayload() {
		return this.state.prehash;
	}

	setPrehashPayload(prehash) {
		this.setState({
			prehash
		});
	}
}<|MERGE_RESOLUTION|>--- conflicted
+++ resolved
@@ -153,14 +153,10 @@
 			return;
 		}
 
-<<<<<<< HEAD
 		if (isScanningMetadata && multipartComplete && parsedData.isMultipart) {
 			this.setState({ metadata: parsedData.data.data });
 			debugger;
 		} else if (accountsStore.getByAddress(parsedData.data.account)) {
-=======
-		if (await accountsStore.getAccountByAddress(parsedData.data.account)) {
->>>>>>> c1f29e7e
 			this.setState({
 				unsignedData: parsedData
 			});
