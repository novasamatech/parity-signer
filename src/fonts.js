// Copyright 2015-2019 Parity Technologies (UK) Ltd.
// This file is part of Parity.

// Parity is free software: you can redistribute it and/or modify
// it under the terms of the GNU General Public License as published by
// the Free Software Foundation, either version 3 of the License, or
// (at your option) any later version.

// Parity is distributed in the hope that it will be useful,
// but WITHOUT ANY WARRANTY; without even the implied warranty of
// MERCHANTABILITY or FITNESS FOR A PARTICULAR PURPOSE.  See the
// GNU General Public License for more details.

// You should have received a copy of the GNU General Public License
// along with Parity.  If not, see <http://www.gnu.org/licenses/>.

export default {
	bold: 'ManifoldCF-Bold',
	light: 'ManifoldCF-Light',
	regular: 'Manifold CF',
	roboto: 'Roboto-regular',
	robotoBold: 'Roboto-Bold',
	robotoLight: 'Roboto-Light',
	robotoMedium: 'Roboto-Medium',
<<<<<<< HEAD
=======
	robotoMono: 'RobotoMono-Regular',
>>>>>>> c1f29e7e
	semiBold: 'ManifoldCF-DemiBold'
};<|MERGE_RESOLUTION|>--- conflicted
+++ resolved
@@ -22,9 +22,6 @@
 	robotoBold: 'Roboto-Bold',
 	robotoLight: 'Roboto-Light',
 	robotoMedium: 'Roboto-Medium',
-<<<<<<< HEAD
-=======
 	robotoMono: 'RobotoMono-Regular',
->>>>>>> c1f29e7e
 	semiBold: 'ManifoldCF-DemiBold'
 };