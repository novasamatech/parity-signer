// Copyright 2015-2017 Parity Technologies (UK) Ltd.
// This file is part of Parity.

// Parity is free software: you can redistribute it and/or modify
// it under the terms of the GNU General Public License as published by
// the Free Software Foundation, either version 3 of the License, or
// (at your option) any later version.

// Parity is distributed in the hope that it will be useful,
// but WITHOUT ANY WARRANTY; without even the implied warranty of
// MERCHANTABILITY or FITNESS FOR A PARTICULAR PURPOSE.  See the
// GNU General Public License for more details.

// You should have received a copy of the GNU General Public License
// along with Parity.  If not, see <http://www.gnu.org/licenses/>.

'use strict'

<<<<<<< HEAD
=======
import { Alert, Keyboard } from 'react-native'
>>>>>>> 068d4e0a
import { connect } from 'react-redux'
import AccountPin from '../components/AccountPin'
import { addAccount, setNewPin, setOldPin, changePin } from '../actions/accounts'
import { signTx } from '../actions/transactions'

export const AccountEnterPin = connect(
  (state) => ({
    withConfirmation: false
  }),
  (dispatch) => ({
<<<<<<< HEAD
    onNextPressed: (pin) => {
      dispatch(signTx(pin))
=======
    onNextPressed: (pin, account) => {
      if (pin === account.pin) {
        Keyboard.dismiss()
        dispatch(signTx(account))
      } else {
        Alert.alert('Invalid PIN')
      }
>>>>>>> 068d4e0a
    }
  })
)(AccountPin)

export const AccountChangePin = connect(
  (state) => ({
    placeholder: 'Current PIN',
    withConfirmation: false
  }),
  (dispatch) => ({
    onNextPressed: (pin) => {
      dispatch(setOldPin(pin))
    }
  })
)(AccountPin)

export const AccountSetPin = connect(
  ({accounts}) => {
    const isNew = !accounts.all.find(acc => acc.address === accounts.selected.address)

    return {
      placeholder: isNew ? 'Enter PIN' : 'Enter new PIN'
    }
  },
  (dispatch) => ({
    onNextPressed: (pin) => {
      dispatch(setNewPin(pin))
    }
  })
)(AccountPin)

export const AccountConfirmPin = connect(
  ({accounts}) => {
    const isNew = !accounts.all.find(acc => acc.address === accounts.selected.address)

    return {
      extra: { isNew },
      placeholder: 'Confirm PIN'
    }
  },
  (dispatch) => ({
<<<<<<< HEAD
    onNextPressed: async (pin, {isNew}) => {
=======
    onNextPressed: (pin, account, {isNew}) => {
      if (pin !== account.newPin) {
        Alert.alert('PIN doesn\'t match')
        return
      }

      Keyboard.dismiss()

>>>>>>> 068d4e0a
      if (isNew) {
        dispatch(addAccount(pin))
        return
      }
      dispatch(changePin(pin))
    }
  })
)(AccountPin)<|MERGE_RESOLUTION|>--- conflicted
+++ resolved
@@ -16,10 +16,7 @@
 
 'use strict'
 
-<<<<<<< HEAD
-=======
-import { Alert, Keyboard } from 'react-native'
->>>>>>> 068d4e0a
+import { Keyboard } from 'react-native'
 import { connect } from 'react-redux'
 import AccountPin from '../components/AccountPin'
 import { addAccount, setNewPin, setOldPin, changePin } from '../actions/accounts'
@@ -30,18 +27,9 @@
     withConfirmation: false
   }),
   (dispatch) => ({
-<<<<<<< HEAD
     onNextPressed: (pin) => {
+      Keyboard.dismiss()
       dispatch(signTx(pin))
-=======
-    onNextPressed: (pin, account) => {
-      if (pin === account.pin) {
-        Keyboard.dismiss()
-        dispatch(signTx(account))
-      } else {
-        Alert.alert('Invalid PIN')
-      }
->>>>>>> 068d4e0a
     }
   })
 )(AccountPin)
@@ -83,18 +71,7 @@
     }
   },
   (dispatch) => ({
-<<<<<<< HEAD
     onNextPressed: async (pin, {isNew}) => {
-=======
-    onNextPressed: (pin, account, {isNew}) => {
-      if (pin !== account.newPin) {
-        Alert.alert('PIN doesn\'t match')
-        return
-      }
-
-      Keyboard.dismiss()
-
->>>>>>> 068d4e0a
       if (isNew) {
         dispatch(addAccount(pin))
         return
