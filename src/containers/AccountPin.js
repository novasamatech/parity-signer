--- conflicted
+++ resolved
@@ -6,17 +6,8 @@
 import AccountPin from '../components/AccountPin'
 import { addAccount, modifyAccount, setNewPin } from '../actions/accounts'
 import { signedTx } from '../actions/transactions'
-<<<<<<< HEAD
 import { brainWalletSign } from '../util/native'
-import { saveAccount } from '../util/db'
 import store from '../util/store'
-
-const mapStateToPropsEnterPin = (state, ownProps) => ({
-  account: state.accounts.selected
-})
-=======
-import { keccak, brainWalletSign } from '../util/native'
->>>>>>> 1b2afc24
 
 async function signTransaction (dispatch, account) {
   try {
@@ -29,30 +20,17 @@
   }
 }
 
-<<<<<<< HEAD
-const mapDispatchToPropsEnterPin = (dispatch, ownProps) => ({
-  onNextPressed: (pin, account) => {
-    if (pin === account.pin) {
-      signTransaction(dispatch, account)
-    } else {
-      Alert.alert('Invalid PIN')
-=======
 export const AccountEnterPin = connect(
   (state) => ({
-    account: state.accounts.selected,
-    extra: {
-      rlp: state.transactions.pendingTransaction.rlp
-    },
-    withConfirmation: false
+    account: state.accounts.selected
   }),
   (dispatch) => ({
-    onNextPressed: (pin, account, {rlp}) => {
+    onNextPressed: (pin, account) => {
       if (pin === account.pin) {
-        signTransaction(dispatch, account, rlp)
+        signTransaction(dispatch, account)
       } else {
         Alert.alert('Invalid PIN')
       }
->>>>>>> 1b2afc24
     }
   })
 )(AccountPin)
@@ -60,8 +38,7 @@
 export const AccountChangePin = connect(
   (state) => ({
     account: state.accounts.selected,
-    placeholder: 'Current PIN',
-    withConfirmation: false
+    placeholder: 'Current PIN'
   }),
   (dispatch) => ({
     onNextPressed: (pin, account, rlp) => {
